// -*- Mode: Go; indent-tabs-mode: t -*-
//go:build !nosecboot
// +build !nosecboot

/*
 * Copyright (C) 2022 Canonical Ltd
 *
 * This program is free software: you can redistribute it and/or modify
 * it under the terms of the GNU General Public License version 3 as
 * published by the Free Software Foundation.
 *
 * This program is distributed in the hope that it will be useful,
 * but WITHOUT ANY WARRANTY; without even the implied warranty of
 * MERCHANTABILITY or FITNESS FOR A PARTICULAR PURPOSE.  See the
 * GNU General Public License for more details.
 *
 * You should have received a copy of the GNU General Public License
 * along with this program.  If not, see <http://www.gnu.org/licenses/>.
 *
 */

package secboot_test

import (
	"errors"

	sb "github.com/snapcore/secboot"
	. "gopkg.in/check.v1"

	"github.com/snapcore/snapd/secboot"
	"github.com/snapcore/snapd/secboot/keys"
)

func (s *encryptSuite) TestFormatEncryptedDevice(c *C) {
	for _, tc := range []struct {
		initErr error
		err     string
	}{
		{initErr: nil, err: ""},
		{initErr: errors.New("some error"), err: "some error"},
	} {
		// create empty key to prevent blocking on lack of system entropy
		myKey := keys.EncryptionKey{}
		for i := range myKey {
			myKey[i] = byte(i)
		}

		calls := 0
		restore := secboot.MockSbInitializeLUKS2Container(func(devicePath, label string, key []byte,
			opts *sb.InitializeLUKS2ContainerOptions) error {
			calls++
			c.Assert(devicePath, Equals, "/dev/node")
			c.Assert(label, Equals, "my label")
			c.Assert(key, DeepEquals, []byte(myKey))
			c.Assert(opts, DeepEquals, &sb.InitializeLUKS2ContainerOptions{
				MetadataKiBSize:     2048,
				KeyslotsAreaKiBSize: 2560,
				KDFOptions: &sb.KDFOptions{
					MemoryKiB:       32,
					ForceIterations: 4,
				},
			})
			return tc.initErr
		})
		defer restore()

		err := secboot.FormatEncryptedDevice(myKey, "my label", "/dev/node")
		c.Assert(calls, Equals, 1)
		if tc.err == "" {
			c.Assert(err, IsNil)
		} else {
			c.Assert(err, ErrorMatches, tc.err)
		}
	}
<<<<<<< HEAD
=======
}

const mockedMeminfo = `MemTotal:         929956 kB
CmaTotal:         131072 kB
`

func (s *encryptSuite) TestAddRecoveryKey(c *C) {
	mockedMeminfoFile := filepath.Join(c.MkDir(), "meminfo")
	err := ioutil.WriteFile(mockedMeminfoFile, []byte(mockedMeminfo), 0644)
	c.Assert(err, IsNil)
	restore := osutil.MockProcMeminfo(mockedMeminfoFile)
	defer restore()

	for _, tc := range []struct {
		addErr error
		err    string
	}{
		{addErr: nil, err: ""},
		{addErr: errors.New("some error"), err: "some error"},
	} {
		// create empty key to prevent blocking on lack of system entropy
		myKey := keys.EncryptionKey{}
		for i := range myKey {
			myKey[i] = byte(i)
		}

		myRecoveryKey := keys.RecoveryKey{15, 14, 13, 12, 11, 10, 9, 8, 7, 6, 5, 4, 3, 2, 1, 0}

		calls := 0
		restore := secboot.MockSbAddRecoveryKeyToLUKS2Container(func(devicePath string, key []byte, recoveryKey sb.RecoveryKey, opts *sb.KDFOptions) error {
			calls++
			c.Assert(devicePath, Equals, "/dev/node")
			c.Assert(recoveryKey[:], DeepEquals, myRecoveryKey[:])
			c.Assert(key, DeepEquals, []byte(myKey))
			c.Assert(opts, DeepEquals, &sb.KDFOptions{
				// (TotalMem - CmaMem - 384MB hardcoded) / 2
				MemoryKiB:       int((929956 - 131072 - 384*1024) / 2),
				ForceIterations: 4,
			})
			return tc.addErr
		})
		defer restore()

		err := secboot.AddRecoveryKey(myKey, myRecoveryKey, "/dev/node")
		c.Assert(calls, Equals, 1)
		if tc.err == "" {
			c.Assert(err, IsNil)
		} else {
			c.Assert(err, ErrorMatches, tc.err)
		}
	}
>>>>>>> e556d989
}<|MERGE_RESOLUTION|>--- conflicted
+++ resolved
@@ -72,58 +72,4 @@
 			c.Assert(err, ErrorMatches, tc.err)
 		}
 	}
-<<<<<<< HEAD
-=======
-}
-
-const mockedMeminfo = `MemTotal:         929956 kB
-CmaTotal:         131072 kB
-`
-
-func (s *encryptSuite) TestAddRecoveryKey(c *C) {
-	mockedMeminfoFile := filepath.Join(c.MkDir(), "meminfo")
-	err := ioutil.WriteFile(mockedMeminfoFile, []byte(mockedMeminfo), 0644)
-	c.Assert(err, IsNil)
-	restore := osutil.MockProcMeminfo(mockedMeminfoFile)
-	defer restore()
-
-	for _, tc := range []struct {
-		addErr error
-		err    string
-	}{
-		{addErr: nil, err: ""},
-		{addErr: errors.New("some error"), err: "some error"},
-	} {
-		// create empty key to prevent blocking on lack of system entropy
-		myKey := keys.EncryptionKey{}
-		for i := range myKey {
-			myKey[i] = byte(i)
-		}
-
-		myRecoveryKey := keys.RecoveryKey{15, 14, 13, 12, 11, 10, 9, 8, 7, 6, 5, 4, 3, 2, 1, 0}
-
-		calls := 0
-		restore := secboot.MockSbAddRecoveryKeyToLUKS2Container(func(devicePath string, key []byte, recoveryKey sb.RecoveryKey, opts *sb.KDFOptions) error {
-			calls++
-			c.Assert(devicePath, Equals, "/dev/node")
-			c.Assert(recoveryKey[:], DeepEquals, myRecoveryKey[:])
-			c.Assert(key, DeepEquals, []byte(myKey))
-			c.Assert(opts, DeepEquals, &sb.KDFOptions{
-				// (TotalMem - CmaMem - 384MB hardcoded) / 2
-				MemoryKiB:       int((929956 - 131072 - 384*1024) / 2),
-				ForceIterations: 4,
-			})
-			return tc.addErr
-		})
-		defer restore()
-
-		err := secboot.AddRecoveryKey(myKey, myRecoveryKey, "/dev/node")
-		c.Assert(calls, Equals, 1)
-		if tc.err == "" {
-			c.Assert(err, IsNil)
-		} else {
-			c.Assert(err, ErrorMatches, tc.err)
-		}
-	}
->>>>>>> e556d989
 }