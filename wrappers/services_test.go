// -*- Mode: Go; indent-tabs-mode: t -*-

/*
 * Copyright (C) 2014-2016 Canonical Ltd
 *
 * This program is free software: you can redistribute it and/or modify
 * it under the terms of the GNU General Public License version 3 as
 * published by the Free Software Foundation.
 *
 * This program is distributed in the hope that it will be useful,
 * but WITHOUT ANY WARRANTY; without even the implied warranty of
 * MERCHANTABILITY or FITNESS FOR A PARTICULAR PURPOSE.  See the
 * GNU General Public License for more details.
 *
 * You should have received a copy of the GNU General Public License
 * along with this program.  If not, see <http://www.gnu.org/licenses/>.
 *
 */

package wrappers_test

import (
	"fmt"
	"io/ioutil"
	"path/filepath"
	"regexp"
	"sort"
	"time"

	. "gopkg.in/check.v1"

	"github.com/snapcore/snapd/dirs"
	"github.com/snapcore/snapd/osutil"
	"github.com/snapcore/snapd/progress"
	"github.com/snapcore/snapd/snap"
	"github.com/snapcore/snapd/snap/snaptest"
	"github.com/snapcore/snapd/strutil"
	"github.com/snapcore/snapd/systemd"
	"github.com/snapcore/snapd/testutil"
	"github.com/snapcore/snapd/wrappers"
)

type servicesTestSuite struct {
	tempdir string

	restorer func()
}

var _ = Suite(&servicesTestSuite{})

func (s *servicesTestSuite) SetUpTest(c *C) {
	s.tempdir = c.MkDir()
	dirs.SetRootDir(s.tempdir)

	s.restorer = systemd.MockSystemctl(func(cmd ...string) ([]byte, error) {
		return []byte("ActiveState=inactive\n"), nil
	})
}

func (s *servicesTestSuite) TearDownTest(c *C) {
	dirs.SetRootDir("")
	s.restorer()
}

func (s *servicesTestSuite) TestAddSnapServicesAndRemove(c *C) {
	var sysdLog [][]string
	r := systemd.MockSystemctl(func(cmd ...string) ([]byte, error) {
		sysdLog = append(sysdLog, cmd)
		return []byte("ActiveState=inactive\n"), nil
	})
	defer r()

	info := snaptest.MockSnap(c, packageHello, &snap.SideInfo{Revision: snap.R(12)})
	svcFile := filepath.Join(s.tempdir, "/etc/systemd/system/snap.hello-snap.svc1.service")

	err := wrappers.AddSnapServices(info, nil)
	c.Assert(err, IsNil)
	c.Check(sysdLog, DeepEquals, [][]string{
		{"--root", dirs.GlobalRootDir, "enable", filepath.Base(svcFile)},
		{"daemon-reload"},
	})

	content, err := ioutil.ReadFile(svcFile)
	c.Assert(err, IsNil)

	verbs := []string{"Start", "Stop", "StopPost"}
	cmds := []string{"", " --command=stop", " --command=post-stop"}
	for i := range verbs {
		expected := fmt.Sprintf("Exec%s=/usr/bin/snap run%s hello-snap.svc1", verbs[i], cmds[i])
		c.Check(string(content), Matches, "(?ms).*^"+regexp.QuoteMeta(expected)) // check.v1 adds ^ and $ around the regexp provided
	}

	sysdLog = nil
	err = wrappers.StopServices(info.Services(), "", progress.Null)
	c.Assert(err, IsNil)
	c.Assert(sysdLog, HasLen, 2)
	c.Check(sysdLog, DeepEquals, [][]string{
		{"stop", filepath.Base(svcFile)},
		{"show", "--property=ActiveState", "snap.hello-snap.svc1.service"},
	})

	sysdLog = nil
	err = wrappers.RemoveSnapServices(info, progress.Null)
	c.Assert(err, IsNil)
	c.Check(osutil.FileExists(svcFile), Equals, false)
	c.Assert(sysdLog, HasLen, 2)
	c.Check(sysdLog[0], DeepEquals, []string{"--root", dirs.GlobalRootDir, "disable", filepath.Base(svcFile)})
	c.Check(sysdLog[1], DeepEquals, []string{"daemon-reload"})
}

func (s *servicesTestSuite) TestRemoveSnapWithSocketsRemovesSocketsService(c *C) {
	info := snaptest.MockSnap(c, packageHello+`
 svc1:
  daemon: simple
  plugs: [network-bind]
  sockets:
    sock1:
      listen-stream: $SNAP_DATA/sock1.socket
      socket-mode: 0666
    sock2:
      listen-stream: $SNAP_COMMON/sock2.socket
`, &snap.SideInfo{Revision: snap.R(12)})

	err := wrappers.AddSnapServices(info, nil)
	c.Assert(err, IsNil)

	err = wrappers.StopServices(info.Services(), "", &progress.Null)
	c.Assert(err, IsNil)

	err = wrappers.RemoveSnapServices(info, &progress.Null)
	c.Assert(err, IsNil)

	app := info.Apps["svc1"]
	c.Assert(app.Sockets, HasLen, 2)
	for _, socket := range app.Sockets {
		c.Check(osutil.FileExists(socket.File()), Equals, false)
	}
}

func (s *servicesTestSuite) TestRemoveSnapPackageFallbackToKill(c *C) {
	restore := wrappers.MockKillWait(200 * time.Millisecond)
	defer restore()

	var sysdLog [][]string
	r := systemd.MockSystemctl(func(cmd ...string) ([]byte, error) {
		// filter out the "systemctl show" that
		// StopServices generates
		if cmd[0] != "show" {
			sysdLog = append(sysdLog, cmd)
		}
		return []byte("ActiveState=active\n"), nil
	})
	defer r()

	info := snaptest.MockSnap(c, `name: wat
version: 42
apps:
 wat:
   command: wat
   stop-timeout: 250ms
   daemon: forking
`, &snap.SideInfo{Revision: snap.R(11)})

	err := wrappers.AddSnapServices(info, nil)
	c.Assert(err, IsNil)

	sysdLog = nil

	svcFName := "snap.wat.wat.service"

	err = wrappers.StopServices(info.Services(), "", progress.Null)
	c.Assert(err, IsNil)

	c.Check(sysdLog, DeepEquals, [][]string{
		{"stop", svcFName},
		// check kill invocations
		{"kill", svcFName, "-s", "TERM", "--kill-who=all"},
		{"kill", svcFName, "-s", "KILL", "--kill-who=all"},
	})
}

func (s *servicesTestSuite) TestStopServicesWithSockets(c *C) {
	var sysdLog []string
	r := systemd.MockSystemctl(func(cmd ...string) ([]byte, error) {
		if cmd[0] == "stop" {
			sysdLog = append(sysdLog, cmd[1])
		}
		return []byte("ActiveState=inactive\n"), nil
	})
	defer r()

	info := snaptest.MockSnap(c, packageHello+`
 svc1:
  daemon: simple
  plugs: [network-bind]
  sockets:
    sock1:
      listen-stream: $SNAP_COMMON/sock1.socket
      socket-mode: 0666
    sock2:
      listen-stream: $SNAP_DATA/sock2.socket
`, &snap.SideInfo{Revision: snap.R(12)})

	err := wrappers.AddSnapServices(info, nil)
	c.Assert(err, IsNil)

	sysdLog = nil

	err = wrappers.StopServices(info.Services(), "", &progress.Null)
	c.Assert(err, IsNil)

	sort.Strings(sysdLog)
	c.Check(sysdLog, DeepEquals, []string{
		"snap.hello-snap.svc1.service", "snap.hello-snap.svc1.sock1.socket", "snap.hello-snap.svc1.sock2.socket"})
}

func (s *servicesTestSuite) TestStartServices(c *C) {
	var sysdLog [][]string
	r := systemd.MockSystemctl(func(cmd ...string) ([]byte, error) {
		sysdLog = append(sysdLog, cmd)
		return []byte("ActiveState=inactive\n"), nil
	})
	defer r()

	info := snaptest.MockSnap(c, packageHello, &snap.SideInfo{Revision: snap.R(12)})
	svcFile := filepath.Join(s.tempdir, "/etc/systemd/system/snap.hello-snap.svc1.service")

	err := wrappers.StartServices(info.Services(), nil)
	c.Assert(err, IsNil)

	c.Assert(sysdLog, DeepEquals, [][]string{{"start", filepath.Base(svcFile)}})
}

func (s *servicesTestSuite) TestAddSnapMultiServicesFailCreateCleanup(c *C) {
	var sysdLog [][]string

	// sanity check: there are no service files
	svcFiles, _ := filepath.Glob(filepath.Join(dirs.SnapServicesDir, "snap.hello-snap.*.service"))
	c.Check(svcFiles, HasLen, 0)

	r := systemd.MockSystemctl(func(cmd ...string) ([]byte, error) {
		sysdLog = append(sysdLog, cmd)
		return nil, nil
	})
	defer r()

	info := snaptest.MockSnap(c, packageHello+`
 svc2:
  daemon: potato
`, &snap.SideInfo{Revision: snap.R(12)})

	err := wrappers.AddSnapServices(info, nil)
	c.Assert(err, ErrorMatches, ".*potato.*")

	// the services are cleaned up
	svcFiles, _ = filepath.Glob(filepath.Join(dirs.SnapServicesDir, "snap.hello-snap.*.service"))
	c.Check(svcFiles, HasLen, 0)

	// *either* the first service failed validation, and nothing
	// was done, *or* the second one failed, and the first one was
	// enabled before the second failed, and disabled after.
	if len(sysdLog) > 0 {
		// the second service failed validation
		c.Check(sysdLog, DeepEquals, [][]string{
			{"--root", dirs.GlobalRootDir, "enable", "snap.hello-snap.svc1.service"},
			{"--root", dirs.GlobalRootDir, "disable", "snap.hello-snap.svc1.service"},
			{"daemon-reload"},
		})
	}
}

func (s *servicesTestSuite) TestAddSnapMultiServicesFailEnableCleanup(c *C) {
	var sysdLog [][]string
	svc1Name := "snap.hello-snap.svc1.service"
	svc2Name := "snap.hello-snap.svc2.service"
	numEnables := 0

	// sanity check: there are no service files
	svcFiles, _ := filepath.Glob(filepath.Join(dirs.SnapServicesDir, "snap.hello-snap.*.service"))
	c.Check(svcFiles, HasLen, 0)

	r := systemd.MockSystemctl(func(cmd ...string) ([]byte, error) {
		sysdLog = append(sysdLog, cmd)
		sdcmd := cmd[0]
		if len(cmd) >= 2 {
			sdcmd = cmd[len(cmd)-2]
		}
		switch sdcmd {
		case "enable":
			numEnables++
			switch numEnables {
			case 1:
				if cmd[len(cmd)-1] == svc2Name {
					// the services are being iterated in the "wrong" order
					svc1Name, svc2Name = svc2Name, svc1Name
				}
				return nil, nil
			case 2:
				return nil, fmt.Errorf("failed")
			default:
				panic("expected no more than 2 enables")
			}
		case "disable", "daemon-reload":
			return nil, nil
		default:
			panic("unexpected systemctl command " + sdcmd)
		}
	})
	defer r()

	info := snaptest.MockSnap(c, packageHello+`
 svc2:
  command: bin/hello
  daemon: simple
`, &snap.SideInfo{Revision: snap.R(12)})

	err := wrappers.AddSnapServices(info, nil)
	c.Assert(err, ErrorMatches, "failed")

	// the services are cleaned up
	svcFiles, _ = filepath.Glob(filepath.Join(dirs.SnapServicesDir, "snap.hello-snap.*.service"))
	c.Check(svcFiles, HasLen, 0)
	c.Check(sysdLog, DeepEquals, [][]string{
		{"--root", dirs.GlobalRootDir, "enable", svc1Name},
		{"--root", dirs.GlobalRootDir, "enable", svc2Name}, // this one fails
		{"--root", dirs.GlobalRootDir, "disable", svc1Name},
		{"daemon-reload"},
	})
}

func (s *servicesTestSuite) TestAddSnapMultiServicesStartFailOnSystemdReloadCleanup(c *C) {
	// this test might be overdoing it (it's mostly covering the same ground as the previous one), but ... :-)
	var sysdLog [][]string
	svc1Name := "snap.hello-snap.svc1.service"
	svc2Name := "snap.hello-snap.svc2.service"

	// sanity check: there are no service files
	svcFiles, _ := filepath.Glob(filepath.Join(dirs.SnapServicesDir, "snap.hello-snap.*.service"))
	c.Check(svcFiles, HasLen, 0)

	first := true
	r := systemd.MockSystemctl(func(cmd ...string) ([]byte, error) {
		sysdLog = append(sysdLog, cmd)
		if len(cmd) < 2 {
			return nil, fmt.Errorf("failed")
		}
		if first {
			first = false
			if cmd[len(cmd)-1] == svc2Name {
				// the services are being iterated in the "wrong" order
				svc1Name, svc2Name = svc2Name, svc1Name
			}
		}
		return nil, nil

	})
	defer r()

	info := snaptest.MockSnap(c, packageHello+`
 svc2:
  command: bin/hello
  daemon: simple
`, &snap.SideInfo{Revision: snap.R(12)})

	err := wrappers.AddSnapServices(info, progress.Null)
	c.Assert(err, ErrorMatches, "failed")

	// the services are cleaned up
	svcFiles, _ = filepath.Glob(filepath.Join(dirs.SnapServicesDir, "snap.hello-snap.*.service"))
	c.Check(svcFiles, HasLen, 0)
	c.Check(sysdLog, DeepEquals, [][]string{
		{"--root", dirs.GlobalRootDir, "enable", svc1Name},
		{"--root", dirs.GlobalRootDir, "enable", svc2Name},
		{"daemon-reload"}, // this one fails
		{"--root", dirs.GlobalRootDir, "disable", svc1Name},
		{"--root", dirs.GlobalRootDir, "disable", svc2Name},
		{"daemon-reload"}, // so does this one :-)
	})
}

func (s *servicesTestSuite) TestAddSnapSocketFiles(c *C) {
	var sysdLog [][]string

	r := systemd.MockSystemctl(func(cmd ...string) ([]byte, error) {
		sysdLog = append(sysdLog, cmd)
		return nil, nil
	})
	defer r()

	info := snaptest.MockSnap(c, packageHello+`
 svc1:
  daemon: simple
  plugs: [network-bind]
  sockets:
    sock1:
      listen-stream: $SNAP_COMMON/sock1.socket
      socket-mode: 0666
    sock2:
      listen-stream: $SNAP_DATA/sock2.socket
`, &snap.SideInfo{Revision: snap.R(12)})

	sock1File := filepath.Join(s.tempdir, "/etc/systemd/system/snap.hello-snap.svc1.sock1.socket")
	sock2File := filepath.Join(s.tempdir, "/etc/systemd/system/snap.hello-snap.svc1.sock2.socket")

	err := wrappers.AddSnapServices(info, nil)
	c.Assert(err, IsNil)

	expected := fmt.Sprintf(
		`[Socket]
Service=snap.hello-snap.svc1.service
FileDescriptorName=sock1
ListenStream=%s
SocketMode=0666

`, filepath.Join(s.tempdir, "/var/snap/hello-snap/common/sock1.socket"))
	c.Check(sock1File, testutil.FileContains, expected)

	expected = fmt.Sprintf(
		`[Socket]
Service=snap.hello-snap.svc1.service
FileDescriptorName=sock2
ListenStream=%s

`, filepath.Join(s.tempdir, "/var/snap/hello-snap/12/sock2.socket"))
	c.Check(sock2File, testutil.FileContains, expected)
}

func (s *servicesTestSuite) TestStartSnapMultiServicesFailStartCleanup(c *C) {
	var sysdLog [][]string
	svc1Name := "snap.hello-snap.svc1.service"
	svc2Name := "snap.hello-snap.svc2.service"

	r := systemd.MockSystemctl(func(cmd ...string) ([]byte, error) {
		sysdLog = append(sysdLog, cmd)
		if len(cmd) >= 2 && cmd[0] == "start" {
			name := cmd[len(cmd)-1]
			if name == svc1Name {
				// the services are being iterated in the "wrong" order
				svc1Name, svc2Name = svc2Name, svc1Name
			}
			return nil, fmt.Errorf("failed")
		}
		return []byte("ActiveState=inactive\n"), nil
	})
	defer r()

	info := snaptest.MockSnap(c, packageHello+`
 svc2:
  command: bin/hello
  daemon: simple
`, &snap.SideInfo{Revision: snap.R(12)})

	err := wrappers.StartServices(info.Services(), nil)
	c.Assert(err, ErrorMatches, "failed")
	c.Assert(sysdLog, HasLen, 5, Commentf("len: %v calls: %v", len(sysdLog), sysdLog))
	c.Check(sysdLog, DeepEquals, [][]string{
		{"start", svc1Name, svc2Name}, // one of the services fails
		{"stop", svc2Name},
		{"show", "--property=ActiveState", svc2Name},
		{"stop", svc1Name},
		{"show", "--property=ActiveState", svc1Name},
	}, Commentf("calls: %v", sysdLog))
}

func (s *servicesTestSuite) TestStartSnapMultiServicesFailStartCleanupWithSockets(c *C) {
	var sysdLog [][]string
	svc1Name := "snap.hello-snap.svc1.service"
	svc2Name := "snap.hello-snap.svc2.service"
	svc2SocketName := "snap.hello-snap.svc2.sock1.socket"
	svc3Name := "snap.hello-snap.svc3.service"
	svc3SocketName := "snap.hello-snap.svc3.sock1.socket"

	r := systemd.MockSystemctl(func(cmd ...string) ([]byte, error) {
		sysdLog = append(sysdLog, cmd)
		c.Logf("call: %v", cmd)
		if len(cmd) >= 2 && cmd[0] == "start" && cmd[1] == svc3SocketName {
			// svc2 socket fails
			return nil, fmt.Errorf("failed")
		}
		return []byte("ActiveState=inactive\n"), nil
	})
	defer r()

	info := snaptest.MockSnap(c, packageHello+`
 svc2:
  command: bin/hello
  daemon: simple
  sockets:
    sock1:
      listen-stream: $SNAP_COMMON/sock1.socket
      socket-mode: 0666
 svc3:
  command: bin/hello
  daemon: simple
  sockets:
    sock1:
      listen-stream: $SNAP_COMMON/sock1.socket
      socket-mode: 0666
`, &snap.SideInfo{Revision: snap.R(12)})

	// ensure desired order
	apps := []*snap.AppInfo{info.Apps["svc1"], info.Apps["svc2"], info.Apps["svc3"]}

	err := wrappers.StartServices(apps, nil)
	c.Assert(err, ErrorMatches, "failed")
	c.Logf("sysdlog: %v", sysdLog)
	c.Assert(sysdLog, HasLen, 16, Commentf("len: %v calls: %v", len(sysdLog), sysdLog))
	c.Check(sysdLog, DeepEquals, [][]string{
		{"--root", s.tempdir, "enable", svc2SocketName},
		{"start", svc2SocketName},
		{"--root", s.tempdir, "enable", svc3SocketName},
		{"start", svc3SocketName}, // start failed, what follows is the cleanup
		{"stop", svc3SocketName},
		{"show", "--property=ActiveState", svc3SocketName},
		{"stop", svc3Name},
		{"show", "--property=ActiveState", svc3Name},
		{"--root", s.tempdir, "disable", svc3SocketName},
		{"stop", svc2SocketName},
		{"show", "--property=ActiveState", svc2SocketName},
		{"stop", svc2Name},
		{"show", "--property=ActiveState", svc2Name},
		{"--root", s.tempdir, "disable", svc2SocketName},
		{"stop", svc1Name},
		{"show", "--property=ActiveState", svc1Name},
	}, Commentf("calls: %v", sysdLog))
}

func (s *servicesTestSuite) TestServiceAfterBefore(c *C) {
	var sysdLog [][]string

	r := systemd.MockSystemctl(func(cmd ...string) ([]byte, error) {
		sysdLog = append(sysdLog, cmd)
		return nil, nil
	})
	defer r()

	snapYaml := packageHello + `
 svc2:
   daemon: forking
   after: [svc1]
 svc3:
   daemon: forking
   before: [svc4]
   after:  [svc2]
 svc4:
   daemon: forking
   after:
     - svc1
     - svc2
     - svc3
`
	info := snaptest.MockSnap(c, snapYaml, &snap.SideInfo{Revision: snap.R(12)})

	checks := []struct {
		file    string
		kind    string
		matches []string
	}{{
		file:    filepath.Join(s.tempdir, "/etc/systemd/system/snap.hello-snap.svc2.service"),
		kind:    "After",
		matches: []string{info.Apps["svc1"].ServiceName()},
	}, {
		file:    filepath.Join(s.tempdir, "/etc/systemd/system/snap.hello-snap.svc3.service"),
		kind:    "After",
		matches: []string{info.Apps["svc2"].ServiceName()},
	}, {
		file:    filepath.Join(s.tempdir, "/etc/systemd/system/snap.hello-snap.svc3.service"),
		kind:    "Before",
		matches: []string{info.Apps["svc4"].ServiceName()},
	}, {
		file: filepath.Join(s.tempdir, "/etc/systemd/system/snap.hello-snap.svc4.service"),
		kind: "After",
		matches: []string{
			info.Apps["svc1"].ServiceName(),
			info.Apps["svc2"].ServiceName(),
			info.Apps["svc3"].ServiceName(),
		},
	}}

	err := wrappers.AddSnapServices(info, nil)
	c.Assert(err, IsNil)

	for _, check := range checks {
		content, err := ioutil.ReadFile(check.file)
		c.Assert(err, IsNil)

		for _, m := range check.matches {
			c.Check(string(content), Matches,
				// match:
				//   ...
				//   After=other.mount some.target foo.service bar.service
				//   Before=foo.service bar.service
				//   ...
				// but not:
				//   Foo=something After=foo.service Bar=something else
				// or:
				//   After=foo.service
				//   bar.service
				// or:
				//   After=  foo.service    bar.service
				"(?ms).*^(?U)"+check.kind+"=.*\\s?"+regexp.QuoteMeta(m)+"\\s?[^=]*$")
		}
	}

}

func (s *servicesTestSuite) TestStopServiceEndure(c *C) {
	var sysdLog [][]string
	r := systemd.MockSystemctl(func(cmd ...string) ([]byte, error) {
		sysdLog = append(sysdLog, cmd)
		return []byte("ActiveState=inactive\n"), nil
	})
	defer r()

	const surviveYaml = `name: survive-snap
version: 1.0
apps:
 survivor:
  command: bin/survivor
  refresh-mode: endure
  daemon: simple
`
	info := snaptest.MockSnap(c, surviveYaml, &snap.SideInfo{Revision: snap.R(1)})
	survivorFile := filepath.Join(s.tempdir, "/etc/systemd/system/snap.survive-snap.survivor.service")

	err := wrappers.AddSnapServices(info, nil)
	c.Assert(err, IsNil)
	c.Check(sysdLog, DeepEquals, [][]string{
		{"--root", dirs.GlobalRootDir, "enable", filepath.Base(survivorFile)},
		{"daemon-reload"},
	})

	sysdLog = nil
	err = wrappers.StopServices(info.Services(), snap.StopReasonRefresh, progress.Null)
	c.Assert(err, IsNil)
	c.Assert(sysdLog, HasLen, 0)

	sysdLog = nil
	err = wrappers.StopServices(info.Services(), snap.StopReasonRemove, progress.Null)
	c.Assert(err, IsNil)
	c.Check(sysdLog, DeepEquals, [][]string{
		{"stop", filepath.Base(survivorFile)},
		{"show", "--property=ActiveState", "snap.survive-snap.survivor.service"},
	})

}

func (s *servicesTestSuite) TestStopServiceSigs(c *C) {
	var sysdLog [][]string
	r := systemd.MockSystemctl(func(cmd ...string) ([]byte, error) {
		sysdLog = append(sysdLog, cmd)
		return []byte("ActiveState=inactive\n"), nil
	})
	defer r()

	survivorFile := filepath.Join(s.tempdir, "/etc/systemd/system/snap.survive-snap.srv.service")
	for _, t := range []struct {
		mode        string
		expectedSig string
		expectedWho string
	}{
		{mode: "sigterm", expectedSig: "TERM", expectedWho: "main"},
		{mode: "sigterm-all", expectedSig: "TERM", expectedWho: "all"},
		{mode: "sighup", expectedSig: "HUP", expectedWho: "main"},
		{mode: "sighup-all", expectedSig: "HUP", expectedWho: "all"},
		{mode: "sigusr1", expectedSig: "USR1", expectedWho: "main"},
		{mode: "sigusr1-all", expectedSig: "USR1", expectedWho: "all"},
		{mode: "sigusr2", expectedSig: "USR2", expectedWho: "main"},
		{mode: "sigusr2-all", expectedSig: "USR2", expectedWho: "all"},
	} {
		surviveYaml := fmt.Sprintf(`name: survive-snap
version: 1.0
apps:
 srv:
  command: bin/survivor
  refresh-mode: %s
  daemon: simple
`, t.mode)
		info := snaptest.MockSnap(c, surviveYaml, &snap.SideInfo{Revision: snap.R(1)})

		sysdLog = nil
		err := wrappers.AddSnapServices(info, nil)
		c.Assert(err, IsNil)
		c.Check(sysdLog, DeepEquals, [][]string{
			{"--root", dirs.GlobalRootDir, "enable", filepath.Base(survivorFile)},
			{"daemon-reload"},
		})

		sysdLog = nil
		err = wrappers.StopServices(info.Services(), snap.StopReasonRefresh, progress.Null)
		c.Assert(err, IsNil)
		c.Check(sysdLog, DeepEquals, [][]string{
			{"kill", filepath.Base(survivorFile), "-s", t.expectedSig, "--kill-who=" + t.expectedWho},
		}, Commentf("failure in %s", t.mode))

		sysdLog = nil
		err = wrappers.StopServices(info.Services(), snap.StopReasonRemove, progress.Null)
		c.Assert(err, IsNil)
		c.Check(sysdLog, DeepEquals, [][]string{
			{"stop", filepath.Base(survivorFile)},
			{"show", "--property=ActiveState", "snap.survive-snap.srv.service"},
		})
	}

}

<<<<<<< HEAD
=======
func (s *servicesTestSuite) TestStartSnapTimerEnableStart(c *C) {
	var sysdLog [][]string
	svc1Name := "snap.hello-snap.svc1.service"
	// svc2Name := "snap.hello-snap.svc2.service"
	svc2Timer := "snap.hello-snap.svc2.timer"

	r := systemd.MockSystemctl(func(cmd ...string) ([]byte, error) {
		sysdLog = append(sysdLog, cmd)
		return []byte("ActiveState=inactive\n"), nil
	})
	defer r()

	info := snaptest.MockSnap(c, packageHello+`
 svc2:
  command: bin/hello
  daemon: simple
  timer: 10:00-12:00
`, &snap.SideInfo{Revision: snap.R(12)})

	err := wrappers.StartServices(info.Services(), nil)
	c.Assert(err, IsNil)
	c.Assert(sysdLog, HasLen, 3, Commentf("len: %v calls: %v", len(sysdLog), sysdLog))
	c.Check(sysdLog, DeepEquals, [][]string{
		{"--root", dirs.GlobalRootDir, "enable", svc2Timer},
		{"start", svc2Timer},
		{"start", svc1Name},
	}, Commentf("calls: %v", sysdLog))
}

func (s *servicesTestSuite) TestStartSnapTimerCleanup(c *C) {
	var sysdLog [][]string
	svc1Name := "snap.hello-snap.svc1.service"
	svc2Name := "snap.hello-snap.svc2.service"
	svc2Timer := "snap.hello-snap.svc2.timer"

	r := systemd.MockSystemctl(func(cmd ...string) ([]byte, error) {
		sysdLog = append(sysdLog, cmd)
		if len(cmd) >= 2 && cmd[0] == "start" && cmd[1] == svc2Timer {
			return nil, fmt.Errorf("failed")
		}
		return []byte("ActiveState=inactive\n"), nil
	})
	defer r()

	info := snaptest.MockSnap(c, packageHello+`
 svc2:
  command: bin/hello
  daemon: simple
  timer: 10:00-12:00
`, &snap.SideInfo{Revision: snap.R(12)})

	// fix the apps order to make the test stable
	apps := []*snap.AppInfo{info.Apps["svc1"], info.Apps["svc2"]}
	err := wrappers.StartServices(apps, nil)
	c.Assert(err, ErrorMatches, "failed")
	c.Assert(sysdLog, HasLen, 9, Commentf("len: %v calls: %v", len(sysdLog), sysdLog))
	c.Check(sysdLog, DeepEquals, [][]string{
		{"--root", dirs.GlobalRootDir, "enable", svc2Timer},
		{"start", svc2Timer}, // this call fails
		{"stop", svc2Timer},
		{"show", "--property=ActiveState", svc2Timer},
		{"stop", svc2Name},
		{"show", "--property=ActiveState", svc2Name},
		{"--root", dirs.GlobalRootDir, "disable", svc2Timer},
		{"stop", svc1Name},
		{"show", "--property=ActiveState", svc1Name},
	}, Commentf("calls: %v", sysdLog))
}

func (s *servicesTestSuite) TestAddRemoveSnapWithTimersAddsRemovesTimerFiles(c *C) {
	info := snaptest.MockSnap(c, packageHello+`
 svc2:
  command: bin/hello
  daemon: simple
  timer: 10:00-12:00
`, &snap.SideInfo{Revision: snap.R(12)})

	err := wrappers.AddSnapServices(info, nil)
	c.Assert(err, IsNil)

	app := info.Apps["svc2"]
	c.Assert(app.Timer, NotNil)

	c.Check(osutil.FileExists(app.Timer.File()), Equals, true)
	c.Check(osutil.FileExists(app.ServiceFile()), Equals, true)

	err = wrappers.StopServices(info.Services(), "", &progress.Null)
	c.Assert(err, IsNil)

	err = wrappers.RemoveSnapServices(info, &progress.Null)
	c.Assert(err, IsNil)

	c.Check(osutil.FileExists(app.Timer.File()), Equals, false)
	c.Check(osutil.FileExists(app.ServiceFile()), Equals, false)
}

func (s *servicesTestSuite) TestFailedAddSnapCleansUp(c *C) {
	info := snaptest.MockSnap(c, packageHello+`
 svc2:
  command: bin/hello
  daemon: simple
  timer: 10:00-12:00
 svc3:
  command: bin/hello
  daemon: simple
  plugs: [network-bind]
  sockets:
    sock1:
      listen-stream: $SNAP_COMMON/sock1.socket
      socket-mode: 0666
`, &snap.SideInfo{Revision: snap.R(12)})

	calls := 0
	r := systemd.MockSystemctl(func(cmd ...string) ([]byte, error) {
		if len(cmd) == 1 && cmd[0] == "daemon-reload" && calls == 0 {
			// only fail the first systemd daemon-reload call, the
			// second one is at the end of cleanup
			calls += 1
			return nil, fmt.Errorf("failed")
		}
		return []byte("ActiveState=inactive\n"), nil
	})
	defer r()

	err := wrappers.AddSnapServices(info, &progress.Null)
	c.Assert(err, NotNil)

	c.Logf("services dir: %v", dirs.SnapServicesDir)
	matches, err := filepath.Glob(dirs.SnapServicesDir + "/*")
	c.Assert(err, IsNil)
	c.Assert(matches, HasLen, 0, Commentf("the following autogenerated files were left behind: %v", matches))
}

func (s *servicesTestSuite) TestAddServicesDidReload(c *C) {
	const base = `name: hello-snap
version: 1.10
summary: hello
description: Hello...
apps:
`
	onlyServices := snaptest.MockSnap(c, base+`
 svc1:
  command: bin/hello
  daemon: simple
`, &snap.SideInfo{Revision: snap.R(12)})

	onlySockets := snaptest.MockSnap(c, base+`
 svc1:
  command: bin/hello
  daemon: simple
  plugs: [network-bind]
  sockets:
    sock1:
      listen-stream: $SNAP_COMMON/sock1.socket
      socket-mode: 0666
`, &snap.SideInfo{Revision: snap.R(12)})

	onlyTimers := snaptest.MockSnap(c, base+`
 svc1:
  command: bin/hello
  daemon: oneshot
  timer: 10:00-12:00
`, &snap.SideInfo{Revision: snap.R(12)})

	var sysdLog [][]string
	r := systemd.MockSystemctl(func(cmd ...string) ([]byte, error) {
		sysdLog = append(sysdLog, cmd)
		return []byte("ActiveState=inactive\n"), nil
	})
	defer r()

	for i, info := range []*snap.Info{onlyServices, onlySockets, onlyTimers} {
		sysdLog = [][]string{}
		err := wrappers.AddSnapServices(info, &progress.Null)
		c.Assert(err, IsNil)
		reloads := 0
		c.Logf("calls: %v", sysdLog)
		for _, call := range sysdLog {
			if strutil.ListContains(call, "daemon-reload") {
				reloads += 1
			}
		}
		c.Check(reloads >= 1, Equals, true, Commentf("test-case %v did not reload services as expected", i))
	}
}

>>>>>>> 2c398d47
func (s *servicesTestSuite) TestSnapServicesActivation(c *C) {
	const snapYaml = `name: hello-snap
version: 1.10
summary: hello
description: Hello...
apps:
 svc1:
  command: bin/hello
  daemon: simple
  plugs: [network-bind]
  sockets:
    sock1:
      listen-stream: $SNAP_COMMON/sock1.socket
      socket-mode: 0666
<<<<<<< HEAD
=======
 svc2:
  command: bin/hello
  daemon: oneshot
  timer: 10:00-12:00
>>>>>>> 2c398d47
 svc3:
  command: bin/hello
  daemon: simple
`

	var sysdLog [][]string
	r := systemd.MockSystemctl(func(cmd ...string) ([]byte, error) {
		sysdLog = append(sysdLog, cmd)
		return []byte("ActiveState=inactive\n"), nil
	})
	defer r()

	svc3Name := "snap.hello-snap.svc3.service"

	info := snaptest.MockSnap(c, snapYaml, &snap.SideInfo{Revision: snap.R(12)})

	// fix the apps order to make the test stable
	err := wrappers.AddSnapServices(info, nil)
	c.Assert(err, IsNil)
	c.Assert(sysdLog, HasLen, 2, Commentf("len: %v calls: %v", len(sysdLog), sysdLog))
	c.Check(sysdLog, DeepEquals, [][]string{
		// only svc3 gets started during boot
		{"--root", dirs.GlobalRootDir, "enable", svc3Name},
		{"daemon-reload"},
	}, Commentf("calls: %v", sysdLog))
}<|MERGE_RESOLUTION|>--- conflicted
+++ resolved
@@ -704,8 +704,6 @@
 
 }
 
-<<<<<<< HEAD
-=======
 func (s *servicesTestSuite) TestStartSnapTimerEnableStart(c *C) {
 	var sysdLog [][]string
 	svc1Name := "snap.hello-snap.svc1.service"
@@ -892,7 +890,6 @@
 	}
 }
 
->>>>>>> 2c398d47
 func (s *servicesTestSuite) TestSnapServicesActivation(c *C) {
 	const snapYaml = `name: hello-snap
 version: 1.10
@@ -907,13 +904,10 @@
     sock1:
       listen-stream: $SNAP_COMMON/sock1.socket
       socket-mode: 0666
-<<<<<<< HEAD
-=======
  svc2:
   command: bin/hello
   daemon: oneshot
   timer: 10:00-12:00
->>>>>>> 2c398d47
  svc3:
   command: bin/hello
   daemon: simple
