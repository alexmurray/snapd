# SOME DESCRIPTIVE TITLE.
# Copyright (C) YEAR THE PACKAGE'S COPYRIGHT HOLDER
# This file is distributed under the same license as the PACKAGE package.
# FIRST AUTHOR <EMAIL@ADDRESS>, YEAR.
#
#, fuzzy
msgid   ""
msgstr  "Project-Id-Version: snappy\n"
        "Report-Msgid-Bugs-To: snappy-devel@lists.ubuntu.com\n"
<<<<<<< HEAD
        "POT-Creation-Date: 2016-02-10 12:40+0100\n"
=======
        "POT-Creation-Date: 2016-02-10 20:15+0100\n"
>>>>>>> 9183007d
        "PO-Revision-Date: YEAR-MO-DA HO:MI+ZONE\n"
        "Last-Translator: FULL NAME <EMAIL@ADDRESS>\n"
        "Language-Team: LANGUAGE <LL@li.org>\n"
        "Language: \n"
        "MIME-Version: 1.0\n"
        "Content-Type: text/plain; charset=CHARSET\n"
        "Content-Transfer-Encoding: 8bit\n"

#. TRANSLATORS: the %s is a pkgname, the second a comma separated list of paths
#, c-format
msgid   "%s: %s\n"
msgstr  ""

#. TRANSLATORS: the first %s is a pkgname, the second %s is a path
#, c-format
msgid   "'%s' is no longer allowed to access '%s'\n"
msgstr  ""

#. TRANSLATORS: the first %s is a pkgname, the second %s is a path
#, c-format
msgid   "'%s' is now allowed to access '%s'\n"
msgstr  ""

#. TRANSLATORS: the first %s is a pkgname, the second %s is a path
#, c-format
msgid   "'%s' previously allowed access to '%s'. Skipping\n"
msgstr  ""

#. TRANSLATORS: the %s is a pkgname
#, c-format
msgid   "'%s:' is not allowed to access additional hardware\n"
msgstr  ""

msgid   "(deprecated) please use \"list\""
msgstr  ""

msgid   "2fa code: "
msgstr  ""

msgid   "A concise summary of key attributes of the snappy system, such as the release and channel.\n"
        "\n"
        "The verbose output includes the specific version information for the factory image, the running image and the image that will be run on reboot, together with a list of the available channels for this image.\n"
        "\n"
        "Providing a package name will display information about a specific installed package.\n"
        "\n"
        "The verbose version of the info command for a package will also tell you the available channels for that package, when it was installed for the first time, disk space utilization, and in the case of frameworks, which apps are able to use the framework."
msgstr  ""

msgid   "Activate a package"
msgstr  ""

msgid   "Activate a package that has previously been deactivated. If the package is already activated, do nothing."
msgstr  ""

msgid   "Adds a skill slot to the system"
msgstr  ""

msgid   "Adds a skill to the system"
msgstr  ""

msgid   "Adds an assertion to the system"
msgstr  ""

msgid   "Allows rollback of a snap to a previous installed version. Without any arguments, the previous installed version is selected. It is also possible to specify the version to rollback to as a additional argument.\n"
msgstr  ""

#, c-format
msgid   "Another snappy is running, will try again in %d seconds...\n"
        "Press ctrl-c to cancel.\n"
msgstr  ""

msgid   "Assign a hardware device to a package"
msgstr  ""

msgid   "Assign hardware to a specific installed package"
msgstr  ""

msgid   "Builds a snap package"
msgstr  ""

msgid   "Classic dimension destroyed on this snappy system."
msgstr  ""

msgid   "Classic dimension disabled on this system.\n"
        "Use \"sudo snappy enable-classic\" to enable it."
msgstr  ""

msgid   "Classic dimension enabled on this snappy system.\n"
        "Use “snappy shell classic” to enter the classic dimension."
msgstr  ""

msgid   "Classic dimension is already enabled."
msgstr  ""

msgid   "Classic dimension is not enabled."
msgstr  ""

msgid   "Configures a package. The configuration is a YAML file, provided in the specified file which can be \"-\" for stdin. Output of the command is the current configuration, so running this command with no input file provides a snapshot of the app's current config."
msgstr  ""

msgid   "Creates a snap package and if available, runs the review scripts."
msgstr  ""

msgid   "Deactivate a package"
msgstr  ""

msgid   "Deactivate a package. If the package is already deactivated, do nothing."
msgstr  ""

msgid   "Destroy the classic dimension."
msgstr  ""

msgid   "Destroy the ubuntu classic dimension."
msgstr  ""

msgid   "Display a summary of key attributes of the snappy system."
msgstr  ""

msgid   "Do not clean up old versions of the package."
msgstr  ""

msgid   "Enable classic dimension."
msgstr  ""

msgid   "Enable the ubuntu classic dimension."
msgstr  ""

msgid   "Ensures system is running with latest parts"
msgstr  ""

msgid   "Entering classic dimension"
msgstr  ""

msgid   "Finds packages to install"
msgstr  ""

msgid   "First boot has already run"
msgstr  ""

msgid   "Force policy generation."
msgstr  ""

msgid   "Generate the apparmor policy"
msgstr  ""

#. TRANSLATORS: the %s is a pkgname
#, c-format
msgid   "Generated '%s' snap\n"
msgstr  ""

msgid   "Include information about packages from the snappy store"
msgstr  ""

msgid   "Install a snap package"
msgstr  ""

msgid   "Install snaps even if the signature can not be verified."
msgstr  ""

#. TRANSLATORS: the %s is a pkgname
#, c-format
msgid   "Installing %s\n"
msgstr  ""

msgid   "List active components installed on a snappy system"
msgstr  ""

msgid   "List assigned hardware device for a package"
msgstr  ""

msgid   "List assigned hardware for a specific installed package"
msgstr  ""

msgid   "Log into the store"
msgstr  ""

msgid   "Login successful"
msgstr  ""

msgid   "Name\tDate\tVersion\t"
msgstr  ""

msgid   "Name\tDate\tVersion\tDeveloper\t"
msgstr  ""

msgid   "Name\tVersion\tSummary"
msgstr  ""

#. TRANSLATORS: the %s is a pkgname
#, c-format
msgid   "No snap: '%s' found"
msgstr  ""

msgid   "Password: "
msgstr  ""

msgid   "Provide information about a specific installed package"
msgstr  ""

msgid   "Provides a list of all active components installed on a snappy system.\n"
        "\n"
        "If requested, the command will find out if there are updates for any of the components and indicate that by appending a * to the date. This will be slower as it requires a round trip to the app store on the network.\n"
        "\n"
        "The developer information refers to non-mainline versions of a package (much like PPAs in deb-based Ubuntu). If the package is the primary version of that package in Ubuntu then the developer info is not shown. This allows one to identify packages which have custom, non-standard versions installed. As a special case, the “sideload” developer refers to packages installed manually on the system.\n"
        "\n"
        "When a verbose listing is requested, information about the channel used is displayed; which is one of alpha, beta, rc or stable, and all fields are fully expanded too. In some cases, older (inactive) versions of snappy packages will be installed, these will be shown in the verbose output and the active version indicated with a * appended to the name of the component."
msgstr  ""

msgid   "Provides more detailed information"
msgstr  ""

msgid   "Purge an installed package."
msgstr  ""

#. TRANSLATORS: the %s is a pkgname
#, c-format
msgid   "Purging %s\n"
msgstr  ""

msgid   "Query and modify snappy services"
msgstr  ""

msgid   "Query and modify snappy services of locally-installed packages"
msgstr  ""

msgid   "Reboot if necessary to be on the latest running system."
msgstr  ""

#. TRANSLATORS: the first %s is a pkgname the second a version
#, c-format
msgid   "Reboot to use %s version %s."
msgstr  ""

#. TRANSLATORS: the %s shows a comma separated list
#. of package names
#, c-format
msgid   "Rebooting to satisfy updates for %s\n"
msgstr  ""

msgid   "Remove a snapp part"
msgstr  ""

msgid   "Remove all the data from the listed packages"
msgstr  ""

msgid   "Remove all the data from the listed packages. Normally this is used for packages that have been removed and attempting to purge data for an installed package will result in an error. The --installed option  overrides that and enables the administrator to purge all data for an installed package (effectively resetting the package completely)."
msgstr  ""

msgid   "Remove hardware from a specific installed package"
msgstr  ""

<<<<<<< HEAD
msgid   "Removes a skill slot from the system"
=======
msgid   "Removes a skill from the system"
>>>>>>> 9183007d
msgstr  ""

#. TRANSLATORS: the %s is a pkgname
#, c-format
msgid   "Removing %s\n"
msgstr  ""

msgid   "Rollback to a previous version of a package"
msgstr  ""

msgid   "Run snappy console interface"
msgstr  ""

msgid   "Run snappy shell interface"
msgstr  ""

msgid   "Runs unsupported experimental commands"
msgstr  ""

msgid   "Set configuration for a specific installed package"
msgstr  ""

msgid   "Set configuration for an installed package."
msgstr  ""

msgid   "Set properties of system or package"
msgstr  ""

msgid   "Set properties of system or package\n"
        "\n"
        "Supported properties are:\n"
        "  active=VERSION\n"
        "\n"
        "Example:\n"
        "  set hello-world active=1.0\n"
msgstr  ""

#. TRANSLATORS: the first %s is a pkgname, the second %s is the new version
#, c-format
msgid   "Setting %s to version %s\n"
msgstr  ""

msgid   "Show available updates (requires network)"
msgstr  ""

msgid   "Show channel information and expand all fields"
msgstr  ""

msgid   "Shows known assertions of the provided type"
msgstr  ""

msgid   "Snap\tService\tState"
msgstr  ""

#. TRANSLATORS: please keep each line under 80 characters.
#, c-format
msgid   "Snappy is updating your system in the background. This may take some minutes.\n"
        "Will try again in %d seconds...\n"
        "Press ctrl-c to cancel.\n"
msgstr  ""

#. TRANSLATORS: please keep this under 80 characters if possible
msgid   "Snappy needs to reboot to finish an update. Defer with 'sudo shutdown -c'."
msgstr  ""

msgid   "Specify an alternate output directory for the resulting package"
msgstr  ""

msgid   "The Package to install (name or path)"
msgstr  ""

msgid   "The Package to update"
msgstr  ""

msgid   "The \"versions\" command is no longer available.\n"
        "\n"
        "Please use the \"list\" command instead to see what is installed.\n"
        "The \"list -u\" (or \"list --updates\") will show you the available updates\n"
        "and \"list -v\" (or \"list --verbose\") will show all installed versions.\n"
msgstr  ""

msgid   "The configuration for the given file"
msgstr  ""

msgid   "The configuration for the given install"
msgstr  ""

msgid   "The hardware device path (e.g. /dev/ttyUSB0)"
msgstr  ""

msgid   "The package to rollback "
msgstr  ""

msgid   "The path to the snap.yaml used to generate the apparmor policy."
msgstr  ""

msgid   "The type of shell you want"
msgstr  ""

msgid   "The version to rollback to"
msgstr  ""

msgid   "This command adds access to a specific hardware device (e.g. /dev/ttyUSB0) for an installed package."
msgstr  ""

msgid   "This command is no longer available, please use the \"list\" command"
msgstr  ""

msgid   "This command list what hardware an installed package can access"
msgstr  ""

msgid   "This command logs the given username into the store"
msgstr  ""

msgid   "This command removes access of a specific hardware device (e.g. /dev/ttyUSB0) for an installed package."
msgstr  ""

msgid   "Unassign a hardware device to a package"
msgstr  ""

msgid   "Update all installed parts"
msgstr  ""

msgid   "Username for the login"
msgstr  ""

msgid   "\n"
        "The add-skill command adds a new skill to the system.\n"
        "\n"
        "This command is only for experimentation with the skill system.\n"
        "It will be removed in one of the future releases.\n"
msgstr  ""

msgid   "\n"
        "The add-skill-slot command adds a new skill slot to the system.\n"
        "\n"
        "This command is only for experimentation with the skill system.\n"
        "It will be removed in one of the future releases.\n"
msgstr  ""

msgid   "\n"
        "The assert command tries to add an assertion to the system assertion database.\n"
        "\n"
        "The assertion may also be a newer revision of a preexisting assertion that it\n"
        "will replace.\n"
        "\n"
        "To succeed the assertion must be valid, its signature verified with a known\n"
        "public key and the assertion consistent with and its prerequisite in the\n"
        "database.\n"
msgstr  ""

msgid   "\n"
        "The asserts command shows known assertions of the provided type.\n"
        "If header=value pairs are provided after the assertion type, the assertions\n"
        "shown must also have the specified headers matching the provided values.\n"
msgstr  ""

msgid   "\n"
        "The experimental command contains a selection of additional sub-commands.\n"
        "\n"
        "Experimental commands can be removed without notice and may not work on\n"
        "non-development systems.\n"
msgstr  ""

msgid   "\n"
        "The find command queries the store for available packages.\n"
msgstr  ""

msgid   "\n"
<<<<<<< HEAD
        "The remove-skill-slot command removes a skill slot from the system.\n"
=======
        "The remove-skill command removes a skill from the system.\n"
>>>>>>> 9183007d
        "\n"
        "This command is only for experimentation with the skill system.\n"
        "It will be removed in one of the future releases.\n"
msgstr  ""

msgid   "\n"
        "\n"
        "The home directory is shared between snappy and the classic dimension.\n"
        "Run \"exit\" to leave the classic shell.\n"
msgstr  ""

#. TRANSLATORS: the %s represents a list of installed appnames
#. (e.g. "apps: foo, bar, baz")
#, c-format
msgid   "apps: %s\n"
msgstr  ""

#. TRANSLATORS: the %s an architecture string
#, c-format
msgid   "architecture: %s\n"
msgstr  ""

#. TRANSLATORS: the %s is a size
#, c-format
msgid   "binary-size: %v\n"
msgstr  ""

#. TRANSLATORS: the %s is a channel name
#, c-format
msgid   "channel: %s\n"
msgstr  ""

#. TRANSLATORS: the %s is a size
#, c-format
msgid   "data-size: %s\n"
msgstr  ""

#. TRANSLATORS: the %s is a comma separated list of framework names
#, c-format
msgid   "frameworks: %s\n"
msgstr  ""

#. TRANSLATORS: the %s is a date
#, c-format
msgid   "installed: %s\n"
msgstr  ""

msgid   "must supply path to snap.yaml"
msgstr  ""

msgid   "package name is required"
msgstr  ""

msgid   "produces manpage"
msgstr  ""

#. TRANSLATORS: the %s release string
#, c-format
msgid   "release: %s\n"
msgstr  ""

#. TRANSLATORS: the first %s is the package name, the second is the service name; the %v is the error
#, c-format
msgid   "unable to disable %s's service %s: %v"
msgstr  ""

#. TRANSLATORS: the first %s is the package name, the second is the service name; the %v is the error
#, c-format
msgid   "unable to enable %s's service %s: %v"
msgstr  ""

#, c-format
msgid   "unable to get logs: %v"
msgstr  ""

#. TRANSLATORS: the first %s is the package name, the second is the service name; the %v is the error
#, c-format
msgid   "unable to start %s's service %s: %v"
msgstr  ""

#. TRANSLATORS: the first %s is the package name, the second is the service name; the %v is the error
#, c-format
msgid   "unable to stop %s's service %s: %v"
msgstr  ""

#, c-format
msgid   "unsupported shell %v"
msgstr  ""

#. TRANSLATORS: the %s is a date
#, c-format
msgid   "updated: %s\n"
msgstr  ""

#. TRANSLATORS: the %s is a version string
#, c-format
msgid   "version: %s\n"
msgstr  ""
<|MERGE_RESOLUTION|>--- conflicted
+++ resolved
@@ -7,11 +7,7 @@
 msgid   ""
 msgstr  "Project-Id-Version: snappy\n"
         "Report-Msgid-Bugs-To: snappy-devel@lists.ubuntu.com\n"
-<<<<<<< HEAD
-        "POT-Creation-Date: 2016-02-10 12:40+0100\n"
-=======
-        "POT-Creation-Date: 2016-02-10 20:15+0100\n"
->>>>>>> 9183007d
+        "POT-Creation-Date: 2016-02-10 20:58+0100\n"
         "PO-Revision-Date: YEAR-MO-DA HO:MI+ZONE\n"
         "Last-Translator: FULL NAME <EMAIL@ADDRESS>\n"
         "Language-Team: LANGUAGE <LL@li.org>\n"
@@ -263,11 +259,10 @@
 msgid   "Remove hardware from a specific installed package"
 msgstr  ""
 
-<<<<<<< HEAD
+msgid   "Removes a skill from the system"
+msgstr  ""
+
 msgid   "Removes a skill slot from the system"
-=======
-msgid   "Removes a skill from the system"
->>>>>>> 9183007d
 msgstr  ""
 
 #. TRANSLATORS: the %s is a pkgname
@@ -437,17 +432,20 @@
 msgstr  ""
 
 msgid   "\n"
-<<<<<<< HEAD
-        "The remove-skill-slot command removes a skill slot from the system.\n"
-=======
         "The remove-skill command removes a skill from the system.\n"
->>>>>>> 9183007d
         "\n"
         "This command is only for experimentation with the skill system.\n"
         "It will be removed in one of the future releases.\n"
 msgstr  ""
 
 msgid   "\n"
+        "The remove-skill-slot command removes a skill slot from the system.\n"
+        "\n"
+        "This command is only for experimentation with the skill system.\n"
+        "It will be removed in one of the future releases.\n"
+msgstr  ""
+
+msgid   "\n"
         "\n"
         "The home directory is shared between snappy and the classic dimension.\n"
         "Run \"exit\" to leave the classic shell.\n"
