# SOME DESCRIPTIVE TITLE.
# Copyright (C) YEAR THE PACKAGE'S COPYRIGHT HOLDER
# This file is distributed under the same license as the PACKAGE package.
# FIRST AUTHOR <EMAIL@ADDRESS>, YEAR.
#
#, fuzzy
msgid   ""
msgstr  "Project-Id-Version: snappy\n"
        "Report-Msgid-Bugs-To: snappy-devel@lists.ubuntu.com\n"
<<<<<<< HEAD
        "POT-Creation-Date: 2016-02-29 15:44+0100\n"
=======
        "POT-Creation-Date: 2016-02-29 13:12+0000\n"
>>>>>>> 443e3283
        "PO-Revision-Date: YEAR-MO-DA HO:MI+ZONE\n"
        "Last-Translator: FULL NAME <EMAIL@ADDRESS>\n"
        "Language-Team: LANGUAGE <LL@li.org>\n"
        "Language: \n"
        "MIME-Version: 1.0\n"
        "Content-Type: text/plain; charset=CHARSET\n"
        "Content-Transfer-Encoding: 8bit\n"

#. TRANSLATORS: the %s is a pkgname, the second a comma separated list of paths
#, c-format
msgid   "%s: %s\n"
msgstr  ""

#. TRANSLATORS: the first %s is a pkgname, the second %s is a path
#, c-format
msgid   "'%s' is no longer allowed to access '%s'\n"
msgstr  ""

#. TRANSLATORS: the first %s is a pkgname, the second %s is a path
#, c-format
msgid   "'%s' is now allowed to access '%s'\n"
msgstr  ""

#. TRANSLATORS: the first %s is a pkgname, the second %s is a path
#, c-format
msgid   "'%s' previously allowed access to '%s'. Skipping\n"
msgstr  ""

#. TRANSLATORS: the %s is a pkgname
#, c-format
msgid   "'%s:' is not allowed to access additional hardware\n"
msgstr  ""

msgid   "(deprecated) please use \"list\""
msgstr  ""

msgid   "2fa code: "
msgstr  ""

msgid   "A concise summary of key attributes of the snappy system, such as the release and channel.\n"
        "\n"
        "The verbose output includes the specific version information for the factory image, the running image and the image that will be run on reboot, together with a list of the available channels for this image.\n"
        "\n"
        "Providing a package name will display information about a specific installed package.\n"
        "\n"
        "The verbose version of the info command for a package will also tell you the available channels for that package, when it was installed for the first time, disk space utilization, and in the case of frameworks, which apps are able to use the framework."
msgstr  ""

msgid   "Activate a package"
msgstr  ""

msgid   "Activate a package that has previously been deactivated. If the package is already activated, do nothing."
msgstr  ""

msgid   "Activate a snap that is installed but inactive"
msgstr  ""

msgid   "Adds a plug to the system"
msgstr  ""

msgid   "Adds a slot to the system"
msgstr  ""

msgid   "Adds an assertion to the system"
msgstr  ""

msgid   "Allows rollback of a snap to a previous installed version. Without any arguments, the previous installed version is selected. It is also possible to specify the version to rollback to as a additional argument.\n"
msgstr  ""

#, c-format
msgid   "Another snappy is running, will try again in %d seconds...\n"
        "Press ctrl-c to cancel.\n"
msgstr  ""

msgid   "Assign a hardware device to a package"
msgstr  ""

msgid   "Assign hardware to a specific installed package"
msgstr  ""

msgid   "Builds a snap package"
msgstr  ""

msgid   "Classic dimension destroyed on this snappy system."
msgstr  ""

msgid   "Classic dimension disabled on this system.\n"
        "Use \"sudo snappy enable-classic\" to enable it."
msgstr  ""

msgid   "Classic dimension enabled on this snappy system.\n"
        "Use “snappy shell classic” to enter the classic dimension."
msgstr  ""

msgid   "Classic dimension is already enabled."
msgstr  ""

msgid   "Classic dimension is not enabled."
msgstr  ""

msgid   "Configures a package. The configuration is a YAML file, provided in the specified file which can be \"-\" for stdin. Output of the command is the current configuration, so running this command with no input file provides a snapshot of the app's current config."
msgstr  ""

msgid   "Connects a plug to a slot"
msgstr  ""

msgid   "Creates a snap package and if available, runs the review scripts."
msgstr  ""

msgid   "Deactivate a package"
msgstr  ""

msgid   "Deactivate a package. If the package is already deactivated, do nothing."
msgstr  ""

msgid   "Deactivate an installed active snap"
msgstr  ""

msgid   "Destroy the classic dimension."
msgstr  ""

msgid   "Destroy the ubuntu classic dimension."
msgstr  ""

msgid   "Disconnects a plug from a slot"
msgstr  ""

msgid   "Display a summary of key attributes of the snappy system."
msgstr  ""

msgid   "Do not clean up old versions of the package."
msgstr  ""

msgid   "Enable classic dimension."
msgstr  ""

msgid   "Enable the ubuntu classic dimension."
msgstr  ""

msgid   "Ensures system is running with latest parts"
msgstr  ""

msgid   "Entering classic dimension"
msgstr  ""

msgid   "Finds packages to install"
msgstr  ""

msgid   "First boot has already run"
msgstr  ""

msgid   "Force policy generation."
msgstr  ""

msgid   "Generate the apparmor policy"
msgstr  ""

#. TRANSLATORS: the %s is a pkgname
#, c-format
msgid   "Generated '%s' snap\n"
msgstr  ""

msgid   "Include information about packages from the snappy store"
msgstr  ""

msgid   "Install a snap package"
msgstr  ""

msgid   "Install a snap to the system"
msgstr  ""

msgid   "Install snaps even if the signature can not be verified."
msgstr  ""

#. TRANSLATORS: the %s is a pkgname
#, c-format
msgid   "Installing %s\n"
msgstr  ""

msgid   "List active components installed on a snappy system"
msgstr  ""

msgid   "List assigned hardware device for a package"
msgstr  ""

msgid   "List assigned hardware for a specific installed package"
msgstr  ""

msgid   "Lists interfaces in the system"
msgstr  ""

msgid   "Log into the store"
msgstr  ""

msgid   "Login successful"
msgstr  ""

msgid   "Name\tDate\tVersion\t"
msgstr  ""

msgid   "Name\tDate\tVersion\tDeveloper\t"
msgstr  ""

msgid   "Name\tVersion\tSummary"
msgstr  ""

#. TRANSLATORS: the %s is a pkgname
#, c-format
msgid   "No snap: '%s' found"
msgstr  ""

msgid   "Password: "
msgstr  ""

msgid   "Provide information about a specific installed package"
msgstr  ""

msgid   "Provides a list of all active components installed on a snappy system.\n"
        "\n"
        "If requested, the command will find out if there are updates for any of the components and indicate that by appending a * to the date. This will be slower as it requires a round trip to the app store on the network.\n"
        "\n"
        "The developer information refers to non-mainline versions of a package (much like PPAs in deb-based Ubuntu). If the package is the primary version of that package in Ubuntu then the developer info is not shown. This allows one to identify packages which have custom, non-standard versions installed. As a special case, the “sideload” developer refers to packages installed manually on the system.\n"
        "\n"
        "When a verbose listing is requested, information about the channel used is displayed; which is one of alpha, beta, rc or stable, and all fields are fully expanded too. In some cases, older (inactive) versions of snappy packages will be installed, these will be shown in the verbose output and the active version indicated with a * appended to the name of the component."
msgstr  ""

msgid   "Provides more detailed information"
msgstr  ""

msgid   "Purge a snap's data from the system"
msgstr  ""

msgid   "Purge an installed package."
msgstr  ""

#. TRANSLATORS: the %s is a pkgname
#, c-format
msgid   "Purging %s\n"
msgstr  ""

msgid   "Query and modify snappy services"
msgstr  ""

msgid   "Query and modify snappy services of locally-installed packages"
msgstr  ""

msgid   "Reboot if necessary to be on the latest running system."
msgstr  ""

#. TRANSLATORS: the first %s is a pkgname the second a version
#, c-format
msgid   "Reboot to use %s version %s."
msgstr  ""

#. TRANSLATORS: the %s shows a comma separated list
#. of package names
#, c-format
msgid   "Rebooting to satisfy updates for %s\n"
msgstr  ""

msgid   "Refresh a snap in the system"
msgstr  ""

msgid   "Remove a snap from the system"
msgstr  ""

msgid   "Remove a snapp part"
msgstr  ""

msgid   "Remove all the data from the listed packages"
msgstr  ""

msgid   "Remove all the data from the listed packages. Normally this is used for packages that have been removed and attempting to purge data for an installed package will result in an error. The --installed option  overrides that and enables the administrator to purge all data for an installed package (effectively resetting the package completely)."
msgstr  ""

msgid   "Remove hardware from a specific installed package"
msgstr  ""

msgid   "Removes a plug from the system"
msgstr  ""

msgid   "Removes a slot from the system"
msgstr  ""

#. TRANSLATORS: the %s is a pkgname
#, c-format
msgid   "Removing %s\n"
msgstr  ""

msgid   "Rollback a snap to its previous known-good version"
msgstr  ""

msgid   "Rollback to a previous version of a package"
msgstr  ""

msgid   "Run snappy console interface"
msgstr  ""

msgid   "Run snappy shell interface"
msgstr  ""

msgid   "Runs unsupported experimental commands"
msgstr  ""

msgid   "Set configuration for a specific installed package"
msgstr  ""

msgid   "Set configuration for an installed package."
msgstr  ""

msgid   "Set properties of system or package"
msgstr  ""

msgid   "Set properties of system or package\n"
        "\n"
        "Supported properties are:\n"
        "  active=VERSION\n"
        "\n"
        "Example:\n"
        "  set hello-world active=1.0\n"
msgstr  ""

#. TRANSLATORS: the first %s is a pkgname, the second %s is the new version
#, c-format
msgid   "Setting %s to version %s\n"
msgstr  ""

msgid   "Show available updates (requires network)"
msgstr  ""

msgid   "Show channel information and expand all fields"
msgstr  ""

msgid   "Shows known assertions of the provided type"
msgstr  ""

msgid   "Snap\tService\tState"
msgstr  ""

#. TRANSLATORS: please keep each line under 80 characters.
#, c-format
msgid   "Snappy is updating your system in the background. This may take some minutes.\n"
        "Will try again in %d seconds...\n"
        "Press ctrl-c to cancel.\n"
msgstr  ""

#. TRANSLATORS: please keep this under 80 characters if possible
msgid   "Snappy needs to reboot to finish an update. Defer with 'sudo shutdown -c'."
msgstr  ""

msgid   "Specify an alternate output directory for the resulting package"
msgstr  ""

msgid   "The Package to install (name or path)"
msgstr  ""

msgid   "The Package to update"
msgstr  ""

msgid   "The \"versions\" command is no longer available.\n"
        "\n"
        "Please use the \"list\" command instead to see what is installed.\n"
        "The \"list -u\" (or \"list --updates\") will show you the available updates\n"
        "and \"list -v\" (or \"list --verbose\") will show all installed versions.\n"
msgstr  ""

msgid   "The configuration for the given file"
msgstr  ""

msgid   "The configuration for the given install"
msgstr  ""

msgid   "The hardware device path (e.g. /dev/ttyUSB0)"
msgstr  ""

msgid   "The package to rollback "
msgstr  ""

msgid   "The path to the snap.yaml used to generate the apparmor policy."
msgstr  ""

msgid   "The type of shell you want"
msgstr  ""

msgid   "The version to rollback to"
msgstr  ""

msgid   "This command adds access to a specific hardware device (e.g. /dev/ttyUSB0) for an installed package."
msgstr  ""

msgid   "This command is no longer available, please use the \"list\" command"
msgstr  ""

msgid   "This command list what hardware an installed package can access"
msgstr  ""

msgid   "This command logs the given username into the store"
msgstr  ""

msgid   "This command removes access of a specific hardware device (e.g. /dev/ttyUSB0) for an installed package."
msgstr  ""

msgid   "Unassign a hardware device to a package"
msgstr  ""

msgid   "Update all installed parts"
msgstr  ""

msgid   "Username for the login"
msgstr  ""

msgid   "\n"
        "The ack command tries to add an assertion to the system assertion database.\n"
        "\n"
        "The assertion may also be a newer revision of a preexisting assertion that it\n"
        "will replace.\n"
        "\n"
        "To succeed the assertion must be valid, its signature verified with a known\n"
        "public key and the assertion consistent with and its prerequisite in the\n"
        "database.\n"
msgstr  ""

msgid   "\n"
        "The activate command activates an installed but inactive snap.\n"
        "\n"
        "Snaps that are not active don't have their apps available for use.\n"
msgstr  ""

msgid   "\n"
        "The add-plug command adds a new plug to the system.\n"
        "\n"
        "This command is only for experimentation with interfaces.\n"
        "It will be removed in one of the future releases.\n"
msgstr  ""

msgid   "\n"
        "The add-slot command adds a new slot to the system.\n"
        "\n"
        "This command is only for experimentation with interfaces.\n"
        "It will be removed in one of the future releases.\n"
msgstr  ""

msgid   "\n"
        "The connect command connects a plug to a slot.\n"
        "It may be called in the following ways:\n"
        "\n"
        "$ snap connect <snap>:<plug> <snap>:<slot>\n"
        "\n"
        "Connects the specific plug to the specific slot.\n"
        "\n"
        "$ snap connect <snap>:<plug> <snap>\n"
        "\n"
        "Connects the specific plug to the only slot in the provided snap that matches\n"
        "the connected interface. If more than one potential slot exists, the command\n"
        "fails.\n"
        "\n"
        "$ snap connect <plug> <snap>[:<slot>]\n"
        "\n"
        "Without a name for the snap offering the plug, the plug name is looked at in\n"
        "the gadget snap, the kernel snap, and then the os snap, in that order. The\n"
        "first of these snaps that has a matching plug name is used and the command\n"
        "proceeds as above.\n"
msgstr  ""

msgid   "\n"
        "The deactivate command deactivates an installed, active snap.\n"
        "\n"
        "Snaps that are not active don't have their apps available for use.\n"
msgstr  ""

msgid   "\n"
        "The disconnect command disconnects a plug from a slot.\n"
        "It may be called in the following ways:\n"
        "\n"
        "$ snap disconnect <snap>:<plug> <snap>:<slot>\n"
        "\n"
        "Disconnects the specific plug from the specific slot.\n"
        "\n"
        "$ snap disconnect <snap>:<slot>\n"
        "\n"
        "Disconnects any previously connected plugs from the provided slot.\n"
        "\n"
        "$ snap disconnect <snap>\n"
        "\n"
        "Disconnects all plugs from the provided snap.\n"
msgstr  ""

msgid   "\n"
        "The experimental command contains a selection of additional sub-commands.\n"
        "\n"
        "Experimental commands can be removed without notice and may not work on\n"
        "non-development systems.\n"
msgstr  ""

msgid   "\n"
        "The find command queries the store for available packages.\n"
msgstr  ""

msgid   "\n"
        "The install command installs and activates the named snap in the system.\n"
msgstr  ""

msgid   "\n"
        "The interfaces command lists interfaces available in the system.\n"
        "\n"
        "By default all plugs and slots, used and offered by all snaps, are displayed.\n"
        " \n"
        "$ snap interfaces <snap>:<plug or slot>\n"
        "\n"
        "Lists only the specified plug or slot.\n"
        "\n"
        "$ snap interfaces <snap>\n"
        "\n"
        "Lists the plugs offered and slots used by the specified snap.\n"
        "\n"
        "$ snap interfaces --i=<interface> [<snap>]\n"
        "\n"
        "Lists only plugs and slots of the specific interface.\n"
msgstr  ""

msgid   "\n"
        "The known command shows known assertions of the provided type.\n"
        "If header=value pairs are provided after the assertion type, the assertions\n"
        "shown must also have the specified headers matching the provided values.\n"
msgstr  ""

msgid   "\n"
        "The purge command removes the data of the named snap from the system.\n"
msgstr  ""

msgid   "\n"
        "The refresh command refreshes (updates) the named snap.\n"
msgstr  ""

msgid   "\n"
        "The remove command removes the named snap from the system.\n"
        "\n"
        "The snap's data is currently not removed; use purge for that. This behaviour\n"
        "will change before 16.04 is final.\n"
msgstr  ""

msgid   "\n"
        "The remove-plug command removes a plug from the system.\n"
        "\n"
        "This command is only for experimentation with interfaces.\n"
        "It will be removed in one of the future releases.\n"
msgstr  ""

msgid   "\n"
        "The remove-slot command removes a slot from the system.\n"
        "\n"
        "This command is only for experimentation with interfaces.\n"
        "It will be removed in one of the future releases.\n"
msgstr  ""

msgid   "\n"
        "The rollback command reverts an installed snap to its previous revision.\n"
msgstr  ""

msgid   "\n"
        "\n"
        "The home directory is shared between snappy and the classic dimension.\n"
        "Run \"exit\" to leave the classic shell.\n"
msgstr  ""

#. TRANSLATORS: the %s represents a list of installed appnames
#. (e.g. "apps: foo, bar, baz")
#, c-format
msgid   "apps: %s\n"
msgstr  ""

#. TRANSLATORS: the %s an architecture string
#, c-format
msgid   "architecture: %s\n"
msgstr  ""

#. TRANSLATORS: the %s is a size
#, c-format
msgid   "binary-size: %v\n"
msgstr  ""

#. TRANSLATORS: the %s is a channel name
#, c-format
msgid   "channel: %s\n"
msgstr  ""

#. TRANSLATORS: the %s is a size
#, c-format
msgid   "data-size: %s\n"
msgstr  ""

#. TRANSLATORS: the %s is a comma separated list of framework names
#, c-format
msgid   "frameworks: %s\n"
msgstr  ""

#. TRANSLATORS: the %s is a date
#, c-format
msgid   "installed: %s\n"
msgstr  ""

msgid   "must supply path to snap.yaml"
msgstr  ""

msgid   "package name is required"
msgstr  ""

msgid   "plug\tslot"
msgstr  ""

msgid   "produces manpage"
msgstr  ""

#. TRANSLATORS: the %s release string
#, c-format
msgid   "release: %s\n"
msgstr  ""

#. TRANSLATORS: the first %s is the package name, the second is the service name; the %v is the error
#, c-format
msgid   "unable to disable %s's service %s: %v"
msgstr  ""

#. TRANSLATORS: the first %s is the package name, the second is the service name; the %v is the error
#, c-format
msgid   "unable to enable %s's service %s: %v"
msgstr  ""

#, c-format
msgid   "unable to get logs: %v"
msgstr  ""

#. TRANSLATORS: the first %s is the package name, the second is the service name; the %v is the error
#, c-format
msgid   "unable to start %s's service %s: %v"
msgstr  ""

#. TRANSLATORS: the first %s is the package name, the second is the service name; the %v is the error
#, c-format
msgid   "unable to stop %s's service %s: %v"
msgstr  ""

#, c-format
msgid   "unsupported shell %v"
msgstr  ""

#. TRANSLATORS: the %s is a date
#, c-format
msgid   "updated: %s\n"
msgstr  ""

#. TRANSLATORS: the %s is a version string
#, c-format
msgid   "version: %s\n"
msgstr  ""
<|MERGE_RESOLUTION|>--- conflicted
+++ resolved
@@ -7,11 +7,7 @@
 msgid   ""
 msgstr  "Project-Id-Version: snappy\n"
         "Report-Msgid-Bugs-To: snappy-devel@lists.ubuntu.com\n"
-<<<<<<< HEAD
-        "POT-Creation-Date: 2016-02-29 15:44+0100\n"
-=======
-        "POT-Creation-Date: 2016-02-29 13:12+0000\n"
->>>>>>> 443e3283
+        "POT-Creation-Date: 2016-03-01 12:16+0100\n"
         "PO-Revision-Date: YEAR-MO-DA HO:MI+ZONE\n"
         "Last-Translator: FULL NAME <EMAIL@ADDRESS>\n"
         "Language-Team: LANGUAGE <LL@li.org>\n"
