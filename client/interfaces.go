// -*- Mode: Go; indent-tabs-mode: t -*-

/*
 * Copyright (C) 2016 Canonical Ltd
 *
 * This program is free software: you can redistribute it and/or modify
 * it under the terms of the GNU General Public License version 3 as
 * published by the Free Software Foundation.
 *
 * This program is distributed in the hope that it will be useful,
 * but WITHOUT ANY WARRANTY; without even the implied warranty of
 * MERCHANTABILITY or FITNESS FOR A PARTICULAR PURPOSE.  See the
 * GNU General Public License for more details.
 *
 * You should have received a copy of the GNU General Public License
 * along with this program.  If not, see <http://www.gnu.org/licenses/>.
 *
 */

package client

import (
	"bytes"
	"encoding/json"
)

// Plug represents a capacity offered by a snap.
type Plug struct {
<<<<<<< HEAD
	Snap        string                 `json:"snap"`
	Plug        string                 `json:"plug"`
	Interface   string                 `json:"interface,omitempty"`
	Attrs       map[string]interface{} `json:"attrs,omitempty"`
	Apps        []string               `json:"apps,omitempty"`
	Label       string                 `json:"label,omitempty"`
	Connections []SlotRef              `json:"connections,omitempty"`
}

// PlugRef is a reference to a plug.
type PlugRef struct {
	Snap string `json:"snap"`
	Plug string `json:"plug"`
=======
	// NOTE: the discrepancy between go and json field name is intentional.
	Name      string                 `json:"plug"`
	Snap      string                 `json:"snap"`
	Interface string                 `json:"interface,omitempty"`
	Attrs     map[string]interface{} `json:"attrs,omitempty"`
	Apps      []string               `json:"apps,omitempty"`
	Label     string                 `json:"label,omitempty"`
>>>>>>> 443e3283
}

// Slot represents the potential of a given snap to connect to a given plug.
type Slot struct {
<<<<<<< HEAD
	Snap        string                 `json:"snap"`
	Slot        string                 `json:"slot"`
	Interface   string                 `json:"interface,omitempty"`
	Attrs       map[string]interface{} `json:"attrs,omitempty"`
	Apps        []string               `json:"apps,omitempty"`
	Label       string                 `json:"label,omitempty"`
	Connections []PlugRef              `json:"connections,omitempty"`
}

// SlotRef is a reference to a slot.
type SlotRef struct {
	Snap string `json:"snap"`
	Slot string `json:"slot"`
=======
	// NOTE: the discrepancy between go and json field name is intentional.
	Name      string                 `json:"slot"`
	Snap      string                 `json:"snap"`
	Interface string                 `json:"interface,omitempty"`
	Attrs     map[string]interface{} `json:"attrs,omitempty"`
	Apps      []string               `json:"apps,omitempty"`
	Label     string                 `json:"label,omitempty"`
>>>>>>> 443e3283
}

// InterfaceConnections contains information about all plugs, slots and their connections
type InterfaceConnections struct {
	Plugs []*Plug `json:"plugs"`
	Slots []*Slot `json:"slots"`
}

// InterfaceAction represents an action performed on the interface system.
type InterfaceAction struct {
	Action string `json:"action"`
	Plug   *Plug  `json:"plug,omitempty"`
	Slot   *Slot  `json:"slot,omitempty"`
}

// AllPlugsAndSlots returns information about all the plugs and their connections.
func (client *Client) InterfaceConnections() (connections InterfaceConnections, err error) {
	err = client.doSync("GET", "/2.0/interfaces", nil, nil, &connections)
	return
}

// performInterfaceAction performs a single action on the interface system.
func (client *Client) performInterfaceAction(sa *InterfaceAction) error {
	b, err := json.Marshal(sa)
	if err != nil {
		return err
	}
	var rsp interface{}
	if err := client.doSync("POST", "/2.0/interfaces", nil, bytes.NewReader(b), &rsp); err != nil {
		return err
	}
	return nil
}

// Connect establishes a connection between a plug and a slot.
// The plug and the slot must have the same interface.
func (client *Client) Connect(plugSnapName, plugName, slotSnapName, slotName string) error {
	return client.performInterfaceAction(&InterfaceAction{
		Action: "connect",
		Plug: &Plug{
			Snap: plugSnapName,
			Plug: plugName,
		},
		Slot: &Slot{
			Snap: slotSnapName,
			Slot: slotName,
		},
	})
}

// Disconnect breaks the connection between a plug and a slot.
func (client *Client) Disconnect(plugSnapName, plugName, slotSnapName, slotName string) error {
	return client.performInterfaceAction(&InterfaceAction{
		Action: "disconnect",
		Plug: &Plug{
			Snap: plugSnapName,
			Plug: plugName,
		},
		Slot: &Slot{
			Snap: slotSnapName,
			Slot: slotName,
		},
	})
}

// AddPlug adds a plug to the interface system.
func (client *Client) AddPlug(plug *Plug) error {
	return client.performInterfaceAction(&InterfaceAction{
		Action: "add-plug",
		Plug:   plug,
	})
}

// RemovePlug removes a plug from the interface system.
func (client *Client) RemovePlug(snapName, plugName string) error {
	return client.performInterfaceAction(&InterfaceAction{
		Action: "remove-plug",
		Plug: &Plug{
			Snap: snapName,
			Plug: plugName,
		},
	})
}

// AddSlot adds a slot to the system.
func (client *Client) AddSlot(slot *Slot) error {
	return client.performInterfaceAction(&InterfaceAction{
		Action: "add-slot",
		Slot:   slot,
	})
}

// RemoveSlot removes a slot from the system.
func (client *Client) RemoveSlot(snapName, slotName string) error {
	return client.performInterfaceAction(&InterfaceAction{
		Action: "remove-slot",
		Slot: &Slot{
			Snap: snapName,
			Slot: slotName,
		},
	})
}<|MERGE_RESOLUTION|>--- conflicted
+++ resolved
@@ -26,9 +26,9 @@
 
 // Plug represents a capacity offered by a snap.
 type Plug struct {
-<<<<<<< HEAD
-	Snap        string                 `json:"snap"`
-	Plug        string                 `json:"plug"`
+	Snap string `json:"snap"`
+	// NOTE: the discrepancy between go and json field name is intentional.
+	Name        string                 `json:"plug"`
 	Interface   string                 `json:"interface,omitempty"`
 	Attrs       map[string]interface{} `json:"attrs,omitempty"`
 	Apps        []string               `json:"apps,omitempty"`
@@ -39,23 +39,14 @@
 // PlugRef is a reference to a plug.
 type PlugRef struct {
 	Snap string `json:"snap"`
-	Plug string `json:"plug"`
-=======
-	// NOTE: the discrepancy between go and json field name is intentional.
-	Name      string                 `json:"plug"`
-	Snap      string                 `json:"snap"`
-	Interface string                 `json:"interface,omitempty"`
-	Attrs     map[string]interface{} `json:"attrs,omitempty"`
-	Apps      []string               `json:"apps,omitempty"`
-	Label     string                 `json:"label,omitempty"`
->>>>>>> 443e3283
+	Name string `json:"plug"`
 }
 
 // Slot represents the potential of a given snap to connect to a given plug.
 type Slot struct {
-<<<<<<< HEAD
-	Snap        string                 `json:"snap"`
-	Slot        string                 `json:"slot"`
+	Snap string `json:"snap"`
+	// NOTE: the discrepancy between go and json field name is intentional.
+	Name        string                 `json:"slot"`
 	Interface   string                 `json:"interface,omitempty"`
 	Attrs       map[string]interface{} `json:"attrs,omitempty"`
 	Apps        []string               `json:"apps,omitempty"`
@@ -66,16 +57,7 @@
 // SlotRef is a reference to a slot.
 type SlotRef struct {
 	Snap string `json:"snap"`
-	Slot string `json:"slot"`
-=======
-	// NOTE: the discrepancy between go and json field name is intentional.
-	Name      string                 `json:"slot"`
-	Snap      string                 `json:"snap"`
-	Interface string                 `json:"interface,omitempty"`
-	Attrs     map[string]interface{} `json:"attrs,omitempty"`
-	Apps      []string               `json:"apps,omitempty"`
-	Label     string                 `json:"label,omitempty"`
->>>>>>> 443e3283
+	Name string `json:"slot"`
 }
 
 // InterfaceConnections contains information about all plugs, slots and their connections
@@ -117,11 +99,11 @@
 		Action: "connect",
 		Plug: &Plug{
 			Snap: plugSnapName,
-			Plug: plugName,
+			Name: plugName,
 		},
 		Slot: &Slot{
 			Snap: slotSnapName,
-			Slot: slotName,
+			Name: slotName,
 		},
 	})
 }
@@ -132,11 +114,11 @@
 		Action: "disconnect",
 		Plug: &Plug{
 			Snap: plugSnapName,
-			Plug: plugName,
+			Name: plugName,
 		},
 		Slot: &Slot{
 			Snap: slotSnapName,
-			Slot: slotName,
+			Name: slotName,
 		},
 	})
 }
@@ -155,7 +137,7 @@
 		Action: "remove-plug",
 		Plug: &Plug{
 			Snap: snapName,
-			Plug: plugName,
+			Name: plugName,
 		},
 	})
 }
@@ -174,7 +156,7 @@
 		Action: "remove-slot",
 		Slot: &Slot{
 			Snap: snapName,
-			Slot: slotName,
+			Name: slotName,
 		},
 	})
 }