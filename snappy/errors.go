--- conflicted
+++ resolved
@@ -59,13 +59,10 @@
 	// ErrSnapNotActive is returned if you try to unset a snap from
 	// active to inactive
 	ErrSnapNotActive = errors.New("snap not active")
-<<<<<<< HEAD
 
 	// ErrBuildPlatformNotSupported is returned if you build on
 	// a not (yet) supported platform
 	ErrBuildPlatformNotSupported = errors.New("building on a not (yet) supported platform")
-)
-=======
 )
 
 // ErrSignature is returned if a snap failed the signature verification
@@ -116,5 +113,4 @@
 
 func (e *ErrUpgradeVerificationFailed) Error() string {
 	return fmt.Sprintf("upgrade verification failed: %s", e.msg)
-}
->>>>>>> f82a43b4
+}