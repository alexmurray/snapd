package snappy

import (
	"fmt"
	"io/ioutil"
	"os"
	"os/exec"
	"path/filepath"
	"reflect"
	"strings"
	"testing"

	. "launchpad.net/gocheck"
)

func MyTest(t *testing.T) { TestingT(t) }

type HTestSuite struct{}

var _ = Suite(&HTestSuite{})

func (ts *HTestSuite) TestUnpack(c *C) {

	// setup tmpdir
	tmpdir := c.MkDir()
	tmpfile := filepath.Join(tmpdir, "foo.tar.gz")

	// ok, slightly silly
	path := "/etc/fstab"

	// create test data
	cmd := exec.Command("tar", "cvzf", tmpfile, path)
	output, err := cmd.CombinedOutput()
	c.Assert(err, IsNil)
	if !strings.Contains(string(output), "/etc/fstab") {
		c.Error("Can not find expected output from tar")
	}

	// unpack
	unpackdir := filepath.Join(tmpdir, "t")
	err = unpackTar(tmpfile, unpackdir)
	c.Assert(err, IsNil)

	_, err = os.Open(filepath.Join(tmpdir, "t/etc/fstab"))
	c.Assert(err, IsNil)
}

func (ts *HTestSuite) TestGetMapFromValidYaml(c *C) {
	m, err := getMapFromYaml([]byte("name: value"))
	c.Assert(err, IsNil)
	me := map[string]interface{}{"name": "value"}
	if !reflect.DeepEqual(m, me) {
		c.Error(fmt.Sprintf("Unexpected map %v != %v", m, me))
	}
}

func (ts *HTestSuite) TestGetMapFromInvalidYaml(c *C) {
	_, err := getMapFromYaml([]byte("%lala%"))
	c.Assert(err, NotNil)
}

func (ts *HTestSuite) TestArchitectue(c *C) {
	goarch = "arm"
	c.Check(Architecture(), Equals, "armhf")

	goarch = "amd64"
	c.Check(Architecture(), Equals, "amd64")

	goarch = "386"
	c.Check(Architecture(), Equals, "i386")
}

func (ts *HTestSuite) TestChdir(c *C) {
	tmpdir := c.MkDir()

	cwd, err := os.Getwd()
	c.Assert(err, IsNil)
	c.Assert(cwd, Not(Equals), tmpdir)
	chDir(tmpdir, func() {
		cwd, err := os.Getwd()
		c.Assert(err, IsNil)
		c.Assert(cwd, Equals, tmpdir)
	})
}

func (ts *HTestSuite) TestExitCode(c *C) {
	cmd := exec.Command("true")
	err := cmd.Run()
	c.Assert(err, IsNil)

	cmd = exec.Command("false")
	err = cmd.Run()
	c.Assert(err, NotNil)
	e, err := exitCode(err)
	c.Assert(err, IsNil)
	c.Assert(e, Equals, 1)

	cmd = exec.Command("sh", "-c", "exit 7")
	err = cmd.Run()
	e, err = exitCode(err)
	c.Assert(e, Equals, 7)

	// ensure that non exec.ExitError values give a error
	_, err = os.Stat("/random/file/that/is/not/there")
	c.Assert(err, NotNil)
	_, err = exitCode(err)
	c.Assert(err, NotNil)
}

func (ts *HTestSuite) TestEnsureDir(c *C) {
	tempdir := c.MkDir()

	target := filepath.Join(tempdir, "meep")
	err := ensureDir(target, 0755)
	c.Assert(err, IsNil)
	st, err := os.Stat(target)
	c.Assert(err, IsNil)
	c.Assert(st.IsDir(), Equals, true)
	c.Assert(st.Mode(), Equals, os.ModeDir|0755)
}

<<<<<<< HEAD
func (ts *HTestSuite) TestSha512sum(c *C) {
	tempdir := c.MkDir()

	p := filepath.Join(tempdir, "foo")
	err := ioutil.WriteFile(p, []byte("x"), 0644)
	c.Assert(err, IsNil)
	hashsum, err := sha512sum(p)
	c.Assert(err, IsNil)
	c.Assert(hashsum, Equals, "a4abd4448c49562d828115d13a1fccea927f52b4d5459297f8b43e42da89238bc13626e43dcb38ddb082488927ec904fb42057443983e88585179d50551afe62")
=======
func (ts *HTestSuite) TestMakeMapFromEnvList(c *C) {
	envList := []string{
		"PATH=/usr/bin:/bin",
		"DBUS_SESSION_BUS_ADDRESS=unix:abstract=something1234",
	}
	envMap := makeMapFromEnvList(envList)
	c.Assert(envMap, DeepEquals, map[string]string{
		"PATH": "/usr/bin:/bin",
		"DBUS_SESSION_BUS_ADDRESS": "unix:abstract=something1234",
	})
}

func (ts *HTestSuite) TestMakeMapFromEnvListInvalidInput(c *C) {
	envList := []string{
		"nonsesne",
	}
	envMap := makeMapFromEnvList(envList)
	c.Assert(envMap, DeepEquals, map[string]string(nil))
}

func (ts *HTestSuite) TestMakeConfigEnv(c *C) {
	tempdir := c.MkDir()
	yamlFile, err := makeMockSnap(tempdir)
	c.Assert(err, IsNil)
	snap := NewInstalledSnapPart(yamlFile)
	c.Assert(snap, NotNil)

	os.Setenv("SNAP_NAME", "override-me")
	defer os.Setenv("SNAP_NAME", "")

	env := makeSnapHookEnv(snap)

	// now ensure that the environment we get back is what we want
	envMap := makeMapFromEnvList(env)
	// regular env is unaltered
	c.Assert(envMap["PATH"], Equals, os.Getenv("PATH"))
	// SNAP_* is overriden
	c.Assert(envMap["SNAP_NAME"], Equals, "hello-app")
	c.Assert(envMap["SNAP_VERSION"], Equals, "1.10")
>>>>>>> 152a3169
}<|MERGE_RESOLUTION|>--- conflicted
+++ resolved
@@ -119,17 +119,6 @@
 	c.Assert(st.Mode(), Equals, os.ModeDir|0755)
 }
 
-<<<<<<< HEAD
-func (ts *HTestSuite) TestSha512sum(c *C) {
-	tempdir := c.MkDir()
-
-	p := filepath.Join(tempdir, "foo")
-	err := ioutil.WriteFile(p, []byte("x"), 0644)
-	c.Assert(err, IsNil)
-	hashsum, err := sha512sum(p)
-	c.Assert(err, IsNil)
-	c.Assert(hashsum, Equals, "a4abd4448c49562d828115d13a1fccea927f52b4d5459297f8b43e42da89238bc13626e43dcb38ddb082488927ec904fb42057443983e88585179d50551afe62")
-=======
 func (ts *HTestSuite) TestMakeMapFromEnvList(c *C) {
 	envList := []string{
 		"PATH=/usr/bin:/bin",
@@ -148,6 +137,17 @@
 	}
 	envMap := makeMapFromEnvList(envList)
 	c.Assert(envMap, DeepEquals, map[string]string(nil))
+}
+
+func (ts *HTestSuite) TestSha512sum(c *C) {
+	tempdir := c.MkDir()
+
+	p := filepath.Join(tempdir, "foo")
+	err := ioutil.WriteFile(p, []byte("x"), 0644)
+	c.Assert(err, IsNil)
+	hashsum, err := sha512sum(p)
+	c.Assert(err, IsNil)
+	c.Assert(hashsum, Equals, "a4abd4448c49562d828115d13a1fccea927f52b4d5459297f8b43e42da89238bc13626e43dcb38ddb082488927ec904fb42057443983e88585179d50551afe62")
 }
 
 func (ts *HTestSuite) TestMakeConfigEnv(c *C) {
@@ -169,5 +169,4 @@
 	// SNAP_* is overriden
 	c.Assert(envMap["SNAP_NAME"], Equals, "hello-app")
 	c.Assert(envMap["SNAP_VERSION"], Equals, "1.10")
->>>>>>> 152a3169
 }