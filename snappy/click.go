// -*- Mode: Go; indent-tabs-mode: t -*-

/*
 * Copyright (C) 2014-2016 Canonical Ltd
 *
 * This program is free software: you can redistribute it and/or modify
 * it under the terms of the GNU General Public License version 3 as
 * published by the Free Software Foundation.
 *
 * This program is distributed in the hope that it will be useful,
 * but WITHOUT ANY WARRANTY; without even the implied warranty of
 * MERCHANTABILITY or FITNESS FOR A PARTICULAR PURPOSE.  See the
 * GNU General Public License for more details.
 *
 * You should have received a copy of the GNU General Public License
 * along with this program.  If not, see <http://www.gnu.org/licenses/>.
 *
 */

package snappy

import (
	"github.com/ubuntu-core/snappy/progress"
)

<<<<<<< HEAD
// wait this time between TERM and KILL
var killWait = 5 * time.Second

// servicesBinariesStringsWhitelist is the whitelist of legal chars
// in the "binaries" and "services" section of the snap.yaml
var servicesBinariesStringsWhitelist = regexp.MustCompile(`^[A-Za-z0-9/. _#:-]*$`)

// generate the name
func generateBinaryName(m *snapYaml, app *AppYaml) string {
	var binName string
	if m.Type == snap.TypeFramework {
		binName = filepath.Base(app.Name)
	} else {
		binName = fmt.Sprintf("%s.%s", m.Name, filepath.Base(app.Name))
	}

	return filepath.Join(dirs.SnapBinariesDir, binName)
}

func binPathForBinary(pkgPath string, app *AppYaml) string {
	return filepath.Join(pkgPath, app.Command)
}

func verifyAppYaml(app *AppYaml) error {
	contains := func(needle string, haystack []string) bool {
		for _, h := range haystack {
			if needle == h {
				return true
			}
		}
		return false
	}
	valid := []string{"", "simple", "forking", "oneshot", "dbus"}
	if !contains(app.Daemon, valid) {
		return fmt.Errorf(`"daemon" field contains invalid value %q`, app.Daemon)
	}

	return verifyStructStringsAgainstWhitelist(*app, servicesBinariesStringsWhitelist)
}

func verifyPlugYaml(plug *plugYaml) error {
	if err := verifyStructStringsAgainstWhitelist(*plug, servicesBinariesStringsWhitelist); err != nil {
		return err
	}

	if plug.Interface != "old-security" {
		return fmt.Errorf("can not use interface %q, only `old-security` supported", plug.Interface)
	}

	return nil
}

// Doesn't need to handle complications like internal quotes, just needs to
// wrap right side of an env variable declaration with quotes for the shell.
func quoteEnvVar(envVar string) string {
	return "export " + strings.Replace(envVar, "=", "=\"", 1) + "\""
}

func generateSnapBinaryWrapper(app *AppYaml, pkgPath, aaProfile string, m *snapYaml) (string, error) {
	wrapperTemplate := `#!/bin/sh
set -e

# app info (deprecated)
{{.OldAppVars}}

# app info
{{.NewAppVars}}

if [ ! -d "$SNAP_USER_DATA" ]; then
   mkdir -p "$SNAP_USER_DATA"
fi
export HOME="$SNAP_USER_DATA"

# export old pwd
export SNAP_OLD_PWD="$(pwd)"
cd $SNAP_DATA
ubuntu-core-launcher {{.UdevAppName}} {{.AaProfile}} {{.Target}} "$@"
`

	// it's fine for this to error out; we might be in a framework or sth
	origin := originFromBasedir(pkgPath)

	if err := verifyAppYaml(app); err != nil {
		return "", err
	}

	actualBinPath := binPathForBinary(pkgPath, app)
	udevPartName := m.qualifiedName(origin)

	var templateOut bytes.Buffer
	t := template.Must(template.New("wrapper").Parse(wrapperTemplate))
	wrapperData := struct {
		SnapName    string
		AppArch     string
		AppPath     string
		Version     string
		UdevAppName string
		Origin      string
		Home        string
		Target      string
		AaProfile   string
		OldAppVars  string
		NewAppVars  string
	}{
		SnapName:    m.Name,
		AppArch:     arch.UbuntuArchitecture(),
		AppPath:     pkgPath,
		Version:     m.Version,
		UdevAppName: udevPartName,
		Origin:      origin,
		Home:        "$HOME",
		Target:      actualBinPath,
		AaProfile:   aaProfile,
	}

	oldVars := []string{}
	for _, envVar := range append(
		snapenv.GetDeprecatedBasicSnapEnvVars(wrapperData),
		snapenv.GetDeprecatedUserSnapEnvVars(wrapperData)...) {
		oldVars = append(oldVars, quoteEnvVar(envVar))
	}
	wrapperData.OldAppVars = strings.Join(oldVars, "\n")

	newVars := []string{}
	for _, envVar := range append(
		snapenv.GetBasicSnapEnvVars(wrapperData),
		snapenv.GetUserSnapEnvVars(wrapperData)...) {
		newVars = append(newVars, quoteEnvVar(envVar))
	}
	wrapperData.NewAppVars = strings.Join(newVars, "\n")

	t.Execute(&templateOut, wrapperData)

	return templateOut.String(), nil
}

// FIXME: too much magic, just do explicit validation of the few
//        fields we have
// verifyStructStringsAgainstWhitelist takes a struct and ensures that
// the given whitelist regexp matches all string fields of the struct
func verifyStructStringsAgainstWhitelist(s interface{}, whitelist *regexp.Regexp) error {
	// check all members of the services struct against our whitelist
	t := reflect.TypeOf(s)
	v := reflect.ValueOf(s)
	for i := 0; i < t.NumField(); i++ {

		// PkgPath means its a unexported field and we can ignore it
		if t.Field(i).PkgPath != "" {
			continue
		}
		if v.Field(i).Kind() == reflect.Ptr {
			vi := v.Field(i).Elem()
			if vi.Kind() == reflect.Struct {
				return verifyStructStringsAgainstWhitelist(vi.Interface(), whitelist)
			}
		}
		if v.Field(i).Kind() == reflect.Struct {
			vi := v.Field(i).Interface()
			return verifyStructStringsAgainstWhitelist(vi, whitelist)
		}
		if v.Field(i).Kind() == reflect.String {
			key := t.Field(i).Name
			value := v.Field(i).String()
			if !whitelist.MatchString(value) {
				return &ErrStructIllegalContent{
					Field:     key,
					Content:   value,
					Whitelist: whitelist.String(),
				}
			}
		}
	}

	return nil
}

func generateSnapServicesFile(app *AppYaml, baseDir string, aaProfile string, m *snapYaml) (string, error) {
	if err := verifyAppYaml(app); err != nil {
		return "", err
	}

	udevPartName := m.qualifiedName(originFromBasedir(baseDir))

	desc := app.Description
	if desc == "" {
		desc = fmt.Sprintf("service %s for package %s", app.Name, m.Name)
	}

	socketFileName := ""
	if app.Socket {
		socketFileName = filepath.Base(generateSocketFileName(m, app))
	}

	return systemd.New(dirs.GlobalRootDir, nil).GenServiceFile(
		&systemd.ServiceDescription{
			SnapName:       m.Name,
			ServiceName:    app.Name,
			Version:        m.Version,
			Description:    desc,
			AppPath:        baseDir,
			Start:          app.Command,
			Stop:           app.Stop,
			PostStop:       app.PostStop,
			StopTimeout:    time.Duration(app.StopTimeout),
			AaProfile:      aaProfile,
			IsFramework:    m.Type == snap.TypeFramework,
			BusName:        app.BusName,
			Type:           app.Daemon,
			UdevAppName:    udevPartName,
			Socket:         app.Socket,
			SocketFileName: socketFileName,
			Restart:        app.RestartCond,
		}), nil
}
func generateSnapSocketFile(app *AppYaml, baseDir string, aaProfile string, m *snapYaml) (string, error) {
	if err := verifyAppYaml(app); err != nil {
		return "", err
	}

	// lp: #1515709, systemd will default to 0666 if no socket mode
	// is specified
	if app.SocketMode == "" {
		app.SocketMode = "0660"
	}

	serviceFileName := filepath.Base(generateServiceFileName(m, app))

	return systemd.New(dirs.GlobalRootDir, nil).GenSocketFile(
		&systemd.ServiceDescription{
			ServiceFileName: serviceFileName,
			ListenStream:    app.ListenStream,
			SocketMode:      app.SocketMode,
		}), nil
}

func generateServiceFileName(m *snapYaml, app *AppYaml) string {
	return filepath.Join(dirs.SnapServicesDir, fmt.Sprintf("%s_%s_%s.service", m.Name, app.Name, m.Version))
}

func generateSocketFileName(m *snapYaml, app *AppYaml) string {
	return filepath.Join(dirs.SnapServicesDir, fmt.Sprintf("%s_%s_%s.socket", m.Name, app.Name, m.Version))
}

func generateBusPolicyFileName(m *snapYaml, app *AppYaml) string {
	return filepath.Join(dirs.SnapBusPolicyDir, fmt.Sprintf("%s_%s_%s.conf", m.Name, app.Name, m.Version))
}

// takes a directory and removes the global root, this is needed
// when the SetRoot option is used and we need to generate
// content for the "Apps" section
var stripGlobalRootDir = stripGlobalRootDirImpl

func stripGlobalRootDirImpl(dir string) string {
	if dirs.GlobalRootDir == "/" {
		return dir
	}

	return dir[len(dirs.GlobalRootDir):]
}

func addPackageServices(m *snapYaml, baseDir string, inhibitHooks bool, inter interacter) error {
	for _, app := range m.Apps {
		if app.Daemon == "" {
			continue
		}
		aaProfile, err := getSecurityProfile(m, app.Name, baseDir)
		if err != nil {
			return err
		}
		// this will remove the global base dir when generating the
		// service file, this ensures that /snaps/foo/1.0/bin/start
		// is in the service file when the SetRoot() option
		// is used
		realBaseDir := stripGlobalRootDir(baseDir)
		// Generate service file
		content, err := generateSnapServicesFile(app, realBaseDir, aaProfile, m)
		if err != nil {
			return err
		}
		serviceFilename := generateServiceFileName(m, app)
		os.MkdirAll(filepath.Dir(serviceFilename), 0755)
		if err := osutil.AtomicWriteFile(serviceFilename, []byte(content), 0644, 0); err != nil {
			return err
		}
		// Generate systemd socket file if needed
		if app.Socket {
			content, err := generateSnapSocketFile(app, realBaseDir, aaProfile, m)
			if err != nil {
				return err
			}
			socketFilename := generateSocketFileName(m, app)
			os.MkdirAll(filepath.Dir(socketFilename), 0755)
			if err := osutil.AtomicWriteFile(socketFilename, []byte(content), 0644, 0); err != nil {
				return err
			}
		}
		// If necessary, generate the DBus policy file so the framework
		// service is allowed to start
		if m.Type == snap.TypeFramework && app.BusName != "" {
			content, err := genBusPolicyFile(app.BusName)
			if err != nil {
				return err
			}
			policyFilename := generateBusPolicyFileName(m, app)
			os.MkdirAll(filepath.Dir(policyFilename), 0755)
			if err := osutil.AtomicWriteFile(policyFilename, []byte(content), 0644, 0); err != nil {
				return err
			}
		}

		// daemon-reload and start only if we are not in the
		// inhibitHooks mode
		//
		// *but* always run enable (which just sets a symlink)
		serviceName := filepath.Base(generateServiceFileName(m, app))
		sysd := systemd.New(dirs.GlobalRootDir, inter)
		if !inhibitHooks {
			if err := sysd.DaemonReload(); err != nil {
				return err
			}
		}

		// we always enable the service even in inhibit hooks
		if err := sysd.Enable(serviceName); err != nil {
			return err
		}

		if !inhibitHooks {
			if err := sysd.Start(serviceName); err != nil {
				return err
			}
		}

		if app.Socket {
			socketName := filepath.Base(generateSocketFileName(m, app))
			// we always enable the socket even in inhibit hooks
			if err := sysd.Enable(socketName); err != nil {
				return err
			}

			if !inhibitHooks {
				if err := sysd.Start(socketName); err != nil {
					return err
				}
			}
		}
	}

	return nil
}

func removePackageServices(m *snapYaml, baseDir string, inter interacter) error {
	sysd := systemd.New(dirs.GlobalRootDir, inter)
	for _, app := range m.Apps {
		if app.Daemon == "" {
			continue
		}

		serviceName := filepath.Base(generateServiceFileName(m, app))
		if err := sysd.Disable(serviceName); err != nil {
			return err
		}
		if err := sysd.Stop(serviceName, time.Duration(app.StopTimeout)); err != nil {
			if !systemd.IsTimeout(err) {
				return err
			}
			inter.Notify(fmt.Sprintf("%s refused to stop, killing.", serviceName))
			// ignore errors for kill; nothing we'd do differently at this point
			sysd.Kill(serviceName, "TERM")
			time.Sleep(killWait)
			sysd.Kill(serviceName, "KILL")
		}

		if err := os.Remove(generateServiceFileName(m, app)); err != nil && !os.IsNotExist(err) {
			logger.Noticef("Failed to remove service file for %q: %v", serviceName, err)
		}

		if err := os.Remove(generateSocketFileName(m, app)); err != nil && !os.IsNotExist(err) {
			logger.Noticef("Failed to remove socket file for %q: %v", serviceName, err)
		}

		// Also remove DBus system policy file
		if err := os.Remove(generateBusPolicyFileName(m, app)); err != nil && !os.IsNotExist(err) {
			logger.Noticef("Failed to remove bus policy file for service %q: %v", serviceName, err)
		}
	}

	// only reload if we actually had services
	// FIXME: filter for services
	if len(m.Apps) > 0 {
		if err := sysd.DaemonReload(); err != nil {
			return err
		}
	}

	return nil
}

func addPackageBinaries(m *snapYaml, baseDir string) error {
	if err := os.MkdirAll(dirs.SnapBinariesDir, 0755); err != nil {
		return err
	}

	for _, app := range m.Apps {
		if app.Daemon != "" {
			continue
		}

		aaProfile, err := getSecurityProfile(m, app.Name, baseDir)
		if err != nil {
			return err
		}
		// this will remove the global base dir when generating the
		// service file, this ensures that /snaps/foo/1.0/bin/start
		// is in the service file when the SetRoot() option
		// is used
		realBaseDir := stripGlobalRootDir(baseDir)
		content, err := generateSnapBinaryWrapper(app, realBaseDir, aaProfile, m)
		if err != nil {
			return err
		}

		if err := osutil.AtomicWriteFile(generateBinaryName(m, app), []byte(content), 0755, 0); err != nil {
			return err
		}
	}

	return nil
}

func removePackageBinaries(m *snapYaml, baseDir string) error {
	for _, app := range m.Apps {
		os.Remove(generateBinaryName(m, app))
	}

	return nil
}

type agreer interface {
	Agreed(intro, license string) bool
}

type interacter interface {
	agreer
	Notify(status string)
}

=======
>>>>>>> 590bd155
// FIXME: kill once every test is converted
func installClick(snapFilePath string, flags InstallFlags, inter progress.Meter, origin string) (name string, err error) {
	overlord := &Overlord{}
	snapPart, err := overlord.Install(snapFilePath, origin, flags, inter)
	if err != nil {
		return "", err
	}

	return snapPart.Name(), nil
}<|MERGE_RESOLUTION|>--- conflicted
+++ resolved
@@ -23,456 +23,6 @@
 	"github.com/ubuntu-core/snappy/progress"
 )
 
-<<<<<<< HEAD
-// wait this time between TERM and KILL
-var killWait = 5 * time.Second
-
-// servicesBinariesStringsWhitelist is the whitelist of legal chars
-// in the "binaries" and "services" section of the snap.yaml
-var servicesBinariesStringsWhitelist = regexp.MustCompile(`^[A-Za-z0-9/. _#:-]*$`)
-
-// generate the name
-func generateBinaryName(m *snapYaml, app *AppYaml) string {
-	var binName string
-	if m.Type == snap.TypeFramework {
-		binName = filepath.Base(app.Name)
-	} else {
-		binName = fmt.Sprintf("%s.%s", m.Name, filepath.Base(app.Name))
-	}
-
-	return filepath.Join(dirs.SnapBinariesDir, binName)
-}
-
-func binPathForBinary(pkgPath string, app *AppYaml) string {
-	return filepath.Join(pkgPath, app.Command)
-}
-
-func verifyAppYaml(app *AppYaml) error {
-	contains := func(needle string, haystack []string) bool {
-		for _, h := range haystack {
-			if needle == h {
-				return true
-			}
-		}
-		return false
-	}
-	valid := []string{"", "simple", "forking", "oneshot", "dbus"}
-	if !contains(app.Daemon, valid) {
-		return fmt.Errorf(`"daemon" field contains invalid value %q`, app.Daemon)
-	}
-
-	return verifyStructStringsAgainstWhitelist(*app, servicesBinariesStringsWhitelist)
-}
-
-func verifyPlugYaml(plug *plugYaml) error {
-	if err := verifyStructStringsAgainstWhitelist(*plug, servicesBinariesStringsWhitelist); err != nil {
-		return err
-	}
-
-	if plug.Interface != "old-security" {
-		return fmt.Errorf("can not use interface %q, only `old-security` supported", plug.Interface)
-	}
-
-	return nil
-}
-
-// Doesn't need to handle complications like internal quotes, just needs to
-// wrap right side of an env variable declaration with quotes for the shell.
-func quoteEnvVar(envVar string) string {
-	return "export " + strings.Replace(envVar, "=", "=\"", 1) + "\""
-}
-
-func generateSnapBinaryWrapper(app *AppYaml, pkgPath, aaProfile string, m *snapYaml) (string, error) {
-	wrapperTemplate := `#!/bin/sh
-set -e
-
-# app info (deprecated)
-{{.OldAppVars}}
-
-# app info
-{{.NewAppVars}}
-
-if [ ! -d "$SNAP_USER_DATA" ]; then
-   mkdir -p "$SNAP_USER_DATA"
-fi
-export HOME="$SNAP_USER_DATA"
-
-# export old pwd
-export SNAP_OLD_PWD="$(pwd)"
-cd $SNAP_DATA
-ubuntu-core-launcher {{.UdevAppName}} {{.AaProfile}} {{.Target}} "$@"
-`
-
-	// it's fine for this to error out; we might be in a framework or sth
-	origin := originFromBasedir(pkgPath)
-
-	if err := verifyAppYaml(app); err != nil {
-		return "", err
-	}
-
-	actualBinPath := binPathForBinary(pkgPath, app)
-	udevPartName := m.qualifiedName(origin)
-
-	var templateOut bytes.Buffer
-	t := template.Must(template.New("wrapper").Parse(wrapperTemplate))
-	wrapperData := struct {
-		SnapName    string
-		AppArch     string
-		AppPath     string
-		Version     string
-		UdevAppName string
-		Origin      string
-		Home        string
-		Target      string
-		AaProfile   string
-		OldAppVars  string
-		NewAppVars  string
-	}{
-		SnapName:    m.Name,
-		AppArch:     arch.UbuntuArchitecture(),
-		AppPath:     pkgPath,
-		Version:     m.Version,
-		UdevAppName: udevPartName,
-		Origin:      origin,
-		Home:        "$HOME",
-		Target:      actualBinPath,
-		AaProfile:   aaProfile,
-	}
-
-	oldVars := []string{}
-	for _, envVar := range append(
-		snapenv.GetDeprecatedBasicSnapEnvVars(wrapperData),
-		snapenv.GetDeprecatedUserSnapEnvVars(wrapperData)...) {
-		oldVars = append(oldVars, quoteEnvVar(envVar))
-	}
-	wrapperData.OldAppVars = strings.Join(oldVars, "\n")
-
-	newVars := []string{}
-	for _, envVar := range append(
-		snapenv.GetBasicSnapEnvVars(wrapperData),
-		snapenv.GetUserSnapEnvVars(wrapperData)...) {
-		newVars = append(newVars, quoteEnvVar(envVar))
-	}
-	wrapperData.NewAppVars = strings.Join(newVars, "\n")
-
-	t.Execute(&templateOut, wrapperData)
-
-	return templateOut.String(), nil
-}
-
-// FIXME: too much magic, just do explicit validation of the few
-//        fields we have
-// verifyStructStringsAgainstWhitelist takes a struct and ensures that
-// the given whitelist regexp matches all string fields of the struct
-func verifyStructStringsAgainstWhitelist(s interface{}, whitelist *regexp.Regexp) error {
-	// check all members of the services struct against our whitelist
-	t := reflect.TypeOf(s)
-	v := reflect.ValueOf(s)
-	for i := 0; i < t.NumField(); i++ {
-
-		// PkgPath means its a unexported field and we can ignore it
-		if t.Field(i).PkgPath != "" {
-			continue
-		}
-		if v.Field(i).Kind() == reflect.Ptr {
-			vi := v.Field(i).Elem()
-			if vi.Kind() == reflect.Struct {
-				return verifyStructStringsAgainstWhitelist(vi.Interface(), whitelist)
-			}
-		}
-		if v.Field(i).Kind() == reflect.Struct {
-			vi := v.Field(i).Interface()
-			return verifyStructStringsAgainstWhitelist(vi, whitelist)
-		}
-		if v.Field(i).Kind() == reflect.String {
-			key := t.Field(i).Name
-			value := v.Field(i).String()
-			if !whitelist.MatchString(value) {
-				return &ErrStructIllegalContent{
-					Field:     key,
-					Content:   value,
-					Whitelist: whitelist.String(),
-				}
-			}
-		}
-	}
-
-	return nil
-}
-
-func generateSnapServicesFile(app *AppYaml, baseDir string, aaProfile string, m *snapYaml) (string, error) {
-	if err := verifyAppYaml(app); err != nil {
-		return "", err
-	}
-
-	udevPartName := m.qualifiedName(originFromBasedir(baseDir))
-
-	desc := app.Description
-	if desc == "" {
-		desc = fmt.Sprintf("service %s for package %s", app.Name, m.Name)
-	}
-
-	socketFileName := ""
-	if app.Socket {
-		socketFileName = filepath.Base(generateSocketFileName(m, app))
-	}
-
-	return systemd.New(dirs.GlobalRootDir, nil).GenServiceFile(
-		&systemd.ServiceDescription{
-			SnapName:       m.Name,
-			ServiceName:    app.Name,
-			Version:        m.Version,
-			Description:    desc,
-			AppPath:        baseDir,
-			Start:          app.Command,
-			Stop:           app.Stop,
-			PostStop:       app.PostStop,
-			StopTimeout:    time.Duration(app.StopTimeout),
-			AaProfile:      aaProfile,
-			IsFramework:    m.Type == snap.TypeFramework,
-			BusName:        app.BusName,
-			Type:           app.Daemon,
-			UdevAppName:    udevPartName,
-			Socket:         app.Socket,
-			SocketFileName: socketFileName,
-			Restart:        app.RestartCond,
-		}), nil
-}
-func generateSnapSocketFile(app *AppYaml, baseDir string, aaProfile string, m *snapYaml) (string, error) {
-	if err := verifyAppYaml(app); err != nil {
-		return "", err
-	}
-
-	// lp: #1515709, systemd will default to 0666 if no socket mode
-	// is specified
-	if app.SocketMode == "" {
-		app.SocketMode = "0660"
-	}
-
-	serviceFileName := filepath.Base(generateServiceFileName(m, app))
-
-	return systemd.New(dirs.GlobalRootDir, nil).GenSocketFile(
-		&systemd.ServiceDescription{
-			ServiceFileName: serviceFileName,
-			ListenStream:    app.ListenStream,
-			SocketMode:      app.SocketMode,
-		}), nil
-}
-
-func generateServiceFileName(m *snapYaml, app *AppYaml) string {
-	return filepath.Join(dirs.SnapServicesDir, fmt.Sprintf("%s_%s_%s.service", m.Name, app.Name, m.Version))
-}
-
-func generateSocketFileName(m *snapYaml, app *AppYaml) string {
-	return filepath.Join(dirs.SnapServicesDir, fmt.Sprintf("%s_%s_%s.socket", m.Name, app.Name, m.Version))
-}
-
-func generateBusPolicyFileName(m *snapYaml, app *AppYaml) string {
-	return filepath.Join(dirs.SnapBusPolicyDir, fmt.Sprintf("%s_%s_%s.conf", m.Name, app.Name, m.Version))
-}
-
-// takes a directory and removes the global root, this is needed
-// when the SetRoot option is used and we need to generate
-// content for the "Apps" section
-var stripGlobalRootDir = stripGlobalRootDirImpl
-
-func stripGlobalRootDirImpl(dir string) string {
-	if dirs.GlobalRootDir == "/" {
-		return dir
-	}
-
-	return dir[len(dirs.GlobalRootDir):]
-}
-
-func addPackageServices(m *snapYaml, baseDir string, inhibitHooks bool, inter interacter) error {
-	for _, app := range m.Apps {
-		if app.Daemon == "" {
-			continue
-		}
-		aaProfile, err := getSecurityProfile(m, app.Name, baseDir)
-		if err != nil {
-			return err
-		}
-		// this will remove the global base dir when generating the
-		// service file, this ensures that /snaps/foo/1.0/bin/start
-		// is in the service file when the SetRoot() option
-		// is used
-		realBaseDir := stripGlobalRootDir(baseDir)
-		// Generate service file
-		content, err := generateSnapServicesFile(app, realBaseDir, aaProfile, m)
-		if err != nil {
-			return err
-		}
-		serviceFilename := generateServiceFileName(m, app)
-		os.MkdirAll(filepath.Dir(serviceFilename), 0755)
-		if err := osutil.AtomicWriteFile(serviceFilename, []byte(content), 0644, 0); err != nil {
-			return err
-		}
-		// Generate systemd socket file if needed
-		if app.Socket {
-			content, err := generateSnapSocketFile(app, realBaseDir, aaProfile, m)
-			if err != nil {
-				return err
-			}
-			socketFilename := generateSocketFileName(m, app)
-			os.MkdirAll(filepath.Dir(socketFilename), 0755)
-			if err := osutil.AtomicWriteFile(socketFilename, []byte(content), 0644, 0); err != nil {
-				return err
-			}
-		}
-		// If necessary, generate the DBus policy file so the framework
-		// service is allowed to start
-		if m.Type == snap.TypeFramework && app.BusName != "" {
-			content, err := genBusPolicyFile(app.BusName)
-			if err != nil {
-				return err
-			}
-			policyFilename := generateBusPolicyFileName(m, app)
-			os.MkdirAll(filepath.Dir(policyFilename), 0755)
-			if err := osutil.AtomicWriteFile(policyFilename, []byte(content), 0644, 0); err != nil {
-				return err
-			}
-		}
-
-		// daemon-reload and start only if we are not in the
-		// inhibitHooks mode
-		//
-		// *but* always run enable (which just sets a symlink)
-		serviceName := filepath.Base(generateServiceFileName(m, app))
-		sysd := systemd.New(dirs.GlobalRootDir, inter)
-		if !inhibitHooks {
-			if err := sysd.DaemonReload(); err != nil {
-				return err
-			}
-		}
-
-		// we always enable the service even in inhibit hooks
-		if err := sysd.Enable(serviceName); err != nil {
-			return err
-		}
-
-		if !inhibitHooks {
-			if err := sysd.Start(serviceName); err != nil {
-				return err
-			}
-		}
-
-		if app.Socket {
-			socketName := filepath.Base(generateSocketFileName(m, app))
-			// we always enable the socket even in inhibit hooks
-			if err := sysd.Enable(socketName); err != nil {
-				return err
-			}
-
-			if !inhibitHooks {
-				if err := sysd.Start(socketName); err != nil {
-					return err
-				}
-			}
-		}
-	}
-
-	return nil
-}
-
-func removePackageServices(m *snapYaml, baseDir string, inter interacter) error {
-	sysd := systemd.New(dirs.GlobalRootDir, inter)
-	for _, app := range m.Apps {
-		if app.Daemon == "" {
-			continue
-		}
-
-		serviceName := filepath.Base(generateServiceFileName(m, app))
-		if err := sysd.Disable(serviceName); err != nil {
-			return err
-		}
-		if err := sysd.Stop(serviceName, time.Duration(app.StopTimeout)); err != nil {
-			if !systemd.IsTimeout(err) {
-				return err
-			}
-			inter.Notify(fmt.Sprintf("%s refused to stop, killing.", serviceName))
-			// ignore errors for kill; nothing we'd do differently at this point
-			sysd.Kill(serviceName, "TERM")
-			time.Sleep(killWait)
-			sysd.Kill(serviceName, "KILL")
-		}
-
-		if err := os.Remove(generateServiceFileName(m, app)); err != nil && !os.IsNotExist(err) {
-			logger.Noticef("Failed to remove service file for %q: %v", serviceName, err)
-		}
-
-		if err := os.Remove(generateSocketFileName(m, app)); err != nil && !os.IsNotExist(err) {
-			logger.Noticef("Failed to remove socket file for %q: %v", serviceName, err)
-		}
-
-		// Also remove DBus system policy file
-		if err := os.Remove(generateBusPolicyFileName(m, app)); err != nil && !os.IsNotExist(err) {
-			logger.Noticef("Failed to remove bus policy file for service %q: %v", serviceName, err)
-		}
-	}
-
-	// only reload if we actually had services
-	// FIXME: filter for services
-	if len(m.Apps) > 0 {
-		if err := sysd.DaemonReload(); err != nil {
-			return err
-		}
-	}
-
-	return nil
-}
-
-func addPackageBinaries(m *snapYaml, baseDir string) error {
-	if err := os.MkdirAll(dirs.SnapBinariesDir, 0755); err != nil {
-		return err
-	}
-
-	for _, app := range m.Apps {
-		if app.Daemon != "" {
-			continue
-		}
-
-		aaProfile, err := getSecurityProfile(m, app.Name, baseDir)
-		if err != nil {
-			return err
-		}
-		// this will remove the global base dir when generating the
-		// service file, this ensures that /snaps/foo/1.0/bin/start
-		// is in the service file when the SetRoot() option
-		// is used
-		realBaseDir := stripGlobalRootDir(baseDir)
-		content, err := generateSnapBinaryWrapper(app, realBaseDir, aaProfile, m)
-		if err != nil {
-			return err
-		}
-
-		if err := osutil.AtomicWriteFile(generateBinaryName(m, app), []byte(content), 0755, 0); err != nil {
-			return err
-		}
-	}
-
-	return nil
-}
-
-func removePackageBinaries(m *snapYaml, baseDir string) error {
-	for _, app := range m.Apps {
-		os.Remove(generateBinaryName(m, app))
-	}
-
-	return nil
-}
-
-type agreer interface {
-	Agreed(intro, license string) bool
-}
-
-type interacter interface {
-	agreer
-	Notify(status string)
-}
-
-=======
->>>>>>> 590bd155
 // FIXME: kill once every test is converted
 func installClick(snapFilePath string, flags InstallFlags, inter progress.Meter, origin string) (name string, err error) {
 	overlord := &Overlord{}
