/*
 * Copyright (C) 2014-2015 Canonical Ltd
 *
 * This program is free software: you can redistribute it and/or modify
 * it under the terms of the GNU General Public License version 3 as
 * published by the Free Software Foundation.
 *
 * This program is distributed in the hope that it will be useful,
 * but WITHOUT ANY WARRANTY; without even the implied warranty of
 * MERCHANTABILITY or FITNESS FOR A PARTICULAR PURPOSE.  See the
 * GNU General Public License for more details.
 *
 * You should have received a copy of the GNU General Public License
 * along with this program.  If not, see <http://www.gnu.org/licenses/>.
 *
 */

package snappy

/* This part of the code implements enough of the click file format
   to install a "snap" package
   Limitations:
   - no per-user registration
   - no user-level hooks
   - more(?)
*/

import (
	"bytes"
	"encoding/json"
	"fmt"
	"io/ioutil"
	"log"
	"os"
	"os/exec"
	"path"
	"path/filepath"
	"reflect"
	"regexp"
	"strings"
	"text/template"
	"time"

	"launchpad.net/snappy/clickdeb"
	"launchpad.net/snappy/helpers"
	"launchpad.net/snappy/policy"
	"launchpad.net/snappy/systemd"

	"github.com/mvo5/goconfigparser"
)

type clickAppHook map[string]string

type clickManifest struct {
	Name          string                  `json:"name"`
	Version       string                  `json:"version"`
	Architecture  []string                `json:"architecture,omitempty"`
	Type          SnapType                `json:"type,omitempty"`
	Framework     string                  `json:"framework,omitempty"`
	Description   string                  `json:"description,omitempty"`
	Icon          string                  `json:"icon,omitempty"`
	InstalledSize string                  `json:"installed-size,omitempty"`
	Maintainer    string                  `json:"maintainer,omitempty"`
	Title         string                  `json:"title,omitempty"`
	Hooks         map[string]clickAppHook `json:"hooks,omitempty"`
}

type clickHook struct {
	name    string
	exec    string
	user    string
	pattern string
}

const (
	// from debsig-verify-0.9/debsigs.h
	dsSuccess           = 0
	dsFailNosigs        = 10
	dsFailUnknownOrigin = 11
	dsFailNopolicies    = 12
	dsFailBadsig        = 13
	dsFailInternal      = 14
)

// ignore hooks of this type
var ignoreHooks = map[string]bool{
	"bin-path":       true,
	"snappy-systemd": true,
}

// servicesBinariesStringsWhitelist is the whitelist of legal chars
// in the "binaries" and "services" section of the package.yaml
const servicesBinariesStringsWhitelist = `^[A-Za-z0-9/. _#:-]*$`

// Execute the hook.Exec command
func execHook(execCmd string) (err error) {
	// the spec says this is passed to the shell
	cmd := exec.Command("sh", "-c", execCmd)
	if err = cmd.Run(); err != nil {
		if exitCode, err := helpers.ExitCode(err); err != nil {
			return &ErrHookFailed{cmd: execCmd,
				exitCode: exitCode}
		}
		return err
	}

	return nil
}

// This function checks if the given exitCode is "ok" when running with
// --allow-unauthenticated. We allow package with no signature or with
// a unknown policy or with no policies at all. We do not allow overriding
// bad signatures
func allowUnauthenticatedOkExitCode(exitCode int) bool {
	return (exitCode == dsFailNosigs ||
		exitCode == dsFailUnknownOrigin ||
		exitCode == dsFailNopolicies)
}

// Tiny wrapper around the debsig-verify commandline
func runDebsigVerifyImpl(clickFile string, allowUnauthenticated bool) (err error) {
	cmd := exec.Command("debsig-verify", clickFile)
	if err := cmd.Run(); err != nil {
		exitCode, err := helpers.ExitCode(err)
		if err == nil {
			if allowUnauthenticated && allowUnauthenticatedOkExitCode(exitCode) {
				log.Println("Signature check failed, but installing anyway as requested")
				return nil
			}
			return &ErrSignature{exitCode: exitCode}
		}
		// not a exit code error, something else, pass on
		return err
	}
	return nil
}

var runDebsigVerify = runDebsigVerifyImpl

func auditClick(snapFile string, allowUnauthenticated bool) (err error) {
	// FIXME: check what more we need to do here, click is also doing
	//        permission checks
	return runDebsigVerify(snapFile, allowUnauthenticated)
}

func readClickManifest(data []byte) (manifest clickManifest, err error) {
	r := bytes.NewReader(data)
	dec := json.NewDecoder(r)
	err = dec.Decode(&manifest)
	return manifest, err
}

func readClickHookFile(hookFile string) (hook clickHook, err error) {
	// FIXME: fugly, write deb822 style parser if we keep this
	// FIXME2: the hook file will go probably entirely and gets
	//         implemented natively in go so ok for now :)
	cfg := goconfigparser.New()
	content, err := ioutil.ReadFile(hookFile)
	if err != nil {
		fmt.Printf("WARNING: failed to read %s", hookFile)
		return hook, err
	}
	err = cfg.Read(strings.NewReader("[hook]\n" + string(content)))
	if err != nil {
		fmt.Printf("WARNING: failed to parse %s", hookFile)
		return hook, err
	}
	hook.name, _ = cfg.Get("hook", "Hook-Name")
	hook.exec, _ = cfg.Get("hook", "Exec")
	hook.user, _ = cfg.Get("hook", "User")
	hook.pattern, _ = cfg.Get("hook", "Pattern")
	// FIXME: error on supported hook features like
	//    User-Level: yes
	//    Trigger: yes
	//    Single-Version: yes

	// urgh, click allows empty "Hook-Name"
	if hook.name == "" {
		hook.name = strings.Split(filepath.Base(hookFile), ".")[0]
	}

	return hook, err
}

func systemClickHooks() (hooks map[string]clickHook, err error) {
	hooks = make(map[string]clickHook)

	hookFiles, err := filepath.Glob(path.Join(clickSystemHooksDir, "*.hook"))
	if err != nil {
		return nil, err
	}
	for _, f := range hookFiles {
		hook, err := readClickHookFile(f)
		if err != nil {
			log.Printf("Can't read hook file %s: %s", f, err)
			continue
		}
		hooks[hook.name] = hook
	}

	return hooks, err
}

func expandHookPattern(name, app, version, pattern string) (expanded string) {
	id := fmt.Sprintf("%s_%s_%s", name, app, version)
	// FIXME: support the other patterns (and see if they are used at all):
	//        - short-id
	//        - user (probably not!)
	//        - home (probably not!)
	//        - $$ (?)
	return strings.Replace(pattern, "${id}", id, -1)
}

type iterHooksFunc func(src, dst string, systemHook clickHook) error

// iterHooks will run the callback "f" for the given manifest
// so that the call back can arrange e.g. a new link
func iterHooks(manifest clickManifest, inhibitHooks bool, f iterHooksFunc) error {
	systemHooks, err := systemClickHooks()
	if err != nil {
		return err
	}

	for app, hook := range manifest.Hooks {
		for hookName, hookSourceFile := range hook {
			// ignore hooks that only exist for compatibility
			// with the old snappy-python (like bin-path,
			// snappy-systemd)
			if ignoreHooks[hookName] {
				continue
			}

			systemHook, ok := systemHooks[hookName]
			if !ok {
				log.Printf("WARNING: Skipping hook %s", hookName)
				continue
			}

			dst := filepath.Join(globalRootDir, expandHookPattern(manifest.Name, app, manifest.Version, systemHook.pattern))

			if _, err := os.Stat(dst); err == nil {
				if err := os.Remove(dst); err != nil {
					log.Printf("Warning: failed to remove %s: %s", dst, err)
				}
			}

			// run iter func here
			if err := f(hookSourceFile, dst, systemHook); err != nil {
				return err
			}

			if systemHook.exec != "" && !inhibitHooks {
				if err := execHook(systemHook.exec); err != nil {
					os.Remove(dst)
					return err
				}
			}
		}
	}

	return nil
}

func installClickHooks(targetDir string, manifest clickManifest, inhibitHooks bool) error {
	return iterHooks(manifest, inhibitHooks, func(src, dst string, systemHook clickHook) error {
		// setup the new link target here, iterHooks will take
		// care of running the hook
		realSrc := stripGlobalRootDir(path.Join(targetDir, src))
		if err := os.Symlink(realSrc, dst); err != nil {
			return err
		}

		return nil
	})
}

func removeClickHooks(manifest clickManifest, inhibitHooks bool) (err error) {
	return iterHooks(manifest, inhibitHooks, func(src, dst string, systemHook clickHook) error {
		// nothing we need to do here, the iterHookss will remove
		// the hook symlink and call the hook itself
		return nil
	})
}

func readClickManifestFromClickDir(clickDir string) (manifest clickManifest, err error) {
	manifestFiles, err := filepath.Glob(path.Join(clickDir, ".click", "info", "*.manifest"))
	if err != nil {
		return manifest, err
	}
	if len(manifestFiles) != 1 {
		return manifest, fmt.Errorf("Error: got %v manifests in %v", len(manifestFiles), clickDir)
	}
	manifestData, err := ioutil.ReadFile(manifestFiles[0])
	manifest, err = readClickManifest([]byte(manifestData))
	return manifest, err
}

func removeClick(clickDir string, inter interacter) (err error) {
	manifest, err := readClickManifestFromClickDir(clickDir)
	if err != nil {
		return err
	}

	if err := removeClickHooks(manifest, false); err != nil {
		return err
	}

	// maybe remove current symlink
	currentSymlink := path.Join(path.Dir(clickDir), "current")
	p, _ := filepath.EvalSymlinks(currentSymlink)
	if clickDir == p {
		if err := unsetActiveClick(p, false, inter); err != nil {
			return err
		}
	}

	return os.RemoveAll(clickDir)
}

func writeHashesFile(d *clickdeb.ClickDeb, instDir string) error {
	hashesFile := filepath.Join(instDir, "meta", "hashes.yaml")
	hashesData, err := d.ControlMember("hashes.yaml")
	if err != nil {
		return err
	}

	return ioutil.WriteFile(hashesFile, hashesData, 0644)
}

// generate the name
func generateBinaryName(m *packageYaml, binary Binary) string {
	var binName string
	if m.Type == SnapTypeFramework {
		binName = filepath.Base(binary.Name)
	} else {
		binName = fmt.Sprintf("%s.%s", m.Name, filepath.Base(binary.Name))
	}

	return filepath.Join(snapBinariesDir, binName)
}

func binPathForBinary(pkgPath string, binary Binary) string {
	return filepath.Join(pkgPath, binary.Exec)
}

func verifyBinariesYaml(binary Binary) error {
	return verifyStructStringsAgainstWhitelist(binary, servicesBinariesStringsWhitelist)
}

func generateSnapBinaryWrapper(binary Binary, pkgPath, aaProfile string, m *packageYaml) (string, error) {
	wrapperTemplate := `#!/bin/sh
# !!!never remove this line!!!
##TARGET={{.Target}}

set -e

TMPDIR="/tmp/snaps/{{.Name}}/{{.Version}}/tmp"
if [ ! -d "$TMPDIR" ]; then
    mkdir -p -m1777 "$TMPDIR"
fi
export TMPDIR
export TEMPDIR="$TMPDIR"

# app paths (deprecated)
export SNAPP_APP_PATH="{{.Path}}"
export SNAPP_APP_DATA_PATH="/var/lib/{{.Path}}"
export SNAPP_APP_USER_DATA_PATH="$HOME/{{.Path}}"
export SNAPP_APP_TMPDIR="$TMPDIR"
export SNAPP_OLD_PWD="$(pwd)"

# app paths
export SNAP_APP_PATH="{{.Path}}"
export SNAP_APP_DATA_PATH="/var/lib/{{.Path}}"
export SNAP_APP_USER_DATA_PATH="$HOME/{{.Path}}"
export SNAP_APP_TMPDIR="$TMPDIR"

# FIXME: this will need to become snappy arch or something
export SNAPPY_APP_ARCH="$(dpkg --print-architecture)"

if [ ! -d "$SNAP_APP_USER_DATA_PATH" ]; then
   mkdir -p "$SNAP_APP_USER_DATA_PATH"
fi
export HOME="$SNAP_APP_USER_DATA_PATH"

# export old pwd
export SNAP_OLD_PWD="$(pwd)"
cd {{.Path}}
aa-exec -p {{.AaProfile}} -- {{.Target}} "$@"
`

	if err := verifyBinariesYaml(binary); err != nil {
		return "", err
	}

	actualBinPath := binPathForBinary(pkgPath, binary)

	var templateOut bytes.Buffer
	t := template.Must(template.New("wrapper").Parse(wrapperTemplate))
	wrapperData := struct {
		Name      string
		Version   string
		Target    string
		Path      string
		AaProfile string
	}{
		m.Name, m.Version, actualBinPath, pkgPath, aaProfile,
	}
	t.Execute(&templateOut, wrapperData)

	return templateOut.String(), nil
}

// verifyStructStringsAgainstWhitelist takes a struct and ensures that
// the given whitelist regexp matches all string fields of the struct
func verifyStructStringsAgainstWhitelist(s interface{}, whitelist string) error {
	r, err := regexp.Compile(whitelist)
	if err != nil {
		return err
	}

	// check all members of the services struct against our whitelist
	t := reflect.TypeOf(s)
	v := reflect.ValueOf(s)
	for i := 0; i < t.NumField(); i++ {

		// PkgPath means its a unexported field and we can ignore it
		if t.Field(i).PkgPath != "" {
			continue
		}
		if v.Field(i).Kind() == reflect.Ptr {
			vi := v.Field(i).Elem()
			if vi.Kind() == reflect.Struct {
				return verifyStructStringsAgainstWhitelist(vi.Interface(), whitelist)
			}
		}
		if v.Field(i).Kind() == reflect.Struct {
			vi := v.Field(i).Interface()
			return verifyStructStringsAgainstWhitelist(vi, whitelist)
		}
		if v.Field(i).Kind() == reflect.String {
			key := t.Field(i).Name
			value := v.Field(i).String()
			if !r.MatchString(value) {
				return &ErrStructIllegalContent{
					field:     key,
					content:   value,
					whitelist: whitelist,
				}
			}
		}
	}

	return nil
}

func verifyServiceYaml(service Service) error {
	return verifyStructStringsAgainstWhitelist(service, servicesBinariesStringsWhitelist)
}

func generateSnapServicesFile(service Service, baseDir string, aaProfile string, m *packageYaml) (string, error) {
	if err := verifyServiceYaml(service); err != nil {
		return "", err
	}

	return systemd.New(globalRootDir, nil).GenServiceFile(
		&systemd.ServiceDescription{
			m.Name, service.Name, m.Version, service.Description,
			baseDir, service.Start, service.Stop, service.PostStop,
			time.Duration(service.StopTimeout), aaProfile, service.BusName,
		}), nil
}

func generateServiceFileName(m *packageYaml, service Service) string {
	return filepath.Join(snapServicesDir, fmt.Sprintf("%s_%s_%s.service", m.Name, service.Name, m.Version))
}

func generateBusPolicyFileName(m *packageYaml, service Service) string {
	return filepath.Join(snapBusPolicyDir, fmt.Sprintf("%s_%s_%s.conf", m.Name, service.Name, m.Version))
}

// takes a directory and removes the global root, this is needed
// when the SetRoot option is used and we need to generate
// content for the "Services" and "Binaries" section
var stripGlobalRootDir = stripGlobalRootDirImpl

func stripGlobalRootDirImpl(dir string) string {
	if globalRootDir == "/" {
		return dir
	}

	return dir[len(globalRootDir):]
}

func checkPackageForNameClashes(baseDir string) error {
	m, err := parsePackageYamlFile(filepath.Join(baseDir, "meta", "package.yaml"))
	if err != nil {
		return err
	}

	return m.checkForNameClashes()
}

func addPackageServices(baseDir string, inhibitHooks bool, inter interacter) error {
	m, err := parsePackageYamlFile(filepath.Join(baseDir, "meta", "package.yaml"))
	if err != nil {
		return err
	}

	for _, service := range m.Services {
<<<<<<< HEAD
		aaProfile := getSecurityProfile(m, service.Name)
=======
		aaProfile, err := getAaProfile(m, service.Name, baseDir)
		if err != nil {
			return err
		}
>>>>>>> 163279e9
		// this will remove the global base dir when generating the
		// service file, this ensures that /apps/foo/1.0/bin/start
		// is in the service file when the SetRoot() option
		// is used
		realBaseDir := stripGlobalRootDir(baseDir)
		content, err := generateSnapServicesFile(service, realBaseDir, aaProfile, m)
		if err != nil {
			return err
		}
		serviceFilename := generateServiceFileName(m, service)
		helpers.EnsureDir(filepath.Dir(serviceFilename), 0755)
		if err := ioutil.WriteFile(serviceFilename, []byte(content), 0644); err != nil {
			return err
		}

		// If necessary, generate the DBus policy file so the framework
		// service is allowed to start
		if m.Type == SnapTypeFramework && service.BusName != "" {
			content, err := genBusPolicyFile(service.BusName)
			if err != nil {
				return err
			}
			policyFilename := generateBusPolicyFileName(m, service)
			helpers.EnsureDir(filepath.Dir(policyFilename), 0755)
			if err := ioutil.WriteFile(policyFilename, []byte(content), 0644); err != nil {
				return err
			}
		}

		// daemon-reload and start only if we are not in the
		// inhibitHooks mode
		//
		// *but* always run enable (which just sets a symlink)
		serviceName := filepath.Base(generateServiceFileName(m, service))
		sysd := systemd.New(globalRootDir, inter)
		if !inhibitHooks {
			if err := sysd.DaemonReload(); err != nil {
				return err
			}
		}

		// we always enable the service even in inhibit hooks
		if err := sysd.Enable(serviceName); err != nil {
			return err
		}

		if !inhibitHooks {
			if err := sysd.Start(serviceName); err != nil {
				return err
			}
		}
	}

	return nil
}

func removePackageServices(baseDir string, inter interacter) error {
	m, err := parsePackageYamlFile(filepath.Join(baseDir, "meta", "package.yaml"))
	if err != nil {
		return err
	}
	sysd := systemd.New(globalRootDir, inter)
	for _, service := range m.Services {
		serviceName := filepath.Base(generateServiceFileName(m, service))
		if err := sysd.Stop(serviceName, time.Duration(service.StopTimeout)); err != nil {
			return err
		}
		if err := sysd.Disable(serviceName); err != nil {
			return err
		}
		// FIXME: wait for the service to be really stopped

		os.Remove(generateServiceFileName(m, service))

		// Also remove DBus system policy file
		os.Remove(generateBusPolicyFileName(m, service))
	}

	// only reload if we actually had services
	if len(m.Services) > 0 {
		if err := sysd.DaemonReload(); err != nil {
			return err
		}
	}

	return nil
}

func addPackageBinaries(baseDir string) error {
	m, err := parsePackageYamlFile(filepath.Join(baseDir, "meta", "package.yaml"))
	if err != nil {
		return err
	}

	if err := os.MkdirAll(snapBinariesDir, 0755); err != nil {
		return err
	}

	for _, binary := range m.Binaries {
<<<<<<< HEAD
		aaProfile := getSecurityProfile(m, filepath.Base(binary.Name))
=======
		aaProfile, err := getAaProfile(m, binary.Name, baseDir)
		if err != nil {
			return err
		}
>>>>>>> 163279e9
		// this will remove the global base dir when generating the
		// service file, this ensures that /apps/foo/1.0/bin/start
		// is in the service file when the SetRoot() option
		// is used
		realBaseDir := stripGlobalRootDir(baseDir)
		content, err := generateSnapBinaryWrapper(binary, realBaseDir, aaProfile, m)
		if err != nil {
			return err
		}

		if err := ioutil.WriteFile(generateBinaryName(m, binary), []byte(content), 0755); err != nil {
			return err
		}
	}

	return nil
}

func removePackageBinaries(baseDir string) error {
	m, err := parsePackageYamlFile(filepath.Join(baseDir, "meta", "package.yaml"))
	if err != nil {
		return err
	}
	for _, binary := range m.Binaries {
		os.Remove(generateBinaryName(m, binary))
	}

	return nil
}

func addSecurityPolicy(baseDir string) error {
	// TODO: move apparmor policy generation here
	m, err := parsePackageYamlFile(filepath.Join(baseDir, "meta",
		"package.yaml"))
	if err != nil {
		return err
	}

	// TODO: combine into one loop
	for _, svc := range m.Services {
		profileName := getSecurityProfile(m, filepath.Base(svc.Name))
		content, err := generateSeccompPolicy(m, baseDir, svc.Name, svc.SecurityDefinitions)
		if err != nil {
			return err
		}
		fn := filepath.Join(getSeccompProfilesDir(), profileName)
		if err := ioutil.WriteFile(fn, []byte(content), 0644); err != nil {
			return err
		}
	}

	for _, bin := range m.Binaries {
		profileName := getSecurityProfile(m, filepath.Base(bin.Name))
		content, err := generateSeccompPolicy(m, baseDir, bin.Name, bin.SecurityDefinitions)
		if err != nil {
			return err
		}
		fn := filepath.Join(getSeccompProfilesDir(), profileName)
		if err := ioutil.WriteFile(fn, []byte(content), 0644); err != nil {
			return err
		}
	}

	return nil
}

func removeSecurityPolicy(baseDir string) error {
	// TODO: move apparmor policy removal
	m, err := parsePackageYamlFile(filepath.Join(baseDir, "meta",
		"package.yaml"))
	if err != nil {
		return err
	}

	// FIXME: combine into one loop
	for _, service := range m.Services {
		profileName := getSecurityProfile(m, filepath.Base(service.Name))
		fn := filepath.Join(getSeccompProfilesDir(), profileName)
		os.Remove(fn)
	}

	for _, binary := range m.Binaries {
		profileName := getSecurityProfile(m, filepath.Base(binary.Name))
		fn := filepath.Join(getSeccompProfilesDir(), profileName)
		os.Remove(fn)
	}

	return nil
}

// takes a name and PATH (colon separated) and returns the full qualified path
func findBinaryInPath(name, path string) string {
	for _, entry := range strings.Split(path, ":") {
		fname := filepath.Join(entry, name)
		if st, err := os.Stat(fname); err == nil {
			// check for any x bit
			if st.Mode()&0111 != 0 {
				return fname
			}
		}
	}

	return ""
}

// unpackWithDropPrivs is a helper that will unapck the ClickDeb content
// into the target dir and drop privs when doing this.
//
// To do this reliably in go we need to exec a helper as we can not
// just fork() and drop privs in the child (no support for stock fork in go)
func unpackWithDropPrivs(d *clickdeb.ClickDeb, instDir string) error {
	// no need to drop privs, we are not root
	if !helpers.ShouldDropPrivs() {
		return d.Unpack(instDir)
	}

	// find priv helper executable
	privHelper := ""
	for _, path := range []string{"PATH", "GOPATH"} {
		privHelper = findBinaryInPath("snappy", os.Getenv(path))
		if privHelper != "" {
			break
		}
	}
	if privHelper == "" {
		return ErrUnpackHelperNotFound
	}

	cmd := exec.Command(privHelper, "internal-unpack", d.Name(), instDir, globalRootDir)
	cmd.Stdout = os.Stdout
	cmd.Stderr = os.Stderr
	if err := cmd.Run(); err != nil {
		return &ErrUnpackFailed{
			snapFile: d.Name(),
			instDir:  instDir,
			origErr:  err,
		}
	}

	return nil
}

type agreer interface {
	Agreed(intro, license string) bool
}

type interacter interface {
	agreer
	Notify(status string)
}

// this rewrites the json manifest to include the namespace in the on-disk
// manifest.json to be compatible with click again
func writeCompatManifestJSON(clickMetaDir string, manifestData []byte, namespace string) error {
	var cm clickManifest
	if err := json.Unmarshal(manifestData, &cm); err != nil {
		return err
	}

	if cm.Type != SnapTypeFramework {
		// add the namespace to the name
		cm.Name = fmt.Sprintf("%s.%s", cm.Name, namespace)
	}

	outStr, err := json.MarshalIndent(cm, "", "  ")
	if err != nil {
		return err
	}
	if err := ioutil.WriteFile(path.Join(clickMetaDir, cm.Name+".manifest"), []byte(outStr), 0644); err != nil {
		return err
	}

	return nil
}

func installClick(snapFile string, flags InstallFlags, inter interacter, namespace string) (name string, err error) {
	allowUnauthenticated := (flags & AllowUnauthenticated) != 0
	err = auditClick(snapFile, allowUnauthenticated)
	if err != nil {
		return "", err
		// ?
		//return SnapAuditError
	}

	d, err := clickdeb.Open(snapFile)
	if err != nil {
		return "", err
	}
	defer d.Close()
	manifestData, err := d.ControlMember("manifest")
	if err != nil {
		log.Printf("Snap inspect failed: %s", snapFile)
		return "", err
	}
	manifest, err := readClickManifest([]byte(manifestData))
	if err != nil {
		return "", err
	}

	yamlData, err := d.MetaMember("package.yaml")
	if err != nil {
		return "", err
	}

	m, err := parsePackageYamlData(yamlData)
	if err != nil {
		return "", err
	}

	if err := m.checkForNameClashes(); err != nil {
		return "", err
	}

	if err := m.checkForFrameworks(); err != nil {
		return "", err
	}

	targetDir := snapAppsDir
	// the "oem" parts are special
	if manifest.Type == SnapTypeOem {
		targetDir = snapOemDir
	}

	fullName := manifest.Name
	if manifest.Type != SnapTypeFramework {
		fullName += "." + namespace
	}
	instDir := filepath.Join(targetDir, fullName, manifest.Version)
	currentActiveDir, _ := filepath.EvalSymlinks(filepath.Join(instDir, "..", "current"))

	if err := m.checkLicenseAgreement(inter, d, currentActiveDir); err != nil {
		return "", err
	}

	dataDir := filepath.Join(snapDataDir, fullName, manifest.Version)

	if err := helpers.EnsureDir(instDir, 0755); err != nil {
		log.Printf("WARNING: Can not create %s", instDir)
	}

	// if anything goes wrong here we cleanup
	defer func() {
		if err != nil {
			if err := os.RemoveAll(instDir); err != nil {
				log.Printf("Warning: failed to remove %s: %s", instDir, err)
			}
		}
	}()

	// we need to call the external helper so that we can reliable drop
	// privs
	if err := unpackWithDropPrivs(d, instDir); err != nil {
		return "", err
	}

	// legacy, the hooks (e.g. apparmor) need this. Once we converted
	// all hooks this can go away
	clickMetaDir := path.Join(instDir, ".click", "info")
	if err := os.MkdirAll(clickMetaDir, 0755); err != nil {
		return "", err
	}
	if err := writeCompatManifestJSON(clickMetaDir, manifestData, namespace); err != nil {
		return "", err
	}

	// write the hashes now
	if err := writeHashesFile(d, instDir); err != nil {
		return "", err
	}

	inhibitHooks := (flags & InhibitHooks) != 0

	// deal with the data:
	//
	// if there was a previous version, stop it
	// from being active so that it stops running and can no longer be
	// started then copy the data
	//
	// otherwise just create a empty data dir
	if currentActiveDir != "" {
		oldManifest, err := readClickManifestFromClickDir(currentActiveDir)
		if err != nil {
			return "", err
		}

		// we need to stop making it active
		err = unsetActiveClick(currentActiveDir, inhibitHooks, inter)
		defer func() {
			if err != nil {
				if cerr := setActiveClick(currentActiveDir, inhibitHooks, inter); cerr != nil {
					log.Printf("setting old version back to active failed: %v", cerr)
				}
			}
		}()
		if err != nil {
			return "", err
		}

		err = copySnapData(fullName, oldManifest.Version, manifest.Version)
	} else {
		err = helpers.EnsureDir(dataDir, 0755)
	}

	defer func() {
		if err != nil {
			if cerr := removeSnapData(fullName, manifest.Version); cerr != nil {
				log.Printf("when clenaning up data for %s %s: %v", manifest.Name, manifest.Version, cerr)
			}
		}
	}()

	if err != nil {
		return "", err
	}

	// and finally make active
	err = setActiveClick(instDir, inhibitHooks, inter)
	defer func() {
		if err != nil && currentActiveDir != "" {
			if cerr := setActiveClick(currentActiveDir, inhibitHooks, inter); cerr != nil {
				log.Printf("when setting old %s version back to active: %v", manifest.Name, cerr)
			}
		}
	}()
	if err != nil {
		return "", err
	}

	// oh, one more thing: refresh the security bits
	if !inhibitHooks {
		part, err := NewSnapPartFromYaml(filepath.Join(instDir, "meta", "package.yaml"), namespace, m)
		if err != nil {
			return "", err
		}

		if err := part.RefreshDependentsSecurity(currentActiveDir, inter); err != nil {
			return "", err
		}
	}

	return manifest.Name, nil
}

// removeSnapData removes the data for the given version of the given snap
func removeSnapData(fullName, version string) error {
	dirs, err := snapDataDirs(fullName, version)
	if err != nil {
		return err
	}

	for _, dir := range dirs {
		if err := os.RemoveAll(dir); err != nil && !os.IsNotExist(err) {
			return err
		}
	}

	return nil
}

// snapDataDirs returns the list of data directories for the given snap version
func snapDataDirs(fullName, version string) ([]string, error) {
	// collect the directories, homes first
	dirs, err := filepath.Glob(filepath.Join(snapDataHomeGlob, fullName, version))
	if err != nil {
		return nil, err
	}
	// then system data
	systemPath := filepath.Join(snapDataDir, fullName, version)
	dirs = append(dirs, systemPath)

	return dirs, nil
}

// Copy all data for "fullName" from "oldVersion" to "newVersion"
// (but never overwrite)
func copySnapData(fullName, oldVersion, newVersion string) (err error) {
	oldDataDirs, err := snapDataDirs(fullName, oldVersion)
	if err != nil {
		return err
	}

	for _, oldDir := range oldDataDirs {
		// replace the trailing "../$old-ver" with the "../$new-ver"
		newDir := filepath.Join(filepath.Dir(oldDir), newVersion)
		if err := copySnapDataDirectory(oldDir, newDir); err != nil {
			return err
		}
	}

	return nil
}

// Lowlevel copy the snap data (but never override existing data)
func copySnapDataDirectory(oldPath, newPath string) (err error) {
	if _, err := os.Stat(oldPath); err == nil {
		if _, err := os.Stat(newPath); err != nil {
			// there is no golang "CopyFile"
			cmd := exec.Command("cp", "-a", oldPath, newPath)
			if err := cmd.Run(); err != nil {
				if exitCode, err := helpers.ExitCode(err); err != nil {
					return &ErrDataCopyFailed{
						oldPath:  oldPath,
						newPath:  newPath,
						exitCode: exitCode}
				}
				return err
			}
		}
	}
	return nil
}

func unsetActiveClick(clickDir string, inhibitHooks bool, inter interacter) error {
	currentSymlink := filepath.Join(clickDir, "..", "current")

	// sanity check
	currentActiveDir, err := filepath.EvalSymlinks(currentSymlink)
	if err != nil {
		return err
	}
	if clickDir != currentActiveDir {
		return ErrSnapNotActive
	}

	// remove generated services, binaries, clickHooks, security policy
	if err := removePackageBinaries(clickDir); err != nil {
		return err
	}

	if err := removePackageServices(clickDir, inter); err != nil {
		return err
	}

	if err := removeSecurityPolicy(clickDir); err != nil {
		return err
	}

	manifest, err := readClickManifestFromClickDir(clickDir)
	if err != nil {
		return err
	}

	if manifest.Type == SnapTypeFramework {
		m, err := parsePackageYamlFile(filepath.Join(clickDir, "meta", "package.yaml"))
		if err != nil {
			return err
		}

		if err := policy.Remove(m.Name, clickDir); err != nil {
			return err
		}
	}

	if err := removeClickHooks(manifest, inhibitHooks); err != nil {
		return err
	}

	// and finally the current symlink
	if err := os.Remove(currentSymlink); err != nil {
		log.Printf("Warning: failed to remove %s: %s", currentSymlink, err)
	}

	return nil
}

func setActiveClick(baseDir string, inhibitHooks bool, inter interacter) error {
	currentActiveSymlink := filepath.Join(baseDir, "..", "current")
	currentActiveDir, _ := filepath.EvalSymlinks(currentActiveSymlink)

	// already active, nothing to do
	if baseDir == currentActiveDir {
		return nil
	}

	// there is already an active part
	if currentActiveDir != "" {
		unsetActiveClick(currentActiveDir, inhibitHooks, inter)
	}

	// make new part active
	newActiveManifest, err := readClickManifestFromClickDir(baseDir)
	if err != nil {
		return err
	}

	if newActiveManifest.Type == SnapTypeFramework {
		m, err := parsePackageYamlFile(filepath.Join(baseDir, "meta", "package.yaml"))
		if err != nil {
			return err
		}

		if err := policy.Install(m.Name, baseDir); err != nil {
			return err
		}
	}

	if err := installClickHooks(baseDir, newActiveManifest, inhibitHooks); err != nil {
		// cleanup the failed hooks
		removeClickHooks(newActiveManifest, inhibitHooks)
		return err
	}
	// generate the security policy from the package.yaml
	if err := addSecurityPolicy(baseDir); err != nil {
		return err
	}

	// add the "binaries:" from the package.yaml
	if err := addPackageBinaries(baseDir); err != nil {
		return err
	}
	// add the "services:" from the package.yaml
	if err := addPackageServices(baseDir, inhibitHooks, inter); err != nil {
		return err
	}

	// FIXME: we want to get rid of the current symlink
	if _, err := os.Stat(currentActiveSymlink); err == nil {
		if err := os.Remove(currentActiveSymlink); err != nil {
			log.Printf("Warning: failed to remove %s: %s", currentActiveSymlink, err)
		}
	}

	// symlink is relative to parent dir
	return os.Symlink(filepath.Base(baseDir), currentActiveSymlink)
}

// RunHooks will run all click system hooks
func RunHooks() error {
	systemHooks, err := systemClickHooks()
	if err != nil {
		return err
	}

	for _, hook := range systemHooks {
		if hook.exec != "" {
			if err := execHook(hook.exec); err != nil {
				return err
			}
		}
	}

	return nil
}<|MERGE_RESOLUTION|>--- conflicted
+++ resolved
@@ -507,14 +507,10 @@
 	}
 
 	for _, service := range m.Services {
-<<<<<<< HEAD
-		aaProfile := getSecurityProfile(m, service.Name)
-=======
-		aaProfile, err := getAaProfile(m, service.Name, baseDir)
-		if err != nil {
-			return err
-		}
->>>>>>> 163279e9
+		aaProfile, err := getSecurityProfile(m, service.Name, baseDir)
+		if err != nil {
+			return err
+		}
 		// this will remove the global base dir when generating the
 		// service file, this ensures that /apps/foo/1.0/bin/start
 		// is in the service file when the SetRoot() option
@@ -614,14 +610,10 @@
 	}
 
 	for _, binary := range m.Binaries {
-<<<<<<< HEAD
-		aaProfile := getSecurityProfile(m, filepath.Base(binary.Name))
-=======
-		aaProfile, err := getAaProfile(m, binary.Name, baseDir)
-		if err != nil {
-			return err
-		}
->>>>>>> 163279e9
+		aaProfile, err := getSecurityProfile(m, binary.Name, baseDir)
+		if err != nil {
+			return err
+		}
 		// this will remove the global base dir when generating the
 		// service file, this ensures that /apps/foo/1.0/bin/start
 		// is in the service file when the SetRoot() option
@@ -662,24 +654,30 @@
 
 	// TODO: combine into one loop
 	for _, svc := range m.Services {
-		profileName := getSecurityProfile(m, filepath.Base(svc.Name))
+		profileName, err := getSecurityProfile(m, filepath.Base(svc.Name), baseDir)
+		if err != nil {
+			return err
+		}
 		content, err := generateSeccompPolicy(m, baseDir, svc.Name, svc.SecurityDefinitions)
 		if err != nil {
 			return err
 		}
-		fn := filepath.Join(getSeccompProfilesDir(), profileName)
+		fn := filepath.Join(snapSeccompDir, profileName)
 		if err := ioutil.WriteFile(fn, []byte(content), 0644); err != nil {
 			return err
 		}
 	}
 
 	for _, bin := range m.Binaries {
-		profileName := getSecurityProfile(m, filepath.Base(bin.Name))
+		profileName, err := getSecurityProfile(m, filepath.Base(bin.Name), baseDir)
+		if err != nil {
+			return err
+		}
 		content, err := generateSeccompPolicy(m, baseDir, bin.Name, bin.SecurityDefinitions)
 		if err != nil {
 			return err
 		}
-		fn := filepath.Join(getSeccompProfilesDir(), profileName)
+		fn := filepath.Join(snapSeccompDir, profileName)
 		if err := ioutil.WriteFile(fn, []byte(content), 0644); err != nil {
 			return err
 		}
@@ -698,14 +696,20 @@
 
 	// FIXME: combine into one loop
 	for _, service := range m.Services {
-		profileName := getSecurityProfile(m, filepath.Base(service.Name))
-		fn := filepath.Join(getSeccompProfilesDir(), profileName)
+		profileName, err := getSecurityProfile(m, filepath.Base(service.Name), baseDir)
+		if err != nil {
+			return err
+		}
+		fn := filepath.Join(snapSeccompDir, profileName)
 		os.Remove(fn)
 	}
 
 	for _, binary := range m.Binaries {
-		profileName := getSecurityProfile(m, filepath.Base(binary.Name))
-		fn := filepath.Join(getSeccompProfilesDir(), profileName)
+		profileName, err := getSecurityProfile(m, filepath.Base(binary.Name), baseDir)
+		if err != nil {
+			return err
+		}
+		fn := filepath.Join(snapSeccompDir, profileName)
 		os.Remove(fn)
 	}
 
