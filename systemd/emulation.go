--- conflicted
+++ resolved
@@ -103,29 +103,16 @@
 	// the snap below, but fstype is used for the created mount unit.
 	// This means that when preseeding in a lxd container, the snap will be
 	// mounted with fuse, but mount unit will use squashfs.
-<<<<<<< HEAD
-	actualFsType, actualOptions, err := actualFs(fstype)
-=======
 	mountUnitOptions := append(fsMountOptions(fstype), squashfs.StandardOptions()...)
-	mountUnitName, err := writeMountUnitFile(snapName, revision, what, where, fstype, mountUnitOptions)
->>>>>>> 4ac37cf1
-	if err != nil {
-		return "", err
-	}
-
-<<<<<<< HEAD
-	mountUnitOptions := append(fsOptions(fstype), squashfs.StandardOptions()...)
 	mountUnitName, err := writeMountUnitFile(snapName, revision, what, where, fstype, mountUnitOptions)
 	if err != nil {
 		return "", err
 	}
 
-=======
 	actualFsType, actualOptions, err := actualFsTypeAndMountOptions(fstype)
 	if err != nil {
 		return "", err
 	}
->>>>>>> 4ac37cf1
 	cmd := exec.Command("mount", "-t", actualFsType, what, where, "-o", strings.Join(actualOptions, ","))
 	if out, err := cmd.CombinedOutput(); err != nil {
 		return "", fmt.Errorf("cannot mount %s (%s) at %s in preseed mode: %s; %s", what, actualFsType, where, err, string(out))
