--- conflicted
+++ resolved
@@ -136,10 +136,7 @@
 	return func() {
 		isTerminal = oldIsTerminal
 	}
-<<<<<<< HEAD
 }
-
-var Antialias = antialias
 
 func MockTimeNow(newTimeNow func() time.Time) (restore func()) {
 	oldTimeNow := timeNow
@@ -147,6 +144,4 @@
 	return func() {
 		timeNow = oldTimeNow
 	}
-=======
->>>>>>> b356cdb8
 }