// -*- Mode: Go; indent-tabs-mode: t -*-
// +build !integrationcoverage

/*
 * Copyright (C) 2016 Canonical Ltd
 *
 * This program is free software: you can redistribute it and/or modify
 * it under the terms of the GNU General Public License version 3 as
 * published by the Free Software Foundation.
 *
 * This program is distributed in the hope that it will be useful,
 * but WITHOUT ANY WARRANTY; without even the implied warranty of
 * MERCHANTABILITY or FITNESS FOR A PARTICULAR PURPOSE.  See the
 * GNU General Public License for more details.
 *
 * You should have received a copy of the GNU General Public License
 * along with this program.  If not, see <http://www.gnu.org/licenses/>.
 *
 */

package main_test

import (
	"fmt"
	"io/ioutil"
	"net/http"
	"path/filepath"
	"strconv"

	"gopkg.in/check.v1"

	snap "github.com/snapcore/snapd/cmd/snap"
)

type snapOpTestServer struct {
	c *check.C

	checker func(r *http.Request)
	n       int
	total   int
}

var _ = check.Suite(&SnapOpSuite{})

func (t *snapOpTestServer) handle(w http.ResponseWriter, r *http.Request) {
	switch t.n {
	case 0:
		t.checker(r)
		t.c.Check(r.Method, check.Equals, "POST")
		w.WriteHeader(http.StatusAccepted)
		fmt.Fprintln(w, `{"type":"async", "change": "42", "status-code": 202}`)
	case 1:
		t.c.Check(r.Method, check.Equals, "GET")
		t.c.Check(r.URL.Path, check.Equals, "/v2/changes/42")
		fmt.Fprintln(w, `{"type": "sync", "result": {"status": "Doing"}}`)
	case 2:
		t.c.Check(r.Method, check.Equals, "GET")
		t.c.Check(r.URL.Path, check.Equals, "/v2/changes/42")
		fmt.Fprintln(w, `{"type": "sync", "result": {"ready": true, "status": "Done", "data": {"snap-name": "foo"}}}`)
	case 3:
		t.c.Check(r.Method, check.Equals, "GET")
		t.c.Check(r.URL.Path, check.Equals, "/v2/snaps")
		fmt.Fprintln(w, `{"type": "sync", "result": [{"name": "foo", "status": "active", "version": "1.0", "developer": "bar", "revision":42}]}`)
	default:
		t.c.Fatalf("expected to get %d requests, now on %d", t.total, t.n+1)
	}

	t.n++
}

type SnapOpSuite struct {
	SnapSuite

	srv snapOpTestServer
}

func (s *SnapOpSuite) SetUpTest(c *check.C) {
	s.SnapSuite.SetUpTest(c)

	s.srv = snapOpTestServer{
		c:     c,
		total: 4,
	}
}

func (s *SnapOpSuite) TestInstall(c *check.C) {
	s.srv.checker = func(r *http.Request) {
		c.Check(r.URL.Path, check.Equals, "/v2/snaps/foo")
		c.Check(DecodedRequestBody(c, r), check.DeepEquals, map[string]interface{}{
			"action":  "install",
			"name":    "foo",
			"channel": "chan",
		})
	}

	s.RedirectClientToTestServer(s.srv.handle)
	rest, err := snap.Parser().ParseArgs([]string{"install", "--channel", "chan", "foo"})
	c.Assert(err, check.IsNil)
	c.Assert(rest, check.DeepEquals, []string{})
	c.Check(s.Stdout(), check.Matches, `(?sm).*foo\s+1.0\s+42\s+bar.*`)
	c.Check(s.Stderr(), check.Equals, "")
	// ensure that the fake server api was actually hit
	c.Check(s.srv.n, check.Equals, s.srv.total)
}

func (s *SnapOpSuite) TestInstallDevMode(c *check.C) {
	s.srv.checker = func(r *http.Request) {
		c.Check(r.URL.Path, check.Equals, "/v2/snaps/foo")
		c.Check(DecodedRequestBody(c, r), check.DeepEquals, map[string]interface{}{
			"action":  "install",
			"name":    "foo",
			"devmode": true,
			"channel": "chan",
		})
	}

	s.RedirectClientToTestServer(s.srv.handle)
	rest, err := snap.Parser().ParseArgs([]string{"install", "--channel", "chan", "--devmode", "foo"})
	c.Assert(err, check.IsNil)
	c.Assert(rest, check.DeepEquals, []string{})
	c.Check(s.Stdout(), check.Matches, `(?sm).*foo\s+1.0\s+42\s+bar.*`)
	c.Check(s.Stderr(), check.Equals, "")
	// ensure that the fake server api was actually hit
	c.Check(s.srv.n, check.Equals, s.srv.total)
}

func (s *SnapOpSuite) TestInstallPath(c *check.C) {
	s.srv.checker = func(r *http.Request) {
		c.Check(r.URL.Path, check.Equals, "/v2/snaps")
		postData, err := ioutil.ReadAll(r.Body)
		c.Assert(err, check.IsNil)
		c.Assert(string(postData), check.Matches, "(?s).*\r\nsnap-data\r\n.*")
		c.Assert(string(postData), check.Matches, "(?s).*Content-Disposition: form-data; name=\"action\"\r\n\r\ninstall\r\n.*")
		c.Assert(string(postData), check.Matches, "(?s).*Content-Disposition: form-data; name=\"devmode\"\r\n\r\nfalse\r\n.*")
	}

	snapBody := []byte("snap-data")
	s.RedirectClientToTestServer(s.srv.handle)
	snapPath := filepath.Join(c.MkDir(), "foo.snap")
	err := ioutil.WriteFile(snapPath, snapBody, 0644)
	c.Assert(err, check.IsNil)

	rest, err := snap.Parser().ParseArgs([]string{"install", snapPath})
	c.Assert(err, check.IsNil)
	c.Assert(rest, check.DeepEquals, []string{})
	c.Check(s.Stdout(), check.Matches, `(?sm).*foo\s+1.0\s+42\s+bar.*`)
	c.Check(s.Stderr(), check.Equals, "")
	// ensure that the fake server api was actually hit
	c.Check(s.srv.n, check.Equals, s.srv.total)
}

func (s *SnapOpSuite) TestInstallPathDevMode(c *check.C) {
	s.srv.checker = func(r *http.Request) {
		c.Check(r.URL.Path, check.Equals, "/v2/snaps")
		postData, err := ioutil.ReadAll(r.Body)
		c.Assert(err, check.IsNil)
		c.Assert(string(postData), check.Matches, "(?s).*\r\nsnap-data\r\n.*")
		c.Assert(string(postData), check.Matches, "(?s).*Content-Disposition: form-data; name=\"action\"\r\n\r\ninstall\r\n.*")
		c.Assert(string(postData), check.Matches, "(?s).*Content-Disposition: form-data; name=\"devmode\"\r\n\r\ntrue\r\n.*")
	}

	snapBody := []byte("snap-data")
	s.RedirectClientToTestServer(s.srv.handle)
	snapPath := filepath.Join(c.MkDir(), "foo.snap")
	err := ioutil.WriteFile(snapPath, snapBody, 0644)
	c.Assert(err, check.IsNil)

	rest, err := snap.Parser().ParseArgs([]string{"install", "--devmode", snapPath})
	c.Assert(err, check.IsNil)
	c.Assert(rest, check.DeepEquals, []string{})
	c.Check(s.Stdout(), check.Matches, `(?sm).*foo\s+1.0\s+42\s+bar.*`)
	c.Check(s.Stderr(), check.Equals, "")
	// ensure that the fake server api was actually hit
	c.Check(s.srv.n, check.Equals, s.srv.total)
}

func (s *SnapSuite) TestRefreshList(c *check.C) {
	n := 0
	s.RedirectClientToTestServer(func(w http.ResponseWriter, r *http.Request) {
		switch n {
		case 0:
			c.Check(r.Method, check.Equals, "GET")
			c.Check(r.URL.Path, check.Equals, "/v2/find")
			c.Check(r.URL.Query().Get("select"), check.Equals, "refresh")
			fmt.Fprintln(w, `{"type": "sync", "result": [{"name": "foo", "status": "active", "version": "4.2update1", "developer": "bar", "revision":17,"summary":"some summary"}]}`)
		default:
			c.Fatalf("expected to get 1 requests, now on %d", n+1)
		}

		n++
	})
	rest, err := snap.Parser().ParseArgs([]string{"refresh", "--list"})
	c.Assert(err, check.IsNil)
	c.Assert(rest, check.DeepEquals, []string{})
<<<<<<< HEAD
	c.Check(s.Stdout(), check.Matches, `Name +Version +Rev +Developer
foo +4.2update1 +17 +bar
=======
	c.Check(s.Stdout(), check.Matches, `Name +Version +Developer +Notes +Summary
foo +4.2update1 +bar +- +some summary
>>>>>>> 951512be
`)
	c.Check(s.Stderr(), check.Equals, "")
	// ensure that the fake server api was actually hit
	c.Check(n, check.Equals, 1)
}

func (s *SnapOpSuite) runTryTest(c *check.C, devmode bool) {
	// pass relative path to cmd
	tryDir := "some-dir"

	s.srv.checker = func(r *http.Request) {
		// ensure the client always sends the absolute path
		fullTryDir, err := filepath.Abs(tryDir)
		c.Assert(err, check.IsNil)

		c.Check(r.URL.Path, check.Equals, "/v2/snaps")
		postData, err := ioutil.ReadAll(r.Body)
		c.Assert(err, check.IsNil)
		c.Assert(string(postData), check.Matches, "(?s).*Content-Disposition: form-data; name=\"action\"\r\n\r\ntry\r\n.*")
		c.Assert(string(postData), check.Matches, fmt.Sprintf("(?s).*Content-Disposition: form-data; name=\"snap-path\"\r\n\r\n%s\r\n.*", fullTryDir))
		c.Assert(string(postData), check.Matches, fmt.Sprintf("(?s).*Content-Disposition: form-data; name=\"devmode\"\r\n\r\n%s\r\n.*", strconv.FormatBool(devmode)))
	}

	s.RedirectClientToTestServer(s.srv.handle)

	cmd := []string{"try", tryDir}
	if devmode {
		cmd = append(cmd, "--devmode")
	}

	rest, err := snap.Parser().ParseArgs(cmd)
	c.Assert(err, check.IsNil)
	c.Assert(rest, check.DeepEquals, []string{})
	c.Check(s.Stdout(), check.Matches, `(?sm).*foo\s+1.0\s+42\s+bar.*`)
	c.Check(s.Stderr(), check.Equals, "")
	// ensure that the fake server api was actually hit
	c.Check(s.srv.n, check.Equals, s.srv.total)
}

func (s *SnapOpSuite) TestTryNoDevMode(c *check.C) {
	s.runTryTest(c, false)
}
func (s *SnapOpSuite) TestTryDevMode(c *check.C) {
	s.runTryTest(c, true)
}<|MERGE_RESOLUTION|>--- conflicted
+++ resolved
@@ -192,13 +192,8 @@
 	rest, err := snap.Parser().ParseArgs([]string{"refresh", "--list"})
 	c.Assert(err, check.IsNil)
 	c.Assert(rest, check.DeepEquals, []string{})
-<<<<<<< HEAD
-	c.Check(s.Stdout(), check.Matches, `Name +Version +Rev +Developer
-foo +4.2update1 +17 +bar
-=======
-	c.Check(s.Stdout(), check.Matches, `Name +Version +Developer +Notes +Summary
-foo +4.2update1 +bar +- +some summary
->>>>>>> 951512be
+	c.Check(s.Stdout(), check.Matches, `Name +Version +Rev +Developer +Notes
+foo +4.2update1 +17 +bar +-.*
 `)
 	c.Check(s.Stderr(), check.Equals, "")
 	// ensure that the fake server api was actually hit
