--- conflicted
+++ resolved
@@ -75,15 +75,12 @@
 			Private: snap.Private,
 			DevMode: snap.DevMode,
 			TryMode: snap.TryMode,
-<<<<<<< HEAD
 			// FIXME: a bit confusing, a installed snap
 			//        is either "active" or "installed", so
 			//        if it is not "active" it means it is
 			//        diabled.
 			Disabled: snap.Status == client.StatusInstalled,
-=======
-			Broken:  snap.Broken != "",
->>>>>>> c12da211
+			Broken:   snap.Broken != "",
 		}
 		fmt.Fprintf(w, "%s\t%s\t%s\t%s\t%s\n", snap.Name, snap.Version, snap.Revision, snap.Developer, notes)
 	}
