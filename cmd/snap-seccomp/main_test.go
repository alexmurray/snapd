--- conflicted
+++ resolved
@@ -103,15 +103,9 @@
 		/* -101 is __PNR_socket */
 		switch {
 		case sc == -101 && scmpArch == seccomp.ArchX86:
-<<<<<<< HEAD
-			sc = 359 /* see src/arch-x86.c socket */
-		case sc == -101 && scmpArch == seccomp.ArchS390X:
-			sc = 359 /* see src/arch-s390x.c socket */
-=======
 			sc = 359 // see src/arch-x86.c socket
 		case sc == -101 && scmpArch == seccomp.ArchS390X:
 			sc = 359 // see src/arch-s390x.c socket
->>>>>>> b013aa78
 		case sc == -10165 && scmpArch == seccomp.ArchARM64:
 			// -10165 is mknod on aarch64 and it is translated
 			// to mknodat. For our simulation -10165 is fine
