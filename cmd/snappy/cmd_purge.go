/*
 * Copyright (C) 2014-2015 Canonical Ltd
 *
 * This program is free software: you can redistribute it and/or modify
 * it under the terms of the GNU General Public License version 3 as
 * published by the Free Software Foundation.
 *
 * This program is distributed in the hope that it will be useful,
 * but WITHOUT ANY WARRANTY; without even the implied warranty of
 * MERCHANTABILITY or FITNESS FOR A PARTICULAR PURPOSE.  See the
 * GNU General Public License for more details.
 *
 * You should have received a copy of the GNU General Public License
 * along with this program.  If not, see <http://www.gnu.org/licenses/>.
 *
 */

package main

import (
	"fmt"

	"launchpad.net/snappy/logger"
	"launchpad.net/snappy/priv"
	"launchpad.net/snappy/progress"
	"launchpad.net/snappy/snappy"
)

type cmdPurge struct {
	Installed bool `long:"installed" description:"Purge an installed package."`
}

const (
	shortPurgeHelp = `Remove all the data from the listed packages`
	longPurgeHelp  = `Remove all the data from the listed packages. Normally this is used for packages that have been removed and attempting to purge data for an installed package will result in an error. The --installed option  overrides that and enables the administrator to purge all data for an installed package (effectively resetting the package completely).`
)

func init() {
	_, err := parser.AddCommand("purge",
		shortPurgeHelp,
		longPurgeHelp,
		&cmdPurge{})
	if err != nil {
<<<<<<< HEAD
		logger.Panicf("unable to purge: %v", err)
=======
		logger.Panicf("Unable to purge: %v", err)
>>>>>>> 85f6fab6
	}
}

func (x *cmdPurge) Execute(args []string) (err error) {
	privMutex := priv.New()
	if err := privMutex.TryLock(); err != nil {
		return err
	}
	defer privMutex.Unlock()

	var flags snappy.PurgeFlags
	if x.Installed {
		flags = snappy.DoPurgeActive
	}

	for _, part := range args {
		fmt.Printf("Purging %s\n", part)

		if err := snappy.Purge(part, flags, progress.MakeProgressBar()); err != nil {
			return err
		}
	}

	return nil
}<|MERGE_RESOLUTION|>--- conflicted
+++ resolved
@@ -41,11 +41,7 @@
 		longPurgeHelp,
 		&cmdPurge{})
 	if err != nil {
-<<<<<<< HEAD
-		logger.Panicf("unable to purge: %v", err)
-=======
 		logger.Panicf("Unable to purge: %v", err)
->>>>>>> 85f6fab6
 	}
 }
 
