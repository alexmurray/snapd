/*
 * Copyright (C) 2014-2015 Canonical Ltd
 *
 * This program is free software: you can redistribute it and/or modify
 * it under the terms of the GNU General Public License version 3 as
 * published by the Free Software Foundation.
 *
 * This program is distributed in the hope that it will be useful,
 * but WITHOUT ANY WARRANTY; without even the implied warranty of
 * MERCHANTABILITY or FITNESS FOR A PARTICULAR PURPOSE.  See the
 * GNU General Public License for more details.
 *
 * You should have received a copy of the GNU General Public License
 * along with this program.  If not, see <http://www.gnu.org/licenses/>.
 *
 */

package main

import (
	"launchpad.net/snappy/logger"
	"launchpad.net/snappy/priv"
	"launchpad.net/snappy/snappy"
)

type cmdBooted struct {
}

func init() {
	_, err := parser.AddCommand("booted",
		"internal",
		"internal",
		&cmdBooted{})
	if err != nil {
<<<<<<< HEAD
		logger.Panicf("unable to booted: %v", err)
=======
		logger.Panicf("Unable to booted: %v", err)
>>>>>>> 85f6fab6
	}
}

func (x *cmdBooted) Execute(args []string) (err error) {
	privMutex := priv.New()
	if err := privMutex.TryLock(); err != nil {
		return err
	}
	defer privMutex.Unlock()

	parts, err := snappy.ActiveSnapsByType(snappy.SnapTypeCore)
	if err != nil {
		return err
	}

	return parts[0].(*snappy.SystemImagePart).MarkBootSuccessful()
}<|MERGE_RESOLUTION|>--- conflicted
+++ resolved
@@ -32,11 +32,7 @@
 		"internal",
 		&cmdBooted{})
 	if err != nil {
-<<<<<<< HEAD
-		logger.Panicf("unable to booted: %v", err)
-=======
 		logger.Panicf("Unable to booted: %v", err)
->>>>>>> 85f6fab6
 	}
 }
 
