--- conflicted
+++ resolved
@@ -4,11 +4,7 @@
 	"fmt"
 	"strings"
 
-<<<<<<< HEAD
-	"launchpad.net/snappy/helpers"
 	"launchpad.net/snappy/logger"
-=======
->>>>>>> 26f1269d
 	"launchpad.net/snappy/snappy"
 )
 
