package main

import (
	"fmt"
	"strings"

<<<<<<< HEAD
	"launchpad.net/snappy/logger"
=======
	"launchpad.net/snappy/helpers"
>>>>>>> 2f4163c8
	"launchpad.net/snappy/snappy"
)

type cmdInfo struct {
	Verbose    bool `short:"v" long:"verbose" description:"Provides more detailed information"`
	Positional struct {
		PackageName string `positional-arg-name:"package name" description:"Provide information about a specific installed package"`
	} `positional-args:"yes"`
}

const shortInfoHelp = `Display a summary of key attributes of the snappy system.`

const longInfoHelp = `A concise summary of key attributes of the snappy system, such as the release and channel.

The verbose output includes the specific version information for the factory image, the running image and the image that will be run on reboot, together with a list of the available channels for this image.

Providing a package name will display information about a specific installed package.

The verbose version of the info command for a package will also tell you the available channels for that package, when it was installed for the first time, disk space utilization, and in the case of frameworks, which apps are able to use the framework.`

func init() {
	var cmdInfoData cmdInfo
	if _, err := parser.AddCommand("info", shortInfoHelp, longInfoHelp, &cmdInfoData); err != nil {
		// panic here as something must be terribly wrong if there is an
		// error here
		panic(logger.LogError(err))
	}
}

func (x *cmdInfo) Execute(args []string) (err error) {
	// TODO implement per package info
	if x.Positional.PackageName != "" {
		return snapInfo(x.Positional.PackageName, x.Verbose)
	}

	return info()
}

func snapInfo(pkgname string, verbose bool) error {
	snap := snappy.ActiveSnapByName(pkgname)
	if snap == nil {
		return fmt.Errorf("No snap '%s' found", pkgname)
	}

	fmt.Printf("channel: %s\n", snap.Channel())
	fmt.Printf("version: %s\n", snap.Version())
	fmt.Printf("updated: %s\n", snap.Date())
	if verbose {
		fmt.Printf("installed: %s\n", "n/a")
		fmt.Printf("binary-size: %v\n", snap.InstalledSize())
		fmt.Printf("data-size: %s\n", "n/a")
		// FIXME: implement backup list per spec
	}

	return nil
}

func info() error {
	release := "unknown"
	parts, err := snappy.InstalledSnapsByType(snappy.SnapTypeCore)
	if len(parts) == 1 && err == nil {
		release = parts[0].(*snappy.SystemImagePart).Channel()
	}

	frameworks, _ := snappy.InstalledSnapNamesByType(snappy.SnapTypeFramework)
	apps, _ := snappy.InstalledSnapNamesByType(snappy.SnapTypeApp)

	fmt.Printf("release: %s\n", release)
	fmt.Printf("architecture: %s\n", helpers.Architecture())
	fmt.Printf("frameworks: %s\n", strings.Join(frameworks, ", "))
	fmt.Printf("apps: %s\n", strings.Join(apps, ", "))

	return err
}<|MERGE_RESOLUTION|>--- conflicted
+++ resolved
@@ -4,11 +4,8 @@
 	"fmt"
 	"strings"
 
-<<<<<<< HEAD
 	"launchpad.net/snappy/logger"
-=======
 	"launchpad.net/snappy/helpers"
->>>>>>> 2f4163c8
 	"launchpad.net/snappy/snappy"
 )
 
