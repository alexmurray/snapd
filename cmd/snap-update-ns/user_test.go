// -*- Mode: Go; indent-tabs-mode: t -*-

/*
 * Copyright (C) 2019 Canonical Ltd
 *
 * This program is free software: you can redistribute it and/or modify
 * it under the terms of the GNU General Public License version 3 as
 * published by the Free Software Foundation.
 *
 * This program is distributed in the hope that it will be useful,
 * but WITHOUT ANY WARRANTY; without even the implied warranty of
 * MERCHANTABILITY or FITNESS FOR A PARTICULAR PURPOSE.  See the
 * GNU General Public License for more details.
 *
 * You should have received a copy of the GNU General Public License
 * along with this program.  If not, see <http://www.gnu.org/licenses/>.
 *
 */

package main_test

import (
	"bytes"
	"io/ioutil"
	"os"
	"path/filepath"

	. "gopkg.in/check.v1"

	update "github.com/snapcore/snapd/cmd/snap-update-ns"
	"github.com/snapcore/snapd/dirs"
	"github.com/snapcore/snapd/osutil"
	"github.com/snapcore/snapd/testutil"
)

type userSuite struct{}

var _ = Suite(&userSuite{})

func (s *userSuite) TestLock(c *C) {
	dirs.SetRootDir(c.MkDir())
	defer dirs.SetRootDir("/")
	c.Assert(os.MkdirAll(dirs.FeaturesDir, 0755), IsNil)

	upCtx := update.NewUserProfileUpdateContext("foo", false, 1234)

	// Locking is a no-op.
	unlock, err := upCtx.Lock()
	c.Assert(err, IsNil)
	c.Check(unlock, NotNil)
	unlock()
}

func (s *userSuite) TestAssumptions(c *C) {
	upCtx := update.NewUserProfileUpdateContext("foo", false, 1234)
	as := upCtx.Assumptions()
	c.Check(as.UnrestrictedPaths(), IsNil)
}

func (s *userSuite) TestLoadDesiredProfile(c *C) {
	// Mock directories but to simplify testing use the real value for XDG.
	dirs.SetRootDir(c.MkDir())
	defer dirs.SetRootDir("/")
	dirs.XdgRuntimeDirBase = "/run/user"

	upCtx := update.NewUserProfileUpdateContext("foo", false, 1234)

	input := "$XDG_RUNTIME_DIR/doc/by-app/snap.foo $XDG_RUNTIME_DIR/doc none bind,rw 0 0\n"
	output := "/run/user/1234/doc/by-app/snap.foo /run/user/1234/doc none bind,rw 0 0\n"

	// Write a desired user mount profile for snap "foo".
	path := update.DesiredUserProfilePath("foo")
	c.Assert(os.MkdirAll(filepath.Dir(path), 0755), IsNil)
	c.Assert(ioutil.WriteFile(path, []byte(input), 0644), IsNil)

	// Ask the user profile update helper to read the desired profile.
	profile, err := upCtx.LoadDesiredProfile()
	c.Assert(err, IsNil)
	builder := &bytes.Buffer{}
	profile.WriteTo(builder)

	// Note that the profile read back contains expanded $XDG_RUNTIME_DIR.
	c.Check(builder.String(), Equals, output)
}

func (s *userSuite) TestLoadCurrentProfile(c *C) {
	// Mock directories.
	dirs.SetRootDir(c.MkDir())
	defer dirs.SetRootDir("/")

<<<<<<< HEAD
	ctx := update.NewUserProfileUpdateContext("foo", false, 1234)

	// Write a current user mount profile for snap "foo".
	text := "/run/user/1234/doc/by-app/snap.foo /run/user/1234/doc none bind,rw 0 0\n"
	path := update.CurrentUserProfilePath(ctx.InstanceName(), ctx.UID())
=======
	upCtx := update.NewUserProfileUpdateContext("foo", false, 1234)

	// Write a current user mount profile for snap "foo".
	text := "/run/user/1234/doc/by-app/snap.foo /run/user/1234/doc none bind,rw 0 0\n"
	path := update.CurrentUserProfilePath(upCtx.InstanceName(), upCtx.UID())
>>>>>>> d3592dc5
	c.Assert(os.MkdirAll(filepath.Dir(path), 0755), IsNil)
	c.Assert(ioutil.WriteFile(path, []byte(text), 0644), IsNil)

	// Ask the user profile update helper to read the current profile.
<<<<<<< HEAD
	profile, err := ctx.LoadCurrentProfile()
=======
	profile, err := upCtx.LoadCurrentProfile()
>>>>>>> d3592dc5
	c.Assert(err, IsNil)
	builder := &bytes.Buffer{}
	profile.WriteTo(builder)

	// Note that the profile is empty.
	// Currently user profiles are not persisted so the presence of a profile on-disk is ignored.
	c.Check(builder.String(), Equals, "")
}

func (s *userSuite) TestSaveCurrentProfile(c *C) {
	// Mock directories and create directory runtime mount profiles.
	dirs.SetRootDir(c.MkDir())
	defer dirs.SetRootDir("/")
	c.Assert(os.MkdirAll(dirs.SnapRunNsDir, 0755), IsNil)

<<<<<<< HEAD
	ctx := update.NewUserProfileUpdateContext("foo", false, 1234)
=======
	upCtx := update.NewUserProfileUpdateContext("foo", false, 1234)
>>>>>>> d3592dc5

	// Prepare a mount profile to be saved.
	text := "/run/user/1234/doc/by-app/snap.foo /run/user/1234/doc none bind,rw 0 0\n"
	profile, err := osutil.LoadMountProfileText(text)
	c.Assert(err, IsNil)

	// Write a fake current user mount profile for snap "foo".
	path := update.CurrentUserProfilePath("foo", 1234)
	c.Assert(os.MkdirAll(filepath.Dir(path), 0755), IsNil)
	c.Assert(ioutil.WriteFile(path, []byte("banana"), 0644), IsNil)

	// Ask the user profile update helper to write the current profile.
<<<<<<< HEAD
	err = ctx.SaveCurrentProfile(profile)
=======
	err = upCtx.SaveCurrentProfile(profile)
>>>>>>> d3592dc5
	c.Assert(err, IsNil)

	// Note that the profile was not modified.
	// Currently user profiles are not persisted.
	c.Check(path, testutil.FileEquals, "banana")
}

func (s *userSuite) TestDesiredUserProfilePath(c *C) {
	c.Check(update.DesiredUserProfilePath("foo"), Equals, "/var/lib/snapd/mount/snap.foo.user-fstab")
}

func (s *userSuite) TestCurrentUserProfilePath(c *C) {
	c.Check(update.CurrentUserProfilePath("foo", 12345), Equals, "/run/snapd/ns/snap.foo.12345.user-fstab")
}<|MERGE_RESOLUTION|>--- conflicted
+++ resolved
@@ -88,28 +88,16 @@
 	dirs.SetRootDir(c.MkDir())
 	defer dirs.SetRootDir("/")
 
-<<<<<<< HEAD
-	ctx := update.NewUserProfileUpdateContext("foo", false, 1234)
-
-	// Write a current user mount profile for snap "foo".
-	text := "/run/user/1234/doc/by-app/snap.foo /run/user/1234/doc none bind,rw 0 0\n"
-	path := update.CurrentUserProfilePath(ctx.InstanceName(), ctx.UID())
-=======
 	upCtx := update.NewUserProfileUpdateContext("foo", false, 1234)
 
 	// Write a current user mount profile for snap "foo".
 	text := "/run/user/1234/doc/by-app/snap.foo /run/user/1234/doc none bind,rw 0 0\n"
 	path := update.CurrentUserProfilePath(upCtx.InstanceName(), upCtx.UID())
->>>>>>> d3592dc5
 	c.Assert(os.MkdirAll(filepath.Dir(path), 0755), IsNil)
 	c.Assert(ioutil.WriteFile(path, []byte(text), 0644), IsNil)
 
 	// Ask the user profile update helper to read the current profile.
-<<<<<<< HEAD
-	profile, err := ctx.LoadCurrentProfile()
-=======
 	profile, err := upCtx.LoadCurrentProfile()
->>>>>>> d3592dc5
 	c.Assert(err, IsNil)
 	builder := &bytes.Buffer{}
 	profile.WriteTo(builder)
@@ -125,11 +113,7 @@
 	defer dirs.SetRootDir("/")
 	c.Assert(os.MkdirAll(dirs.SnapRunNsDir, 0755), IsNil)
 
-<<<<<<< HEAD
-	ctx := update.NewUserProfileUpdateContext("foo", false, 1234)
-=======
 	upCtx := update.NewUserProfileUpdateContext("foo", false, 1234)
->>>>>>> d3592dc5
 
 	// Prepare a mount profile to be saved.
 	text := "/run/user/1234/doc/by-app/snap.foo /run/user/1234/doc none bind,rw 0 0\n"
@@ -142,11 +126,7 @@
 	c.Assert(ioutil.WriteFile(path, []byte("banana"), 0644), IsNil)
 
 	// Ask the user profile update helper to write the current profile.
-<<<<<<< HEAD
-	err = ctx.SaveCurrentProfile(profile)
-=======
 	err = upCtx.SaveCurrentProfile(profile)
->>>>>>> d3592dc5
 	c.Assert(err, IsNil)
 
 	// Note that the profile was not modified.
