--- conflicted
+++ resolved
@@ -81,200 +81,5 @@
 	if opts.UserMounts {
 		return applyUserFstab(opts.Positionals.SnapName)
 	}
-<<<<<<< HEAD
-	return applyFstab(opts.Positionals.SnapName, opts.FromSnapConfine)
-}
-
-func applyFstab(instanceName string, fromSnapConfine bool) error {
-	// Lock the mount namespace so that any concurrently attempted invocations
-	// of snap-confine are synchronized and will see consistent state.
-	lock, err := mount.OpenLock(instanceName)
-	if err != nil {
-		return fmt.Errorf("cannot open lock file for mount namespace of snap %q: %s", instanceName, err)
-	}
-	defer func() {
-		logger.Debugf("unlocking mount namespace of snap %q", instanceName)
-		lock.Close()
-	}()
-
-	logger.Debugf("locking mount namespace of snap %q", instanceName)
-	if fromSnapConfine {
-		// When --from-snap-confine is passed then we just ensure that the
-		// namespace is locked. This is used by snap-confine to use
-		// snap-update-ns to apply mount profiles.
-		if err := lock.TryLock(); err != osutil.ErrAlreadyLocked {
-			return fmt.Errorf("mount namespace of snap %q is not locked but --from-snap-confine was used", instanceName)
-		}
-	} else {
-		if err := lock.Lock(); err != nil {
-			return fmt.Errorf("cannot lock mount namespace of snap %q: %s", instanceName, err)
-		}
-	}
-
-	// Freeze the mount namespace and unfreeze it later. This lets us perform
-	// modifications without snap processes attempting to construct
-	// symlinks or perform other malicious activity (such as attempting to
-	// introduce a symlink that would cause us to mount something other
-	// than what we expected).
-	logger.Debugf("freezing processes of snap %q", instanceName)
-	if err := freezeSnapProcesses(instanceName); err != nil {
-		return err
-	}
-	defer func() {
-		logger.Debugf("thawing processes of snap %q", instanceName)
-		thawSnapProcesses(instanceName)
-	}()
-
-	// Allow creating directories related to this snap name.
-	//
-	// Note that we allow /var/snap instead of /var/snap/$SNAP_NAME because
-	// content interface connections can readily create missing mount points on
-	// both sides of the interface connection.
-	//
-	// We scope /snap/$SNAP_NAME because only one side of the connection can be
-	// created, as snaps are read-only, the mimic construction will kick-in and
-	// create the missing directory but this directory is only visible from the
-	// snap that we are operating on (either plug or slot side, the point is,
-	// the mount point is not universally visible).
-	//
-	// /snap/$SNAP_NAME needs to be there as the code that creates such mount
-	// points must traverse writable host filesystem that contains /snap/*/ and
-	// normally such access is off-limits. This approach allows /snap/foo
-	// without allowing /snap/bin, for example.
-	//
-	// /snap/$SNAP_INSTANCE_NAME and /snap/$SNAP_NAME are added to allow
-	// remapping for parallel installs only when the snap has an instance key
-	//
-	// TODO: Handle /home/*/snap/* when we do per-user mount namespaces and
-	// allow defining layout items that refer to SNAP_USER_DATA and
-	// SNAP_USER_COMMON.
-	as := &Assumptions{}
-	as.AddUnrestrictedPaths("/tmp", "/var/snap", "/snap/"+instanceName)
-	if snapName := snap.InstanceSnap(instanceName); snapName != instanceName {
-		as.AddUnrestrictedPaths("/snap/" + snapName)
-	}
-	return computeAndSaveChanges(instanceName, as)
-}
-
-func computeAndSaveChanges(snapName string, as *Assumptions) error {
-	// Read the desired and current mount profiles. Note that missing files
-	// count as empty profiles so that we can gracefully handle a mount
-	// interface connection/disconnection.
-	desiredProfilePath := fmt.Sprintf("%s/snap.%s.fstab", dirs.SnapMountPolicyDir, snapName)
-	desired, err := osutil.LoadMountProfile(desiredProfilePath)
-	if err != nil {
-		return fmt.Errorf("cannot load desired mount profile of snap %q: %s", snapName, err)
-	}
-	debugShowProfile(desired, "desired mount profile")
-
-	currentProfilePath := fmt.Sprintf("%s/snap.%s.fstab", dirs.SnapRunNsDir, snapName)
-	currentBefore, err := osutil.LoadMountProfile(currentProfilePath)
-	if err != nil {
-		return fmt.Errorf("cannot load current mount profile of snap %q: %s", snapName, err)
-	}
-	debugShowProfile(currentBefore, "current mount profile (before applying changes)")
-	// Synthesize mount changes that were applied before for the purpose of the tmpfs detector.
-	for _, entry := range currentBefore.Entries {
-		as.AddChange(&Change{Action: Mount, Entry: entry})
-	}
-
-	currentAfter, err := applyProfile(snapName, currentBefore, desired, as)
-	if err != nil {
-		return err
-	}
-
-	logger.Debugf("saving current mount profile of snap %q", snapName)
-	if err := currentAfter.Save(currentProfilePath); err != nil {
-		return fmt.Errorf("cannot save current mount profile of snap %q: %s", snapName, err)
-	}
-	return nil
-}
-
-func applyProfile(snapName string, currentBefore, desired *osutil.MountProfile, as *Assumptions) (*osutil.MountProfile, error) {
-	// Compute the needed changes and perform each change if
-	// needed, collecting those that we managed to perform or that
-	// were performed already.
-	changesNeeded := NeededChanges(currentBefore, desired)
-	debugShowChanges(changesNeeded, "mount changes needed")
-
-	logger.Debugf("performing mount changes:")
-	var changesMade []*Change
-	for _, change := range changesNeeded {
-		logger.Debugf("\t * %s", change)
-		synthesised, err := changePerform(change, as)
-		changesMade = append(changesMade, synthesised...)
-		if len(synthesised) > 0 {
-			logger.Debugf("\tsynthesised additional mount changes:")
-			for _, synth := range synthesised {
-				logger.Debugf(" * \t\t%s", synth)
-			}
-		}
-		if err != nil {
-			// We may have done something even if Perform itself has
-			// failed. We need to collect synthesized changes and
-			// store them.
-			origin := change.Entry.XSnapdOrigin()
-			if origin == "layout" || origin == "overname" {
-				return nil, err
-			} else if err != ErrIgnoredMissingMount {
-				logger.Noticef("cannot change mount namespace of snap %q according to change %s: %s", snapName, change, err)
-			}
-			continue
-		}
-
-		changesMade = append(changesMade, change)
-	}
-
-	// Compute the new current profile so that it contains only changes that were made
-	// and save it back for next runs.
-	var currentAfter osutil.MountProfile
-	for _, change := range changesMade {
-		if change.Action == Mount || change.Action == Keep {
-			currentAfter.Entries = append(currentAfter.Entries, change.Entry)
-		}
-	}
-	debugShowProfile(&currentAfter, "current mount profile (after applying changes)")
-	return &currentAfter, nil
-}
-
-func debugShowProfile(profile *osutil.MountProfile, header string) {
-	if len(profile.Entries) > 0 {
-		logger.Debugf("%s:", header)
-		for _, entry := range profile.Entries {
-			logger.Debugf("\t%s", entry)
-		}
-	} else {
-		logger.Debugf("%s: (none)", header)
-	}
-}
-
-func debugShowChanges(changes []*Change, header string) {
-	if len(changes) > 0 {
-		logger.Debugf("%s:", header)
-		for _, change := range changes {
-			logger.Debugf("\t%s", change)
-		}
-	} else {
-		logger.Debugf("%s: (none)", header)
-	}
-}
-
-func applyUserFstab(snapName string) error {
-	desiredProfilePath := fmt.Sprintf("%s/snap.%s.user-fstab", dirs.SnapMountPolicyDir, snapName)
-	desired, err := osutil.LoadMountProfile(desiredProfilePath)
-	if err != nil {
-		return fmt.Errorf("cannot load desired user mount profile of snap %q: %s", snapName, err)
-	}
-
-	expandXdgRuntimeDir(desired, os.Getuid())
-	debugShowProfile(desired, "desired mount profile")
-
-	// TODO: configure the secure helper and inform it about directories that
-	// can be created without trespassing.
-	as := &Assumptions{}
-	_, err = applyProfile(snapName, &osutil.MountProfile{}, desired, as)
-	return err
-=======
 	return applySystemFstab(opts.Positionals.SnapName, opts.FromSnapConfine)
->>>>>>> 51709a9e
 }