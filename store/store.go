--- conflicted
+++ resolved
@@ -1958,7 +1958,6 @@
 	RefreshedDate    time.Time
 	IgnoreValidation bool
 	Block            []snap.Revision
-	RequestSeed      string
 }
 
 type currentSnapV2JSON struct {
@@ -2093,11 +2092,7 @@
 	}
 }
 
-<<<<<<< HEAD
-func genInstanceKey(curSnap *CurrentSnap) string {
-=======
 func genInstanceKey(curSnap *CurrentSnap, seed string) string {
->>>>>>> 9757fe03
 	_, snapInstanceKey := snap.SplitInstanceName(curSnap.InstanceName)
 
 	if snapInstanceKey == "" {
@@ -2106,14 +2101,6 @@
 
 	// due to privacy concerns, avoid sending the local names to the
 	// backend, instead hash the snap ID and instance key together
-<<<<<<< HEAD
-	h := crypto.SHA512.New()
-	// TODO parallel-install: include seed
-	h.Write([]byte(curSnap.SnapID))
-	h.Write([]byte(snapInstanceKey))
-	h.Write([]byte(curSnap.RequestSeed))
-	return fmt.Sprintf("%s-%x", curSnap.SnapID, h.Sum(nil)[39:])
-=======
 	h := crypto.SHA256.New()
 	// TODO parallel-install: include seed
 	h.Write([]byte(curSnap.SnapID))
@@ -2121,7 +2108,6 @@
 	h.Write([]byte(seed))
 	enc := base64.RawURLEncoding.EncodeToString(h.Sum(nil)[15:])
 	return fmt.Sprintf("%s-%s", curSnap.SnapID, enc)
->>>>>>> 9757fe03
 }
 
 func (s *Store) snapAction(ctx context.Context, currentSnaps []*CurrentSnap, actions []*SnapAction, user *auth.UserState, opts *RefreshOptions) ([]*snap.Info, error) {
@@ -2141,11 +2127,7 @@
 		if curSnap.SnapID == "" || curSnap.InstanceName == "" || curSnap.Revision.Unset() {
 			return nil, fmt.Errorf("internal error: invalid current snap information")
 		}
-<<<<<<< HEAD
-		instanceKey := genInstanceKey(curSnap)
-=======
 		instanceKey := genInstanceKey(curSnap, requestSeed)
->>>>>>> 9757fe03
 		curSnaps[instanceKey] = curSnap
 		instanceNameToKey[curSnap.InstanceName] = instanceKey
 
