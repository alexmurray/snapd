// -*- Mode: Go; indent-tabs-mode: t -*-

/*
 * Copyright (C) 2015 Canonical Ltd
 *
 * This program is free software: you can redistribute it and/or modify
 * it under the terms of the GNU General Public License version 3 as
 * published by the Free Software Foundation.
 *
 * This program is distributed in the hope that it will be useful,
 * but WITHOUT ANY WARRANTY; without even the implied warranty of
 * MERCHANTABILITY or FITNESS FOR A PARTICULAR PURPOSE.  See the
 * GNU General Public License for more details.
 *
 * You should have received a copy of the GNU General Public License
 * along with this program.  If not, see <http://www.gnu.org/licenses/>.
 *
 */

package main

import (
	"flag"
	"fmt"
	"log"
	"os"
	"os/exec"
	"path/filepath"
	"strconv"
)

const (
	baseDir         = "/tmp/snappy-test"
	debsTestBedPath = "/tmp/snappy-debs"
	defaultRelease  = "rolling"
	defaultChannel  = "edge"
	defaultArch     = "amd64"
	defaultSSHPort  = 22
)

var (
	defaultDebsDir   = filepath.Join(baseDir, "debs")
	imageDir         = filepath.Join(baseDir, "image")
	outputDir        = filepath.Join(baseDir, "output")
	imageTarget      = filepath.Join(imageDir, "snappy.img")
	commonSSHOptions = []string{"---", "ssh"}
	kvmSSHOptions    = append(
		commonSSHOptions,
		[]string{
			"-s", "/usr/share/autopkgtest/ssh-setup/snappy",
			"--", "-i", imageTarget}...)
<<<<<<< HEAD
	useFlashedImage bool
	arch            string
	testbedIP       string
	debsDir         string
=======
>>>>>>> f32f8181
)

func setupAndRunTests(useFlashedImage bool, debsDir, arch, testbedIP string, testbedPort int) {
	rootPath := getRootPath()
	if useFlashedImage {
		// using the flashed image, so no debs must be installed.
		debsDir = ""
	} else if debsDir == defaultDebsDir {
		buildDebs(rootPath, debsDir, arch)
	}
	if testbedIP == "" {
		createImage(defaultRelease, defaultChannel, getArchForImage())
		adtRun(rootPath, debsDir, kvmSSHOptions)
	} else {
		execCommand("ssh-copy-id", "-p", strconv.Itoa(testbedPort), "ubuntu@"+testbedIP)
		adtRun(rootPath, debsDir, remoteTestbedSSHOptions(testbedIP, testbedPort))
	}
}

func execCommand(cmds ...string) {
	cmd := exec.Command(cmds[0], cmds[1:len(cmds)]...)
	cmd.Stdout = os.Stdout
	cmd.Stderr = os.Stderr
	if err := cmd.Run(); err != nil {
		log.Fatalf("Error while running %s: %s\n", cmd.Args, err)
	}
}

<<<<<<< HEAD
func buildDebs(rootPath, arch string) {
	buildCommand := []string{"bzr", "bd",
		fmt.Sprintf("--result-dir=%s", debsDir),
=======
func buildDebs(rootPath, destDir, arch string) {
	fmt.Println("Building debs...")
	prepareTargetDir(destDir)
	buildCommand := []string{"bzr", "bd", "-v",
		fmt.Sprintf("--result-dir=%s", destDir),
>>>>>>> f32f8181
		"--split",
		rootPath,
	}
	if arch != defaultArch {
		builderOption := []string{
<<<<<<< HEAD
			fmt.Sprintf(
				"--builder='sbuild --build amd64 --host %s --dist wily'", arch)}
=======
			"--builder=sbuild", "--",
			fmt.Sprintf("--host=%s", arch), "--dist=vivid", "-v"}
>>>>>>> f32f8181
		buildCommand = append(buildCommand, builderOption...)
	} else {
		dontSignDebs := []string{"--", "-uc", "-us"}
		buildCommand = append(buildCommand, dontSignDebs...)
	}
	fmt.Println(buildCommand)
	execCommand(buildCommand...)
}

func createImage(release, channel, arch string) {
	fmt.Println("Creating image...")
	prepareTargetDir(imageDir)
	execCommand(
		"sudo", "ubuntu-device-flash", "--verbose",
		"core", release,
		"-o", imageTarget,
		fmt.Sprintf("--oem=%s", arch),
		"--channel", channel,
		"--developer-mode")
}

func adtRun(rootPath, debsDir string, testbedOptions []string) {
	fmt.Println("Calling adt-run...")
	prepareTargetDir(outputDir)
	cmd := []string{
		"adt-run", "-B",
		"--override-control", "debian/integration-tests/control",
		"--built-tree", rootPath,
		"--output-dir", outputDir}

	if debsDir != "" {
		debsSetup := []string{
			"--setup-commands", "touch /run/autopkgtest_no_reboot.stamp",
			"--setup-commands", "mount -o remount,rw /",
			"--setup-commands",
			fmt.Sprintf("dpkg -i %s/*deb", debsTestBedPath),
			"--setup-commands",
			"sync; sleep 2; mount -o remount,ro /",
			fmt.Sprintf("--copy=%s:%s", debsDir, debsTestBedPath)}
		cmd = append(cmd, debsSetup...)
	}

	execCommand(append(cmd, testbedOptions...)...)
}

func remoteTestbedSSHOptions(testbedIP string, testbedPort int) []string {
	options := []string{
		"-H", testbedIP,
		"-p", strconv.Itoa(testbedPort),
		"-l", "ubuntu",
		"-i", filepath.Join(os.Getenv("HOME"), ".ssh", "id_rsa")}
	return append(commonSSHOptions, options...)
}

func prepareTargetDir(targetDir string) {
	if _, err := os.Stat(targetDir); err == nil {
		// dir exists, remove it
		os.RemoveAll(targetDir)
	}
	os.MkdirAll(targetDir, 0777)
}

func getRootPath() string {
	dir, err := os.Getwd()
	if err != nil {
		log.Fatal(err)
	}
	return dir
}

func getArchForImage() string {
	return fmt.Sprintf("generic-%s", defaultArch)
}

func main() {
	var (
		useFlashedImage = flag.Bool("installed-image", false,
			"Wether we should install the snappy version from the branch or use the one installed on the image")
		debsDir = flag.String("debs-dir", defaultDebsDir,
			"Directory with th1e snappy debian packages.")
		arch = flag.String("arch", defaultArch,
			"Target architecture (amd64, armhf)")
		testbedIP = flag.String("ip", "",
			"IP of the testbed to run the tests in")
		testbedPort = flag.Int("port", defaultSSHPort,
			"SSH port of the testbed")
	)

	flag.Parse()

	setupAndRunTests(*useFlashedImage, *debsDir, *arch, *testbedIP, *testbedPort)
}<|MERGE_RESOLUTION|>--- conflicted
+++ resolved
@@ -49,13 +49,6 @@
 		[]string{
 			"-s", "/usr/share/autopkgtest/ssh-setup/snappy",
 			"--", "-i", imageTarget}...)
-<<<<<<< HEAD
-	useFlashedImage bool
-	arch            string
-	testbedIP       string
-	debsDir         string
-=======
->>>>>>> f32f8181
 )
 
 func setupAndRunTests(useFlashedImage bool, debsDir, arch, testbedIP string, testbedPort int) {
@@ -84,29 +77,18 @@
 	}
 }
 
-<<<<<<< HEAD
-func buildDebs(rootPath, arch string) {
-	buildCommand := []string{"bzr", "bd",
-		fmt.Sprintf("--result-dir=%s", debsDir),
-=======
 func buildDebs(rootPath, destDir, arch string) {
 	fmt.Println("Building debs...")
 	prepareTargetDir(destDir)
 	buildCommand := []string{"bzr", "bd", "-v",
 		fmt.Sprintf("--result-dir=%s", destDir),
->>>>>>> f32f8181
 		"--split",
 		rootPath,
 	}
 	if arch != defaultArch {
 		builderOption := []string{
-<<<<<<< HEAD
-			fmt.Sprintf(
-				"--builder='sbuild --build amd64 --host %s --dist wily'", arch)}
-=======
 			"--builder=sbuild", "--",
 			fmt.Sprintf("--host=%s", arch), "--dist=vivid", "-v"}
->>>>>>> f32f8181
 		buildCommand = append(buildCommand, builderOption...)
 	} else {
 		dontSignDebs := []string{"--", "-uc", "-us"}
