--- conflicted
+++ resolved
@@ -971,7 +971,6 @@
 
 
 %changelog
-<<<<<<< HEAD
 * Tue Jun 15 2021 Michael Vogt <michael.vogt@ubuntu.com>
 - New upstream release 2.51.1
  - interfaces: add netlink-driver interface
@@ -984,8 +983,6 @@
  - interfaces/dsp: add /dev/cavalry into dsp interface
  - packaging/fedora/snapd.spec: correct date format in changelog
 
-=======
->>>>>>> f28ab90b
 * Thu May 27 2021 Ian Johnson <ian.johnson@canonical.com>
 - New upstream release 2.51
  - cmd/snap: stacktraces debug endpoint
