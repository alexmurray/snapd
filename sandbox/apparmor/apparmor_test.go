--- conflicted
+++ resolved
@@ -389,13 +389,9 @@
 profile snap-test flags=(unconfined) {
  # test unconfined
 }
-<<<<<<< HEAD
-
-=======
 profile snap-test {
  prompt /foo r,
 }
->>>>>>> 5db94251
 `)
 	}
 
