--- conflicted
+++ resolved
@@ -350,14 +350,10 @@
             - ubuntu-22.04-64:
                   username: ubuntu
                   password: ubuntu
-<<<<<<< HEAD
             - ubuntu-22.10-64:
                   username: ubuntu
                   password: ubuntu
             - debian-10-64:
-=======
-            - debian-11-64:
->>>>>>> c44b40a2
                   username: debian
                   password: debian
             - debian-12-64:
