--- conflicted
+++ resolved
@@ -49,13 +49,8 @@
         key: "$(HOST: echo $SPREAD_GOOGLE_KEY)"
         location: computeengine/us-east1-b
         systems:
-<<<<<<< HEAD
-            - ubuntu-16.04-64:
-                workers: 8
             - ubuntu-16.04-32:
                 workers: 6
-=======
->>>>>>> ce17b5a0
             - ubuntu-14.04-64:
                 workers: 6
             - ubuntu-16.04-64:
