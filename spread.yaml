project: snapd

environment:
    GOHOME: /home/gopath
    GOPATH: $GOHOME
    # On some distros the default GOPROXY setting is 'direct' (eg. Fedora).
    # Some of the external go packages may get removed or could be temporary
    # offline (as happened with maze.io/x/crypt), and then the sources are
    # only available through the proxy cache. Play it safe and enable the
    # proxy to allow for least CI interruptions.
    GOPROXY: https://proxy.golang.org,direct
    REUSE_PROJECT: '$(HOST: echo "$REUSE_PROJECT")'
    PROJECT_PATH: $GOHOME/src/github.com/snapcore/snapd
    PATH: $GOHOME/bin:/snap/bin:$PATH:/var/lib/snapd/snap/bin:$PROJECT_PATH/tests/bin
    TESTSLIB: $PROJECT_PATH/tests/lib
    TESTSTOOLS: $PROJECT_PATH/tests/lib/tools
    TESTSTMP: /var/tmp/snapd-tools
    RUNTIME_STATE_PATH: $TESTSTMP/runtime-state
    # turn debug off so that we don't get errant debug messages while running
    # tests, and in some cases like on UC20 we have the kernel command line
    # parameter, snapd.debug=1 turned on to enable early boot debugging before
    # we have a shell, but then once we get a shell and run spread tests, we
    # want debug messages to be off for commands we run as part of tests, unless
    # tests explicitly turn the messages on
    SNAPD_DEBUG: 0
    SNAPPY_TESTING: 1
    # we run the entire suite with re-exec on (the default) and modify
    # the core snap so that it contains our new code.  So we run new
    # snapd from the deb that re-execs into new snapd in core.  To
    # test purely from the deb, set "export SPREAD_SNAP_REEXEC=0"
    SNAP_REEXEC: '$(HOST: echo "${SPREAD_SNAP_REEXEC:-}")'
    MODIFY_CORE_SNAP_FOR_REEXEC: '$(HOST: echo "${SPREAD_MODIFY_CORE_SNAP_FOR_REEXEC:-1}")'
    SPREAD_STORE_USER: '$(HOST: echo "$SPREAD_STORE_USER")'
    SPREAD_STORE_PASSWORD: '$(HOST: echo "$SPREAD_STORE_PASSWORD")'
    SPREAD_STORE_EXPIRED_MACAROON: '$(HOST: echo "$SPREAD_STORE_EXPIRED_MACAROON")'
    SPREAD_STORE_EXPIRED_DISCHARGE: '$(HOST: echo "$SPREAD_STORE_EXPIRED_DISCHARGE")'
    SPREAD_DEBUG_EACH: '$(HOST: echo "${SPREAD_DEBUG_EACH:-1}")'
    LANG: "C.UTF-8"
    LANGUAGE: "en"
    # important to ensure adhoc and linode/qemu behave the same
    SUDO_USER: ""
    SUDO_UID: ""
    TRUST_TEST_KEYS: '$(HOST: echo "${SPREAD_TRUST_TEST_KEYS:-true}")'
    # a global setting for LXD channel to use in the tests
    LXD_SNAP_CHANNEL: "latest/candidate"
    UBUNTU_IMAGE_SNAP_CHANNEL: "2/stable"
    # controls whether ubuntu-image is built using the current snapd tree as a
    # dependency or the one listed in its go.mod
    UBUNTU_IMAGE_ALLOW_API_BREAK: '$(HOST: echo "${SPREAD_UBUNTU_IMAGE_ALLOW_API_BREAK:-true}")'
    CORE_CHANNEL: '$(HOST: echo "${SPREAD_CORE_CHANNEL:-edge}")'
    BASE_CHANNEL: '$(HOST: echo "${SPREAD_BASE_CHANNEL:-edge}")'
    KERNEL_CHANNEL: '$(HOST: echo "${SPREAD_KERNEL_CHANNEL:-edge}")'
    GADGET_CHANNEL: '$(HOST: echo "${SPREAD_GADGET_CHANNEL:-edge}")'
    SNAPD_CHANNEL: '$(HOST: echo "${SPREAD_SNAPD_CHANNEL:-edge}")'
    REMOTE_STORE: '$(HOST: echo "${SPREAD_REMOTE_STORE:-production}")'
    SNAPPY_USE_STAGING_STORE: '$(HOST: if [ "$SPREAD_REMOTE_STORE" = staging ]; then echo 1; else echo 0; fi)'
    DELTA_REF: 2.52
    DELTA_PREFIX: snapd-$DELTA_REF/
    REPACK_KEEP_VENDOR: '$(HOST: echo "${REPACK_KEEP_VENDOR:-n}")'    
    HTTP_PROXY: '$(HOST: echo "$SPREAD_HTTP_PROXY")'
    HTTPS_PROXY: '$(HOST: echo "$SPREAD_HTTPS_PROXY")'
    NO_PROXY: "127.0.0.1"
    NEW_CORE_CHANNEL: '$(HOST: echo "$SPREAD_NEW_CORE_CHANNEL")'
    SRU_VALIDATION: '$(HOST: echo "${SPREAD_SRU_VALIDATION:-0}")'
    # use the ppa_validation_name to install snapd from a public ppa
    PPA_VALIDATION_NAME: '$(HOST: echo "${SPREAD_PPA_VALIDATION_NAME:-}")'
    # use the ppa_source_line and ppa_gpg_key to install snapd from a private ppa
    PPA_SOURCE_LINE: '$(HOST: echo "${SPREAD_PPA_SOURCE_LINE:-}")'
    PPA_GPG_KEY: '$(HOST: echo "${SPREAD_PPA_GPG_KEY:-}")'
    # List the snaps which are cached
    PRE_CACHE_SNAPS: test-snapd-tools test-snapd-sh jq
    # always skip removing the rsync snap
    SKIP_REMOVE_SNAPS: '$(HOST: echo "${SPREAD_SKIP_REMOVE_SNAPS:-}") test-snapd-rsync test-snapd-rsync-core18 test-snapd-rsync-core20 test-snapd-rsync-core22'
    # Use the installed snapd and reset the systems without removing snapd
    REUSE_SNAPD: '$(HOST: echo "${SPREAD_REUSE_SNAPD:-0}")'
    EXPERIMENTAL_FEATURES: '$(HOST: echo "${SPREAD_EXPERIMENTAL_FEATURES:-}")'
    # set to 1 when the snapd memory limit has to be removed
    SNAPD_NO_MEMORY_LIMIT: '$(HOST: echo "${SPREAD_SNAPD_NO_MEMORY_LIMIT:-}")'

    SNAPD_PUBLISHED_VERSION: '$(HOST: echo "$SPREAD_SNAPD_PUBLISHED_VERSION")'
    # Build and use snapd from current branch
    BUILD_SNAPD_FROM_CURRENT: '$(HOST: echo "${SPREAD_BUILD_SNAPD_FROM_CURRENT:-true}")'

    # Directory where the nested images and test assets are stored
    NESTED_WORK_DIR: '$(HOST: echo "${NESTED_WORK_DIR:-/tmp/work-dir}")'
    # Channel used to create the nested vm
    NESTED_CORE_CHANNEL: '$(HOST: echo "${NESTED_CORE_CHANNEL:-edge}")'
    # Use cloud init to make initial system configuration instead of user assertion
    NESTED_CORE_REFRESH_CHANNEL: '$(HOST: echo "${NESTED_CORE_REFRESH_CHANNEL:-edge}")'
    # Use cloud init to make initial system configuration instead of user assertion
    NESTED_USE_CLOUD_INIT: '$(HOST: echo "${NESTED_USE_CLOUD_INIT:-true}")'
    # Build and use snapd from current branch
    NESTED_BUILD_SNAPD_FROM_CURRENT: '$(HOST: echo "${NESTED_BUILD_SNAPD_FROM_CURRENT:-true}")'
    # Download and use an custom image from this url
    NESTED_CUSTOM_IMAGE_URL: '$(HOST: echo "${NESTED_CUSTOM_IMAGE_URL:-}")'
    # Configure nested images to be reused on the following tests
    NESTED_CONFIGURE_IMAGES: '$(HOST: echo "${NESTED_CONFIGURE_IMAGES:-false}")'
    # Indicates if the snap has to be repacked in case NESTED_BUILD_SNAPD_FROM_CURRENT is true
    NESTED_REPACK_KERNEL_SNAP: '$(HOST: echo "${NESTED_REPACK_KERNEL_SNAP:-true}")'
    NESTED_REPACK_GADGET_SNAP: '$(HOST: echo "${NESTED_REPACK_GADGET_SNAP:-true}")'
    NESTED_REPACK_BASE_SNAP: '$(HOST: echo "${NESTED_REPACK_BASE_SNAP:-true}")'

backends:
    google:
        key: '$(HOST: echo "$SPREAD_GOOGLE_KEY")'
        location: snapd-spread/us-east1-b
        halt-timeout: 2h
        systems:
            - ubuntu-14.04-64:
                  workers: 6
            - ubuntu-16.04-64:
                  workers: 8
                  storage: 12G
            - ubuntu-18.04-32:
                  workers: 6
            - ubuntu-18.04-64:
                  storage: 12G
                  workers: 8
            - ubuntu-20.04-64:
                  storage: 12G
                  workers: 8
            - ubuntu-core-16-64:
                  image: ubuntu-16.04-64
                  workers: 6
            - ubuntu-core-18-64:
                  image: ubuntu-18.04-64
                  workers: 6
            - ubuntu-core-20-64:
                  image: ubuntu-20.04-64
                  workers: 8
                  storage: 20G
            - ubuntu-core-22-64:
                  image: ubuntu-22.04-64
                  workers: 8
                  storage: 20G
            - ubuntu-secboot-20.04-64:
                  image: ubuntu-20.04-64
                  workers: 1
                  secure-boot: true
            - ubuntu-22.04-64:
                  storage: 12G
                  workers: 8
            - ubuntu-22.10-64:
                  storage: 12G
                  workers: 8
            - ubuntu-23.04-64:
                  storage: 12G
                  workers: 8
            - ubuntu-23.10-64:
                  storage: 12G
                  workers: 8

            - debian-11-64:
                  workers: 6
            - debian-12-64:
                  workers: 6
            - debian-sid-64:
                  storage: 12G
                  workers: 6

            - fedora-36-64:
                  workers: 6
            - fedora-37-64:
                  workers: 6

            - arch-linux-64:
                  workers: 6
                  storage: 12G
            - amazon-linux-2-64:
                  workers: 6
                  storage: preserve-size

            - centos-7-64:
                  workers: 6
                  storage: preserve-size
                  image: centos-7-64
            - centos-8-64:
                  workers: 6
                  storage: preserve-size
                  image: centos-8-64
            - centos-9-64:
                  workers: 6
                  storage: preserve-size
                  image: centos-9-64

            - opensuse-15.4-64:
                  workers: 6
            - opensuse-15.5-64:
                  workers: 6
            - opensuse-tumbleweed-64:
                  workers: 6

    google-arm:
        type: google
        key: '$(HOST: echo "$SPREAD_GOOGLE_KEY")'
        location: snapd-spread/us-central1-a
        plan: t2a-standard-1
        halt-timeout: 2h
        systems:
            - ubuntu-20.04-arm-64:
                  image: ubuntu-os-cloud/ubuntu-2004-lts-arm64
                  workers: 8
                  storage: 12G
            - ubuntu-22.04-arm-64:
                  image: ubuntu-os-cloud/ubuntu-2204-lts-arm64
                  workers: 8
                  storage: 12G
            - ubuntu-core-22-arm-64:
                  image: ubuntu-22.04-arm-64
                  workers: 6
                  storage: 30G

    google-sru:
        type: google
        key: '$(HOST: echo "$SPREAD_GOOGLE_KEY")'
        location: snapd-spread/us-east1-b
        halt-timeout: 2h
        systems:
            - ubuntu-18.04-64:
                  workers: 6
            - ubuntu-20.04-64:
                  workers: 6
            - ubuntu-22.04-64:
                  workers: 6
            - ubuntu-22.10-64:
                  workers: 6

    google-nested:
        type: google
        key: '$(HOST: echo "$SPREAD_GOOGLE_KEY")'
        location: snapd-spread/us-east1-b
        plan: n2-standard-2
        halt-timeout: 2h
        cpu-family: "Intel Cascade Lake"
        systems:
            - ubuntu-16.04-64:
                  image: ubuntu-1604-64-virt-enabled
                  storage: 20G
                  workers: 3
            - ubuntu-18.04-64:
                  image: ubuntu-1804-64-virt-enabled
                  storage: 20G
                  workers: 3
            - ubuntu-20.04-64:
                  image: ubuntu-2004-64-virt-enabled
                  storage: 20G
                  workers: 8
            - ubuntu-22.04-64:
                  image: ubuntu-2204-64-virt-enabled
                  storage: 25G
                  workers: 8

    google-nested-arm:
        type: google
        key: '$(HOST: echo "$SPREAD_GOOGLE_KEY")'
        location: snapd-spread/us-central1-a
        plan: t2a-standard-2
        halt-timeout: 2h
        systems:
            - ubuntu-22.04-arm-64:
                  image: ubuntu-2204-arm-64-virt-enabled
                  storage: 25G
                  workers: 8

    google-nested-dev:
        type: google
        key: '$(HOST: echo "$SPREAD_GOOGLE_KEY")'
        location: snapd-spread/us-east1-b
        plan: n2-standard-4
        halt-timeout: 2h
        cpu-family: "Intel Cascade Lake"
        systems:
            - ubuntu-16.04-64:
                  image: ubuntu-1604-64-virt-enabled
                  storage: 20G
                  workers: 3
            - ubuntu-18.04-64:
                  image: ubuntu-1804-64-virt-enabled
                  storage: 20G
                  workers: 3
            - ubuntu-20.04-64:
                  image: ubuntu-2004-64-virt-enabled
                  storage: 20G
                  workers: 8
            - ubuntu-22.04-64:
                  image: ubuntu-2204-64-virt-enabled
                  storage: 20G
                  workers: 8

    qemu-nested:
        memory: 4G
        type: qemu
        systems:
            - ubuntu-16.04-64:
                  username: ubuntu
                  password: ubuntu
            - ubuntu-18.04-64:
                  username: ubuntu
                  password: ubuntu
            - ubuntu-20.04-64:
                  username: ubuntu
                  password: ubuntu
            - ubuntu-22.04-64:
                  username: ubuntu
                  password: ubuntu

    qemu:
        memory: 4G
        systems:
            - ubuntu-14.04-32:
                  username: ubuntu
                  password: ubuntu
            - ubuntu-14.04-64:
                  username: ubuntu
                  password: ubuntu
            - ubuntu-16.04-32:
                  username: ubuntu
                  password: ubuntu
            - ubuntu-16.04-64:
                  username: ubuntu
                  password: ubuntu
            - ubuntu-core-16-64:
                  image: ubuntu-16.04-64
                  username: ubuntu
                  password: ubuntu
            - ubuntu-core-18-64:
                  image: ubuntu-18.04-64
                  username: ubuntu
                  password: ubuntu
            - ubuntu-core-20-64:
                  image: ubuntu-20.04-64
                  username: ubuntu
                  password: ubuntu
                  bios: uefi
                  # TODO: remove once everyone switch to official spread
                  flags: [virtio]
            - ubuntu-core-22-64:
                  image: ubuntu-22.04-64
                  username: ubuntu
                  password: ubuntu
                  bios: uefi
                  # TODO: remove once everyone switch to official spread
                  flags: [virtio]
            - ubuntu-18.04-64:
                  username: ubuntu
                  password: ubuntu
            - ubuntu-18.04-32:
                  username: ubuntu
                  password: ubuntu
            - ubuntu-20.04-64:
                  username: ubuntu
                  password: ubuntu
            - ubuntu-20.04-32:
                  username: ubuntu
                  password: ubuntu
            - ubuntu-22.04-64:
                  username: ubuntu
                  password: ubuntu
<<<<<<< HEAD
            - ubuntu-22.10-64:
                  username: ubuntu
                  password: ubuntu
            - debian-10-64:
=======
            - ubuntu-23.04-64:
                  username: ubuntu
                  password: ubuntu
            - ubuntu-23.10-64:
                  username: ubuntu
                  password: ubuntu
            - debian-11-64:
>>>>>>> 18f82a8a
                  username: debian
                  password: debian
            - debian-12-64:
                  username: debian
                  password: debian
            - debian-sid-64:
                  username: debian
                  password: debian
            - centos-7-64:
                  username: centos
                  password: centos
            - amazon-linux-2-64:
                  username: ec2-user
                  password: ec2-user
            - opensuse-tumbleweed-64:
                  username: opensuse
                  password: opensuse
    autopkgtest:
        type: adhoc
        allocate: |
            echo "Allocating ad-hoc $SPREAD_SYSTEM"
            if [ -z "${ADT_ARTIFACTS}" ]; then
                FATAL "adhoc only works inside autopkgtest"
                exit 1
            fi
            echo 'ubuntu ALL=(ALL) NOPASSWD:ALL' > /etc/sudoers.d/99-spread-users
            ADDRESS localhost:22
        discard: |
            echo "Discarding ad-hoc $SPREAD_SYSTEM"
        systems:
            # Trusty
            - ubuntu-14.04-amd64:
                  username: ubuntu
                  password: ubuntu
            - ubuntu-14.04-i386:
                  username: ubuntu
                  password: ubuntu
            # Xenial
            - ubuntu-16.04-amd64:
                  username: ubuntu
                  password: ubuntu
            - ubuntu-16.04-i386:
                  username: ubuntu
                  password: ubuntu
            - ubuntu-16.04-ppc64el:
                  username: ubuntu
                  password: ubuntu
            - ubuntu-16.04-armhf:
                  username: ubuntu
                  password: ubuntu
            - ubuntu-16.04-s390x:
                  username: ubuntu
                  password: ubuntu
            # Bionic
            - ubuntu-18.04-amd64:
                  username: ubuntu
                  password: ubuntu
            - ubuntu-18.04-i386:
                  username: ubuntu
                  password: ubuntu
            - ubuntu-18.04-ppc64el:
                  username: ubuntu
                  password: ubuntu
            - ubuntu-18.04-armhf:
                  username: ubuntu
                  password: ubuntu
            - ubuntu-18.04-s390x:
                  username: ubuntu
                  password: ubuntu
            - ubuntu-18.04-arm64:
                  username: ubuntu
                  password: ubuntu
            # Focal
            - ubuntu-20.04-amd64:
                  username: ubuntu
                  password: ubuntu
            - ubuntu-20.04-i386:
                  username: ubuntu
                  password: ubuntu
            - ubuntu-20.04-ppc64el:
                  username: ubuntu
                  password: ubuntu
            - ubuntu-20.04-armhf:
                  username: ubuntu
                  password: ubuntu
            - ubuntu-20.04-s390x:
                  username: ubuntu
                  password: ubuntu
            - ubuntu-20.04-arm64:
                  username: ubuntu
                  password: ubuntu
            # Jammy
            - ubuntu-22.04-amd64:
                  username: ubuntu
                  password: ubuntu
            - ubuntu-22.04-i386:
                  username: ubuntu
                  password: ubuntu
            - ubuntu-22.04-ppc64el:
                  username: ubuntu
                  password: ubuntu
            - ubuntu-22.04-armhf:
                  username: ubuntu
                  password: ubuntu
            - ubuntu-22.04-s390x:
                  username: ubuntu
                  password: ubuntu
            - ubuntu-22.04-arm64:
                  username: ubuntu
                  password: ubuntu

    external:
        type: adhoc
        environment:
            SPREAD_EXTERNAL_ADDRESS: '$(HOST: echo "${SPREAD_EXTERNAL_ADDRESS:-localhost:8022}")'
            TRUST_TEST_KEYS: "false"
        allocate: |
            ADDRESS $SPREAD_EXTERNAL_ADDRESS
        systems:
            - ubuntu-core-16-64:
                  username: external
                  password: ubuntu
            - ubuntu-core-16-32:
                  username: external
                  password: ubuntu
            - ubuntu-core-16-arm-64:
                  username: external
                  password: ubuntu
            - ubuntu-core-16-arm-32:
                  username: external
                  password: ubuntu
            - ubuntu-core-18-64:
                  username: external
                  password: ubuntu
            - ubuntu-core-18-32:
                  username: external
                  password: ubuntu
            - ubuntu-core-18-arm-64:
                  username: external
                  password: ubuntu
            - ubuntu-core-18-arm-32:
                  username: external
                  password: ubuntu
            - ubuntu-core-20-64:
                  username: external
                  password: ubuntu
            - ubuntu-core-20-arm-64:
                  username: external
                  password: ubuntu
            - ubuntu-core-20-arm-32:
                  username: external
                  password: ubuntu
            - ubuntu-core-22-64:
                  username: external
                  password: ubuntu
            - ubuntu-core-22-arm-64:
                  username: external
                  password: ubuntu
            - ubuntu-core-22-arm-32:
                  username: external
                  password: ubuntu
            - ubuntu-core-24-64:
                  username: external
                  password: ubuntu

path: /home/gopath/src/github.com/snapcore/snapd

exclude:
    - .git
    - cmd/snap/snap
    - cmd/snapd/snapd
    - cmd/snapctl/snapctl
    - cmd/snap-exec/snap-exec
    - cmd/autom4te.cache
    - "*.o"
    - "*.a"
    - ./vendor
    - "*.snap"

debug-each: |
    if [ "$SPREAD_DEBUG_EACH" != 1 ]; then
        exit
    fi

    #shellcheck source=tests/lib/state.sh
    . "$TESTSLIB/state.sh"
    #shellcheck source=tests/lib/systems.sh
    . "$TESTSLIB/systems.sh"

    echo '# System information'
    cat /etc/os-release || true

    echo '# Kernel information'
    uname -a

    echo '# Apparmor information'
    apparmor_parser --version || true

    echo '# Go information'
    go version || true

    if tests.nested is-nested; then
        echo '# nested VM status'
        tests.nested vm status
        # filter out ^[ to ensure that the debug output gets not messed up
        tests.nested get serial-log | sed 's/\x1b//g'
        # add another echo in case the serial log is missing a newline
        echo

        remote.exec "sudo journalctl --no-pager -u snapd" || true
    fi

    echo "# definition of snapd.service"
    systemctl cat snapd.service || true
    echo "# status of snapd service"
    systemctl status snapd.service || true
    echo "# memory limits of snapd service that systemd uses"
    systemctl show snapd.service | grep -e MemoryMax= -e MemoryLimit= || true
    echo "# memory limits of snapd service that are actually set"
    cat /sys/fs/cgroup/memory/system.slice/snapd.service/memory.limit_in_bytes || true
    echo '# journal messages for snapd'
    "$TESTSTOOLS"/journal-state get-log -u snapd

    echo '# user sessions information'
    journalctl --user -u snapd.session-agent.service || true
    systemctl status --user snapd.session-agent  || true

    if ! is_cgroupv2; then
        # dump any information on device cgroup of current session
        cgroup_dev="$(awk -F: '/:devices:/ { print $3}' < /proc/self/cgroup || true)"
        if [ -n "$cgroup_dev" ]; then
            echo "# device cgroup $cgroup_dev"
            cat "/sys/fs/cgroup/devices/$cgroup_dev/devices.list" || true
        fi
    else
        echo "# snap confinement device filtering maps"
        ls -l /sys/fs/bpf/snap || true
    fi

    case "$SPREAD_SYSTEM" in
        fedora-*|centos-*|amazon-*)
            if [ -e "$RUNTIME_STATE_PATH/audit-stamp" ]; then
                ausearch -i -m AVC --checkpoint "$RUNTIME_STATE_PATH/audit-stamp" --start checkpoint || true
            else
                ausearch -i -m AVC || true
            fi
            (
                find /root/snap -printf '%Z\t%H/%P\n' || true
                find /home -regex '/home/[^/]*/snap\(/.*\)?' -printf '%Z\t%H/%P\n' || true
            ) | grep -v snappy_home_t || true
            find /var/snap -printf '%Z\t%H/%P\n' | grep -v snappy_var_t || true
            ;;
        opensuse-*)
            echo '# apparmor denials logged by auditd'
            ausearch -m AVC | grep DENIED || true
            ;;
        *)
            echo '# apparmor denials '
            dmesg --ctime | grep DENIED || true
            ;;
    esac
    echo '# seccomp denials (kills) '
    dmesg --ctime | grep type=1326 || true
    echo '# snap connections --all'
    snap connections --all || true
    echo '# free space'
    df -h || true
    echo '# mounts'
    # use ascii output to prevent travis from messing up the encoding
    findmnt --ascii -o+PROPAGATION || true
    echo "# processes"
    ps axl
    echo "# /var/lib/snapd"
    find /var/lib/snapd/ -not -path '/var/lib/snapd/snap/*' -ls || true
    echo '# system journal messages'
    journalctl -e

    # Keep it as the last step in debug-each
    echo '# tasks executed on system'
    # since the runs file does not have a newline at EOF, add one 
    echo "" | cat "$RUNTIME_STATE_PATH/runs" - || true

rename:
    # Move content into a directory, so that deltas computed by repack benefit
    # from the content looking similar to codeload.github.com.
    - s,^,$DELTA_PREFIX,S

repack: |
    # For Linode, compute a delta based on a known git reference that can be
    # obtained directly from GitHub. There's nothing special about that reference,
    # other than it will often be in the local repository's history already.
    # The more recent the reference, the smaller the delta.
    if ! echo "$SPREAD_BACKENDS" | grep -e linode -e google; then
        cat <&3 >&4
    elif ! git show-ref "$DELTA_REF" > /dev/null; then
        cat <&3 >&4
    else
        tmpdir="$(mktemp -d)"
        #shellcheck disable=SC2064
        trap "rm -rf delta-ref.tar current.delta repacked-current.tar $tmpdir" EXIT
        if [ "$REPACK_KEEP_VENDOR" = "n" ]; then
            tar -C "$tmpdir" -xvf - <&3
            rm -rf "$tmpdir"/$DELTA_PREFIX/vendor/*
            tar -C "$tmpdir" -c "$DELTA_PREFIX" --sort=name > repacked-current.tar
        else
            cat <&3 > repacked-current.tar
        fi
        git archive -o delta-ref.tar --format=tar --prefix="$DELTA_PREFIX" "$DELTA_REF"
        xdelta3 -S none -s delta-ref.tar repacked-current.tar > current.delta
        tar c current.delta >&4
    fi

kill-timeout: 30m

prepare: |
    # NOTE: This part of the code needs to be in spread.yaml as it runs before
    # the rest of the source code (including the tests/lib directory) is
    # around. The purpose of this code is to fix some connectivity issues and
    # then apply the delta of the git repository.

    # apt update is hanging on security.ubuntu.com with IPv6, prefer IPv4 over IPv6
    cat <<EOF > gai.conf
    precedence  ::1/128       50
    precedence  ::/0          40
    precedence  2002::/16     30
    precedence ::/96          20
    precedence ::ffff:0:0/96 100
    EOF
    if ! mv gai.conf /etc/gai.conf; then
        echo "/etc/gai.conf is not writable, ubuntu-core system? apt update won't be affected in that case"
        rm -f gai.conf
    fi
    if command -v restorecon ; then
        # restore proper context otherwise SELinux may complain
        restorecon -v /etc/gai.conf
    fi

    if [[ "$SPREAD_SYSTEM" == centos-8-* ]]; then
        # the default image of CentOS 8 Stream is set up in enforcing mode,
        # which may break some tests. Note that there are tests targeting
        # SELinux which explicitly enable enforcing mode.
        setenforce 0
    fi

    # Note that os.query or any other tool cannot be used here before the current.delta file is unpacked
    if [[ "$SPREAD_SYSTEM" == fedora-* ]]; then
        # The Fedora archive mirror seems to be unreliable.
        # Switch to the main archive by commenting out metalink and uncommenting
        # baseurl with a tweak to go to dl.fedoraproject.org which doens't redirect
        # to mirrors again.
        #
        # https://forum.snapcraft.io/t/issues-with-the-fedora-mirror-network/3489/
        sed -i -s -E -e 's@^#?baseurl=http://download.fedoraproject.org/@baseurl=http://dl.fedoraproject.org/@g' -e 's@^metalink=@#metalink@g' /etc/yum.repos.d/fedora*.repo

        dnf --refresh -y makecache

        # enable audit daemon
        systemctl enable --now auditd.service
    fi

    if [[ "$SPREAD_SYSTEM" == opensuse-* ]]; then
        # refresh metadatadata
        # Auto import gpg keys needed for could repository added to support google backend
        zypper --gpg-auto-import-keys ref
        # We seem to be hitting a flaky openSUSE mirror from time to time,
        # increase the number of download attempts libzypp will try to
        # workaround that.
        cat <<-EOF >> /etc/zypp/zypp.conf
    # added by spread tests
    download.max_silent_tries = 20
    EOF

        # Make sure docs are installed with the packages
        sed 's/rpm.install.excludedocs = yes/rpm.install.excludedocs = no/g' -i /etc/zypp/zypp.conf
    fi

    if [[ "$SPREAD_SYSTEM" == arch-* ]]; then
        # Possible that AppArmor was not started and is not enabled in the
        # image, do both now
        if systemctl show -p LoadState apparmor.service | MATCH 'LoadState=loaded' ; then
            if ! systemctl is-enabled apparmor.service; then
                systemctl enable apparmor.service
            fi
            systemctl start apparmor.service
        else
            exit 1
        fi
    fi

    if [[ "$SPREAD_SYSTEM" == debian-* ]]; then
        apt-get update && apt-get install -y eatmydata
    fi

    case "$SPREAD_SYSTEM" in
        centos-7-*)
            # make sure EPEL is enabled
            yum install -y epel-release
            ;;
        centos-8-*)
            # enable powertools repository
            dnf config-manager --set-enabled powertools
            # CentOS Stream requires EPEL Next too, see https://docs.fedoraproject.org/en-US/epel/
            dnf install -y epel-release epel-next-release
            ;;
    esac

    case "$SPREAD_SYSTEM" in
        ubuntu-*|debian-*)
            # make sure unattended-upgrades does not get in the way
            if systemctl is-enabled unattended-upgrades.service; then
                systemctl stop unattended-upgrades.service
                systemctl mask unattended-upgrades.service
            fi
            ;;
    esac

    # Make sure ssh service is restarted after it is killed by spread (pkill -o -HUP sshd)
    # during the machine setup in google systems. For more details see lp:2011458
    if [ "$SPREAD_BACKEND" = "google" ] && [[ "$SPREAD_SYSTEM" == ubuntu-2* ]] && ! systemctl is-active ssh; then
        systemctl restart ssh
    fi

    # Unpack delta, or move content out of the prefixed directory (see rename and repack above).
    # (needs to be in spread.yaml directly because there's nothing else on the filesystem yet)
    if [ -f current.delta ]; then
        tf=$(mktemp)
        # NOTE: We can't use tests/lib/pkgdb.sh here as it doesn't exist at
        # this time when none of the test files is yet in place.
        case "$SPREAD_SYSTEM" in
            ubuntu-*|debian-*)
                apt-get update >& "$tf" || ( cat "$tf"; exit 1 )
                apt-get install -y xdelta3 curl eatmydata >& "$tf" || ( cat "$tf"; exit 1 )
                ;;
            amazon-*|centos-7-*)
                yum install -y xdelta curl &> "$tf" || (cat "$tf"; exit 1)
                ;;
            fedora-*|centos-*)
                dnf install --refresh -y xdelta curl &> "$tf" || (cat "$tf"; exit 1)
                ;;
            opensuse-*)
                zypper -q --gpg-auto-import-keys refresh
                zypper -q install -y xdelta3 curl &> "$tf" || (cat "$tf"; exit 1)
                ;;
            arch-*)
                # there may be a libc upgrade which only -Syu handles;
                # ignore linux kernel as we would fail to detect it and handle
                # reboot; actual distro upgrade is done later in prepare.
                pacman -Syu --noconfirm xdelta3 curl --ignore linux &> "$tf" || (cat "$tf"; exit 1)
                ;;
        esac
        rm -f "$tf"
        curl -sS -o - "https://codeload.github.com/snapcore/snapd/tar.gz/$DELTA_REF" | gunzip > delta-ref.tar
        xdelta3 -q -c -d -s delta-ref.tar current.delta | tar x --strip-components=1
        rm -f delta-ref.tar current.delta
    elif [ -d "$DELTA_PREFIX" ]; then
        find "$DELTA_PREFIX" -mindepth 1 -maxdepth 1 -exec mv {} . \;
        rmdir "$DELTA_PREFIX"
    fi

    # Take the MATCH and REBOOT functions from spread and allow our shell
    # scripts to use them as shell commands. The replacements are real
    # executables in tests/lib/bin (which is on PATH) but they source
    # spread-funcs.sh written here, base on the definitions provided by SPREAD.
    # This ensures that 1) spread functions define the code 2) both MATCH and
    # REBOOT are executables and not functions, and can be called from any
    # context.
    type MATCH | tail -n +2 > "$TESTSLIB"/spread-funcs.sh
    unset MATCH
    type NOMATCH | tail -n +2 >> "$TESTSLIB"/spread-funcs.sh
    unset NOMATCH
    type REBOOT | tail -n +2 >> "$TESTSLIB"/spread-funcs.sh
    unset REBOOT

    # Copy external tools from the subtree to the "$TESTSLIB"/tools directory
    # The idea is to have a single directory with all the testing tools
    cp -f "$TESTSLIB"/external/snapd-testing-tools/tools/* "$TESTSTOOLS"
    cp -f "$TESTSLIB"/external/snapd-testing-tools/remote/* "$TESTSTOOLS"

    # ensure there are no broken snaps or the invariant test will fail later
    if command -v snap; then
        BROKEN="$(snap list --all | awk '/,?broken,?/ {print $1,$3}')"
        if [ -n "$BROKEN" ]; then
            echo "Test system has broken snaps:"
            snap list --all
            exit 1
        fi
    fi
    
    # NOTE: At this stage the source tree is available and no more special
    # considerations apply.
    "$TESTSLIB"/prepare-restore.sh --prepare-project
prepare-each: |
    "$TESTSLIB"/prepare-restore.sh --prepare-project-each
restore: |
    "$TESTSLIB"/prepare-restore.sh --restore-project
restore-each: |
    "$TESTSLIB"/prepare-restore.sh --restore-project-each
suites:
    tests/lib/tools/suite/:
        summary: Tests for tests/lib/tools tools
        backends: [google, qemu]
        prepare-each: |
            "$TESTSLIB"/prepare-restore.sh --prepare-suite-each-minimal-no-snaps
        restore-each: |
            "$TESTSLIB"/prepare-restore.sh --restore-suite-each-minimal-no-snaps
    # The essential tests designed to run inside the autopkgtest
    # environment on each platform. On autopkgtest we cannot run all tests
    # as this is very slow and we run into timeouts.
    #
    # These tests are executed on all other plattforms as they
    # are designed to run on pristine systems
    tests/smoke/:
        summary: Essential system level tests for snapd
        prepare: |
            "$TESTSLIB"/prepare-restore.sh --prepare-suite
        prepare-each: |
            "$TESTSLIB"/prepare-restore.sh --prepare-suite-each
        restore-each: |
            "$TESTSLIB"/prepare-restore.sh --restore-suite-each
        restore: |
            "$TESTSLIB"/prepare-restore.sh --restore-suite
    # All other tests run now and will heavily modify the system.
    tests/main/:
        summary: Full-system tests for snapd
        systems: [-ubuntu-secboot-*]
        prepare: |
            "$TESTSLIB"/prepare-restore.sh --prepare-suite
        prepare-each: |
            "$TESTSLIB"/prepare-restore.sh --prepare-suite-each
        restore-each: |
            "$TESTSLIB"/prepare-restore.sh --restore-suite-each
        restore: |
            "$TESTSLIB"/prepare-restore.sh --restore-suite
        debug: |
            if [ "$SPREAD_DEBUG_EACH" = 1 ]; then
                systemctl status snapd.socket || true
            fi
    tests/core/:
        summary: Subset of Ubuntu Core specific tests
        systems: [ubuntu-core-*]
        prepare: |
            "$TESTSLIB"/prepare-restore.sh --prepare-suite
        prepare-each: |
            "$TESTSLIB"/prepare-restore.sh --prepare-suite-each
        restore-each: |
            "$TESTSLIB"/prepare-restore.sh --restore-suite-each
        restore: |
            "$TESTSLIB"/prepare-restore.sh --restore-suite
    tests/completion/:
        summary: completion tests
        # ppc64el disabled because of https://bugs.launchpad.net/snappy/+bug/1655594
        systems: [-ubuntu-core-*, -ubuntu-*-ppc64el, -ubuntu-secboot-*]
        prepare: |
            "$TESTSLIB"/prepare-restore.sh --prepare-suite
        prepare-each: |
            "$TESTSLIB"/prepare-restore.sh --prepare-suite-each
        restore-each: |
            "$TESTSLIB"/prepare-restore.sh --restore-suite-each
        restore: |
            "$TESTSLIB"/prepare-restore.sh --restore-suite
        environment:
            _/plain: _
            _/plain_plusdirs: _
            _/funky: _
            _/files: _
            # dirs fails on indirection because of (mis)handling of trailing
            # slashes. This might be configuration-dependent.
            # _/dirs: _
            _/hosts: _
            _/hosts_n_dirs: _
            # twisted fails in travis (but not regular spread).
            #_/twisted: _
            _/func: _
            _/funkyfunc: _
            _/funcarg: _

    tests/regression/:
        summary: Regression tests for snapd
        systems: [-ubuntu-secboot-*]
        prepare: |
            "$TESTSLIB"/prepare-restore.sh --prepare-suite
        prepare-each: |
            "$TESTSLIB"/prepare-restore.sh --prepare-suite-each
        restore-each: |
            "$TESTSLIB"/prepare-restore.sh --restore-suite-each
        restore: |
            "$TESTSLIB"/prepare-restore.sh --restore-suite

    tests/upgrade/:
        summary: Tests for snapd upgrade
        # Test cases are not yet ported to openSUSE that is why we keep
        # it disabled. A later PR will enable most tests and
        # drop the list of excluded systems.
        systems: [-ubuntu-core-*, -opensuse-*, -ubuntu-secboot-*]
        prepare-each: |
            # FIXME: this should really use prepare-restore.sh --prepare-suite-each
            # like other suites, needs more investigation

            # shellcheck source=tests/lib/state.sh
            . "$TESTSLIB"/state.sh
            mkdir -p "$RUNTIME_STATE_PATH"
            # save the job which is going to be executed in the system
            echo -n "$SPREAD_JOB " >> "$RUNTIME_STATE_PATH/runs"
        restore: |
            if [ "$REMOTE_STORE" = staging ]; then
                echo "skip upgrade tests while talking to the staging store"
                exit 0
            fi
        restore-each: |
            if [ "$REMOTE_STORE" = staging ]; then
                echo "skip upgrade tests while talking to the staging store"
                exit 0
            fi
            #shellcheck source=tests/lib/pkgdb.sh
            . "$TESTSLIB"/pkgdb.sh
            distro_purge_package snapd
            distro_purge_package snapd-xdg-open || true
    tests/cross/:
        summary: Cross-compile tests
        systems: [ubuntu-16.04-64, ubuntu-18.04-64]

    tests/unit/:
        summary: Suite to run unit tests (non-go and different go runtimes)
        # Test cases are not yet ported to Fedora/openSUSE/Arch that is why
        # we keep them disabled. A later PR will enable most tests and
        # drop the list of excluded systems.
        systems:
            [
                -ubuntu-core-*,
                -fedora-*,
                -opensuse-*,
                -arch-*,
                -amazon-*,
                -centos-*,
                -ubuntu-secboot-*,
            ]
        # unittests are run as part of the autopkgtest build already
        backends: [-autopkgtest]
        environment:
            # env vars required for coverage reporting from a spread task
            COVERMODE: '$(HOST: echo "$COVERMODE")'
        prepare: |
            #shellcheck source=tests/lib/prepare.sh
            . "$TESTSLIB"/prepare.sh
            prepare_classic
        prepare-each: |
            "$TESTSLIB"/reset.sh --reuse-core
            #shellcheck source=tests/lib/prepare.sh
            . "$TESTSLIB"/prepare.sh
            prepare_each_classic
        restore: |
            "$TESTSLIB"/reset.sh --store
            #shellcheck source=tests/lib/pkgdb.sh
            . "$TESTSLIB"/pkgdb.sh

            distro_purge_package snapd
            case "$SPREAD_SYSTEM" in
                arch-*)
                    # there is no snap-confine and ubuntu-core-launcher
                    # in Arch
                    ;;
                *)
                    distro_purge_package snap-confine ubuntu-core-launcher
                    ;;
            esac

    tests/nightly/:
        summary: Suite for nightly, expensive, tests
        manual: true
        # Test cases are not yet ported to Fedora/openSUSE/Arch/AMZN2 that is why
        # we keep them disabled. A later PR will enable most tests and
        # drop the list of excluded systems.
        prepare: |
            "$TESTSLIB"/prepare-restore.sh --prepare-suite
        prepare-each: |
            "$TESTSLIB"/prepare-restore.sh --prepare-suite-each
        restore-each: |
            "$TESTSLIB"/prepare-restore.sh --restore-suite-each
        restore: |
            "$TESTSLIB"/prepare-restore.sh --restore-suite

    tests/nested/manual/:
        summary: Tests for nested images controlled manually from the tests
        backends: [google-nested, google-nested-dev, qemu-nested, google-nested-arm]
        environment:
            NESTED_TYPE: "classic"
            # Enable kvm in the qemu command line
            NESTED_ENABLE_KVM: '$(HOST: echo "${NESTED_ENABLE_KVM:-true}")'
            # Enable tpm in the nested vm in case it is supported
            NESTED_ENABLE_TPM: '$(HOST: echo "${NESTED_ENABLE_TPM:-}")'
            # Enable secure boot in the nested vm in case it is supported
            NESTED_ENABLE_SECURE_BOOT: '$(HOST: echo "${NESTED_ENABLE_SECURE_BOOT:-}")'
            # Add snapd debug and log to serial console
            NESTED_SNAPD_DEBUG_TO_SERIAL:  '$(HOST: echo "${NESTED_SNAPD_DEBUG_TO_SERIAL:-false}")'
            # Add any extra cmd line parameter to the nested vm
            NESTED_EXTRA_CMDLINE:  '$(HOST: echo "${NESTED_EXTRA_CMDLINE:-}")'
            # Generic imane name which has to be overwritten in the test
            NESTED_IMAGE_ID: "unset"
            # Configuration file used for remote tools
            REMOTE_CFG_FILE: "$PROJECT_PATH/remote.setup.cfg"
        manual: true
        warn-timeout: 10m
        kill-timeout: 60m
        prepare: |
            #shellcheck source=tests/lib/pkgdb.sh
            . "$TESTSLIB"/pkgdb.sh
            #shellcheck source=tests/lib/image.sh
            . "$TESTSLIB"/image.sh
            distro_update_package_db
            distro_install_package snapd qemu qemu-utils genisoimage sshpass qemu-kvm cloud-image-utils ovmf kpartx xz-utils mtools ca-certificates xdelta3
            if os.query is-xenial || os.query is-arm; then
                # the new ubuntu-image expects mkfs to support -d option, which was not
                # supported yet by the version of mkfs that shipped with Ubuntu 16.04
                # also ubuntu-image binary is not prebuilt for arm instances
                snap install ubuntu-image --channel="$UBUNTU_IMAGE_SNAP_CHANNEL" --classic
            else
               get_ubuntu_image
            fi

            if os.query is-arm; then
                export NESTED_ARCHITECTURE=arm64
            else
                export NESTED_ARCHITECTURE=amd64
            fi

            # Install the snapd built
            dpkg -i "$SPREAD_PATH"/../snapd_*.deb

            # Configure the ssh connection to the test vm
            remote.setup config --host localhost --port 8022 --user user1 --pass ubuntu
        prepare-each: |
            "$TESTSLIB"/prepare-restore.sh --prepare-suite-each
            tests.nested prepare
            if os.query is-xenial && ! command -v ubuntu-image >/dev/null; then
                # This is needed because the snap in removed during on restore-each
                snap install ubuntu-image --channel="$UBUNTU_IMAGE_SNAP_CHANNEL" --classic
            fi
        restore-each: |
            tests.nested vm remove
            tests.nested restore
            "$TESTSLIB"/prepare-restore.sh --restore-suite-each
        restore: |
            #shellcheck source=tests/lib/pkgdb.sh
            . "$TESTSLIB"/pkgdb.sh
            distro_purge_package qemu genisoimage sshpass qemu-kvm cloud-image-utils xz-utils

    tests/nested/classic/:
        summary: Tests for nested images
        backends: [google-nested, google-nested-dev, qemu-nested, google-nested-arm]
        environment:
            NESTED_TYPE: "classic"
            # Channel used to create the nested vm
            NESTED_ENABLE_KVM: '$(HOST: echo "${NESTED_ENABLE_KVM:-true}")'
            # Enable tpm in the nested vm in case it is supported
            NESTED_ENABLE_TPM: '$(HOST: echo "${NESTED_ENABLE_TPM:-false}")'
            # Enable secure boot in the nested vm in case it is supported
            NESTED_ENABLE_SECURE_BOOT: '$(HOST: echo "${NESTED_ENABLE_SECURE_BOOT:-false}")'
            # Configuration file used for remote tools
            REMOTE_CFG_FILE: "$PROJECT_PATH/remote.setup.cfg"
        manual: true
        prepare: |
            #shellcheck source=tests/lib/pkgdb.sh
            . "$TESTSLIB"/pkgdb.sh
            #shellcheck source=tests/lib/image.sh
            . "$TESTSLIB"/image.sh
            distro_update_package_db
            distro_install_package snapd qemu qemu-utils genisoimage sshpass qemu-kvm cloud-image-utils ovmf kpartx xz-utils mtools ca-certificates xdelta3
            if os.query is-xenial || os.query is-arm; then
                # the new ubuntu-image expects mkfs to support -d option, which was not
                # supported yet by the version of mkfs that shipped with Ubuntu 16.04
                # also ubuntu-image binary is not prebuilt for arm instances
                snap install ubuntu-image --channel="$UBUNTU_IMAGE_SNAP_CHANNEL" --classic
            else
                get_ubuntu_image
            fi

            if os.query is-arm; then
                export NESTED_ARCHITECTURE=arm64
            else
                export NESTED_ARCHITECTURE=amd64
            fi

            # Install the snapd built
            dpkg -i "$SPREAD_PATH"/../snapd_*.deb

            # Configure the ssh connection to the test vm
            remote.setup config --host localhost --port 8022 --user user1 --pass ubuntu

            tests.nested prepare
            tests.nested build-image classic
        prepare-each: |
            "$TESTSLIB"/prepare-restore.sh --prepare-suite-each
            tests.nested create-vm classic
        restore-each: |
            tests.nested vm remove
            "$TESTSLIB"/prepare-restore.sh --restore-suite-each
        restore: |
            tests.nested restore

            #shellcheck source=tests/lib/pkgdb.sh
            . "$TESTSLIB"/pkgdb.sh
            distro_purge_package qemu genisoimage sshpass qemu-kvm cloud-image-utils xz-utils

    tests/nested/core/:
        summary: Tests for nested images
        backends: [google-nested, google-nested-dev, qemu-nested, google-nested-arm]
        environment:
            NESTED_TYPE: "core"
            # Enable kvm in the qemu command line
            NESTED_ENABLE_KVM: '$(HOST: echo "${NESTED_ENABLE_KVM:-true}")'
            # Enable tpm in the nested vm in case it is supported
            NESTED_ENABLE_TPM: '$(HOST: echo "${NESTED_ENABLE_TPM:-}")'
            # Enable secure boot in the nested vm in case it is supported
            NESTED_ENABLE_SECURE_BOOT: '$(HOST: echo "${NESTED_ENABLE_SECURE_BOOT:-}")'
            # Add snapd debug and log to serial console
            NESTED_SNAPD_DEBUG_TO_SERIAL:  '$(HOST: echo "${NESTED_SNAPD_DEBUG_TO_SERIAL:-false}")'
            # Add any extra cmd line parameter to the nested vm
            NESTED_EXTRA_CMDLINE:  '$(HOST: echo "${NESTED_EXTRA_CMDLINE:-}")'
            # Configuration file used for remote tools
            REMOTE_CFG_FILE: "$PROJECT_PATH/remote.setup.cfg"
        manual: true
        prepare: |
            #shellcheck source=tests/lib/pkgdb.sh
            . "$TESTSLIB"/pkgdb.sh
            #shellcheck source=tests/lib/image.sh
            . "$TESTSLIB"/image.sh
            distro_update_package_db
            distro_install_package snapd qemu qemu-utils genisoimage sshpass qemu-kvm cloud-image-utils ovmf kpartx xz-utils mtools ca-certificates xdelta3
            if os.query is-xenial || os.query is-arm; then
                # the new ubuntu-image expects mkfs to support -d option, which was not
                # supported yet by the version of mkfs that shipped with Ubuntu 16.04
                # also ubuntu-image binary is not prebuilt for arm instances
                snap install ubuntu-image --channel="$UBUNTU_IMAGE_SNAP_CHANNEL" --classic
            else
                get_ubuntu_image
            fi

            # Install the snapd built
            dpkg -i "$SPREAD_PATH"/../snapd_*.deb

            # Configure the ssh connection to the test vm
            remote.setup config --host localhost --port 8022 --user user1 --pass ubuntu

            tests.nested prepare
            tests.nested build-image core
        prepare-each: |
            "$TESTSLIB"/prepare-restore.sh --prepare-suite-each
            tests.nested create-vm core
        restore-each: |
            tests.nested vm remove
            "$TESTSLIB"/prepare-restore.sh --restore-suite-each
        restore: |
            tests.nested restore

            #shellcheck source=tests/lib/pkgdb.sh
            . "$TESTSLIB"/pkgdb.sh
            distro_purge_package qemu genisoimage sshpass qemu-kvm cloud-image-utils xz-utils

# vim:ts=4:sw=4:et<|MERGE_RESOLUTION|>--- conflicted
+++ resolved
@@ -356,12 +356,9 @@
             - ubuntu-22.04-64:
                   username: ubuntu
                   password: ubuntu
-<<<<<<< HEAD
             - ubuntu-22.10-64:
                   username: ubuntu
                   password: ubuntu
-            - debian-10-64:
-=======
             - ubuntu-23.04-64:
                   username: ubuntu
                   password: ubuntu
@@ -369,7 +366,6 @@
                   username: ubuntu
                   password: ubuntu
             - debian-11-64:
->>>>>>> 18f82a8a
                   username: debian
                   password: debian
             - debian-12-64:
