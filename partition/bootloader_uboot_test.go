// -*- Mode: Go; indent-tabs-mode: t -*-

/*
 * Copyright (C) 2014-2015 Canonical Ltd
 *
 * This program is free software: you can redistribute it and/or modify
 * it under the terms of the GNU General Public License version 3 as
 * published by the Free Software Foundation.
 *
 * This program is distributed in the hope that it will be useful,
 * but WITHOUT ANY WARRANTY; without even the implied warranty of
 * MERCHANTABILITY or FITNESS FOR A PARTICULAR PURPOSE.  See the
 * GNU General Public License for more details.
 *
 * You should have received a copy of the GNU General Public License
 * along with this program.  If not, see <http://www.gnu.org/licenses/>.
 *
 */

package partition

import (
	"io/ioutil"
	"os"
	"path/filepath"
	"strings"

	. "gopkg.in/check.v1"
	"launchpad.net/snappy/helpers"
)

// TODO move to uboot specific test suite.

const fakeUbootEnvData = `
# This is a snappy variables and boot logic file and is entirely generated and
# managed by Snappy. Modifications may break boot
######
# functions to load kernel, initrd and fdt from various env values
loadfiles=run loadkernel; run loadinitrd; run loadfdt
loadkernel=load mmc ${mmcdev}:${mmcpart} ${loadaddr} ${snappy_ab}/${kernel_file}
loadinitrd=load mmc ${mmcdev}:${mmcpart} ${initrd_addr} ${snappy_ab}/${initrd_file}; setenv initrd_size ${filesize}
loadfdt=load mmc ${mmcdev}:${mmcpart} ${fdtaddr} ${snappy_ab}/dtbs/${fdtfile}

# standard kernel and initrd file names; NB: fdtfile is set early from bootcmd
kernel_file=vmlinuz
initrd_file=initrd.img
fdtfile=am335x-boneblack.dtb

# extra kernel cmdline args, set via mmcroot
snappy_cmdline=init=/lib/systemd/systemd ro panic=-1 fixrtc

# boot logic
# either "a" or "b"; target partition we want to boot
snappy_ab=a
# stamp file indicating a new version is being tried; removed by s-i after boot
snappy_stamp=snappy-stamp.txt
# either "regular" (normal boot) or "try" when trying a new version
snappy_mode=regular
# if we're trying a new version, check if stamp file is already there to revert
# to other version
snappy_boot=if test "${snappy_mode}" = "try"; then if test -e mmc ${bootpart} ${snappy_stamp}; then if test "${snappy_ab}" = "a"; then setenv snappy_ab "b"; else setenv snappy_ab "a"; fi; else fatwrite mmc ${mmcdev}:${mmcpart} 0x0 ${snappy_stamp} 0; fi; fi; run loadfiles; setenv mmcroot /dev/disk/by-label/system-${snappy_ab} ${snappy_cmdline}; run mmcargs; bootz ${loadaddr} ${initrd_addr}:${initrd_size} ${fdtaddr}
`

func (s *PartitionTestSuite) makeFakeUbootEnv(c *C) {
	err := os.MkdirAll(bootloaderUbootDir, 0755)
	c.Assert(err, IsNil)

	// this file just needs to exist
	err = ioutil.WriteFile(bootloaderUbootConfigFile, []byte(""), 0644)
	c.Assert(err, IsNil)

	// this file needs specific data
	err = ioutil.WriteFile(bootloaderUbootEnvFile, []byte(fakeUbootEnvData), 0644)
	c.Assert(err, IsNil)
}

func (s *PartitionTestSuite) TestNewUbootNoUbootReturnsNil(c *C) {
	partition := New()
	u := newUboot(partition)
	c.Assert(u, IsNil)
}

func (s *PartitionTestSuite) TestNewUboot(c *C) {
	s.makeFakeUbootEnv(c)

	partition := New()
	u := newUboot(partition)
	c.Assert(u, NotNil)
	c.Assert(u.Name(), Equals, bootloaderNameUboot)
}

func (s *PartitionTestSuite) TestNewUbootSinglePartition(c *C) {
	runLsblk = mockRunLsblkSingleRootSnappy
	s.makeFakeUbootEnv(c)

	partition := New()
	u := newUboot(partition)
	c.Assert(u, IsNil)
}

func (s *PartitionTestSuite) TestUbootGetBootVar(c *C) {
	s.makeFakeUbootEnv(c)

	partition := New()
	u := newUboot(partition)

	nextBoot, err := u.GetBootVar(bootloaderRootfsVar)
	c.Assert(err, IsNil)
	// the https://developer.ubuntu.com/en/snappy/porting guide says
	// we always use the short names
	c.Assert(nextBoot, Equals, "a")

	// ensure that nextBootIsOther works too
	c.Assert(isNextBootOther(u), Equals, false)
}

func (s *PartitionTestSuite) TestUbootToggleRootFS(c *C) {
	s.makeFakeUbootEnv(c)

	partition := New()
	u := newUboot(partition)
	c.Assert(u, NotNil)

	err := u.ToggleRootFS()
	c.Assert(err, IsNil)

	nextBoot, err := u.GetBootVar(bootloaderRootfsVar)
	c.Assert(err, IsNil)
	c.Assert(nextBoot, Equals, "b")

	// ensure that nextBootIsOther works too
	c.Assert(isNextBootOther(u), Equals, true)
}

func (s *PartitionTestSuite) TestUbootGetEnvVar(c *C) {
	s.makeFakeUbootEnv(c)

	partition := New()
	u := newUboot(partition)
	c.Assert(u, NotNil)

	v, err := u.GetBootVar(bootloaderBootmodeVar)
	c.Assert(err, IsNil)
	c.Assert(v, Equals, "regular")

	v, err = u.GetBootVar(bootloaderRootfsVar)
	c.Assert(err, IsNil)
	c.Assert(v, Equals, "a")
}

func (s *PartitionTestSuite) TestGetBootloaderWithUboot(c *C) {
	s.makeFakeUbootEnv(c)
	p := New()
	bootloader, err := bootloader(p)
	c.Assert(err, IsNil)
	c.Assert(bootloader.Name(), Equals, bootloaderNameUboot)
}

func makeMockAssetsDir(c *C) {
	for _, f := range []string{"assets/vmlinuz", "assets/initrd.img", "assets/dtbs/foo.dtb", "assets/dtbs/bar.dtb"} {
		p := filepath.Join(cacheDir, f)
		os.MkdirAll(filepath.Dir(p), 0755)
		err := ioutil.WriteFile(p, []byte(f), 0644)
		c.Assert(err, IsNil)
	}
}

func (s *PartitionTestSuite) TestHandleAssets(c *C) {
	s.makeFakeUbootEnv(c)
	p := New()
	bootloader, err := bootloader(p)
	c.Assert(err, IsNil)

	// mock the hardwareYaml and the cacheDir
	hardwareSpecFile = makeHardwareYaml(c, "")
	cacheDir = c.MkDir()

	// create mock assets/
	makeMockAssetsDir(c)

	// run the handle assets code
	err = bootloader.HandleAssets()
	c.Assert(err, IsNil)

	// ensure the files are where we expect them
	otherBootPath := bootloader.(*uboot).otherBootPath
	for _, f := range []string{"vmlinuz", "initrd.img", "dtbs/foo.dtb", "dtbs/bar.dtb"} {
		content, err := ioutil.ReadFile(filepath.Join(otherBootPath, f))
		c.Assert(err, IsNil)
		// match content
		c.Assert(strings.HasSuffix(string(content), f), Equals, true)
	}

	// ensure nothing left behind
	c.Assert(helpers.FileExists(filepath.Join(cacheDir, "assets")), Equals, false)
	c.Assert(helpers.FileExists(hardwareSpecFile), Equals, false)
}

func (s *PartitionTestSuite) TestHandleAssetsVerifyBootloader(c *C) {
	s.makeFakeUbootEnv(c)
	p := New()
	bootloader, err := bootloader(p)
	c.Assert(err, IsNil)

	// mock the hardwareYaml and the cacheDir
<<<<<<< HEAD
	hardwareSpecFile = makeHardwareYaml(c, "bootloader: grub")
	cacheDir = c.MkDir()
=======
	p.hardwareSpecFile = makeHardwareYaml(c, "bootloader: grub")
>>>>>>> f767a3ae

	err = bootloader.HandleAssets()
	c.Assert(err, NotNil)
}

func (s *PartitionTestSuite) TestHandleAssetsFailVerifyPartitionLayout(c *C) {
	s.makeFakeUbootEnv(c)
	p := New()
	bootloader, err := bootloader(p)
	c.Assert(err, IsNil)

	// mock the hardwareYaml and the cacheDir
	hardwareSpecFile = makeHardwareYaml(c, `
bootloader: u-boot
partition-layout: inplace
`)
<<<<<<< HEAD
	cacheDir = c.MkDir()
=======
>>>>>>> f767a3ae

	err = bootloader.HandleAssets()
	c.Assert(err, NotNil)
}

func (s *PartitionTestSuite) TestHandleAssetsNoHardwareYaml(c *C) {
	s.makeFakeUbootEnv(c)
	defaultCacheDir = c.MkDir()

	p := New()
	bootloader, err := bootloader(p)
	c.Assert(err, IsNil)

<<<<<<< HEAD
	cacheDir = c.MkDir()

=======
>>>>>>> f767a3ae
	c.Assert(bootloader.HandleAssets(), IsNil)
}

func (s *PartitionTestSuite) TestHandleAssetsBadHardwareYaml(c *C) {
	s.makeFakeUbootEnv(c)
	p := New()
	bootloader, err := bootloader(p)
	c.Assert(err, IsNil)

	hardwareSpecFile = makeHardwareYaml(c, `
bootloader u-boot
`)
<<<<<<< HEAD
	cacheDir = c.MkDir()
=======
>>>>>>> f767a3ae

	c.Assert(bootloader.HandleAssets(), NotNil)
}

func (s *PartitionTestSuite) TestUbootMarkCurrentBootSuccessful(c *C) {
	s.makeFakeUbootEnv(c)

	// To simulate what uboot does for a "try" mode boot, create a
	// stamp file. uboot will expect this file to be removed by
	// "snappy booted" if the system boots successfully. If this
	// file exists when uboot starts, it will know that the previous
	// boot failed, and will therefore toggle to the other rootfs.
	err := ioutil.WriteFile(bootloaderUbootStampFile, []byte(""), 0640)
	c.Assert(err, IsNil)
	c.Assert(helpers.FileExists(bootloaderUbootStampFile), Equals, true)

	partition := New()
	u := newUboot(partition)
	c.Assert(u, NotNil)

	// enter "try" mode so that we check to ensure that snappy
	// correctly modifies the snappy_mode variable from "try" to
	// "regular" to denote a good boot.
	err = u.ToggleRootFS()
	c.Assert(err, IsNil)

	c.Assert(helpers.FileExists(bootloaderUbootEnvFile), Equals, true)
	bytes, err := ioutil.ReadFile(bootloaderUbootEnvFile)
	c.Assert(err, IsNil)
	c.Assert(strings.Contains(string(bytes), "snappy_mode=try"), Equals, true)
	c.Assert(strings.Contains(string(bytes), "snappy_mode=regular"), Equals, false)
	c.Assert(strings.Contains(string(bytes), "snappy_ab=b"), Equals, true)

	err = u.MarkCurrentBootSuccessful()
	c.Assert(err, IsNil)

	c.Assert(helpers.FileExists(bootloaderUbootStampFile), Equals, false)
	c.Assert(helpers.FileExists(bootloaderUbootEnvFile), Equals, true)

	bytes, err = ioutil.ReadFile(bootloaderUbootEnvFile)
	c.Assert(err, IsNil)
	c.Assert(strings.Contains(string(bytes), "snappy_mode=try"), Equals, false)
	c.Assert(strings.Contains(string(bytes), "snappy_mode=regular"), Equals, true)
	c.Assert(strings.Contains(string(bytes), "snappy_ab=a"), Equals, true)
}

func (s *PartitionTestSuite) TestNoWriteNotNeeded(c *C) {
	s.makeFakeUbootEnv(c)

	atomiCall := false
	atomicFileUpdate = func(a string, b []string) error { atomiCall = true; return atomicFileUpdateImpl(a, b) }

	partition := New()
	u := newUboot(partition)
	c.Assert(u, NotNil)

	c.Check(u.MarkCurrentBootSuccessful(), IsNil)
	c.Assert(atomiCall, Equals, false)
}

func (s *PartitionTestSuite) TestWriteDueToMissingValues(c *C) {
	s.makeFakeUbootEnv(c)

	// this file needs specific data
	c.Assert(ioutil.WriteFile(bootloaderUbootEnvFile, []byte(""), 0644), IsNil)

	atomiCall := false
	atomicFileUpdate = func(a string, b []string) error { atomiCall = true; return atomicFileUpdateImpl(a, b) }

	partition := New()
	u := newUboot(partition)
	c.Assert(u, NotNil)

	c.Check(u.MarkCurrentBootSuccessful(), IsNil)
	c.Assert(atomiCall, Equals, true)

	bytes, err := ioutil.ReadFile(bootloaderUbootEnvFile)
	c.Assert(err, IsNil)
	c.Check(strings.Contains(string(bytes), "snappy_mode=try"), Equals, false)
	c.Check(strings.Contains(string(bytes), "snappy_mode=regular"), Equals, true)
	c.Check(strings.Contains(string(bytes), "snappy_ab=a"), Equals, true)
}<|MERGE_RESOLUTION|>--- conflicted
+++ resolved
@@ -203,12 +203,8 @@
 	c.Assert(err, IsNil)
 
 	// mock the hardwareYaml and the cacheDir
-<<<<<<< HEAD
 	hardwareSpecFile = makeHardwareYaml(c, "bootloader: grub")
 	cacheDir = c.MkDir()
-=======
-	p.hardwareSpecFile = makeHardwareYaml(c, "bootloader: grub")
->>>>>>> f767a3ae
 
 	err = bootloader.HandleAssets()
 	c.Assert(err, NotNil)
@@ -225,28 +221,17 @@
 bootloader: u-boot
 partition-layout: inplace
 `)
-<<<<<<< HEAD
-	cacheDir = c.MkDir()
-=======
->>>>>>> f767a3ae
-
 	err = bootloader.HandleAssets()
 	c.Assert(err, NotNil)
 }
 
 func (s *PartitionTestSuite) TestHandleAssetsNoHardwareYaml(c *C) {
 	s.makeFakeUbootEnv(c)
-	defaultCacheDir = c.MkDir()
-
-	p := New()
-	bootloader, err := bootloader(p)
-	c.Assert(err, IsNil)
-
-<<<<<<< HEAD
-	cacheDir = c.MkDir()
-
-=======
->>>>>>> f767a3ae
+
+	p := New()
+	bootloader, err := bootloader(p)
+	c.Assert(err, IsNil)
+
 	c.Assert(bootloader.HandleAssets(), IsNil)
 }
 
@@ -259,10 +244,6 @@
 	hardwareSpecFile = makeHardwareYaml(c, `
 bootloader u-boot
 `)
-<<<<<<< HEAD
-	cacheDir = c.MkDir()
-=======
->>>>>>> f767a3ae
 
 	c.Assert(bootloader.HandleAssets(), NotNil)
 }
