--- conflicted
+++ resolved
@@ -72,7 +72,6 @@
 // ok before passing to xdg-open. xdg-open itself properly quotes the url so
 // shell metacharacters are blocked.
 var (
-<<<<<<< HEAD
 	allowedURLSchemes = []string{
 		// apt: the scheme allows specifying a package for xdg-open to pass to an
 		//   apt-handling application, like gnome-software, apturl, etc which are all
@@ -116,9 +115,6 @@
 		//   - https://github.com/snapcore/snapd/pull/8910
 		"zoomus",
 	}
-=======
-	allowedURLSchemes = []string{"http", "https", "mailto", "snap", "help", "apt", "zoommtg", "slack"}
->>>>>>> bfd7c333
 )
 
 // Launcher implements the 'io.snapcraft.Launcher' DBus interface.
