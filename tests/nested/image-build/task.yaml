--- conflicted
+++ resolved
@@ -14,13 +14,8 @@
     cd "$SPREAD_PATH"
 
     tmp=$(mktemp -d)
-<<<<<<< HEAD
     trap 'rm -rf $tmp' EXIT
-    curl -s -O https://niemeyer.s3.amazonaws.com/spread-amd64.tar.gz && tar xzvf spread-amd64.tar.gz && rm -f spread-amd64.tar.gz && mv spread $tmp
-=======
-    trap 'rm $tmp' EXIT
     curl -s -O https://niemeyer.s3.amazonaws.com/spread-amd64.tar.gz && tar xzvf spread-amd64.tar.gz && rm -f spread-amd64.tar.gz && mv spread "$tmp"
->>>>>>> ae15fde9
 
     set +x
     export SPREAD_EXTERNAL_ADDRESS=localhost:8022
