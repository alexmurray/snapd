--- conflicted
+++ resolved
@@ -153,9 +153,8 @@
         systemctl start snapd.socket
     fi
 
-<<<<<<< HEAD
     disable_kernel_rate_limiting
-=======
+
     if [[ "$SPREAD_SYSTEM" == debian-* ]]; then
         # Improve entropy for the whole system quite a lot to get fast
         # key generation during our test cycles
@@ -163,7 +162,6 @@
         echo "HRNGDEVICE=/dev/urandom" > /etc/default/rng-tools
         /etc/init.d/rng-tools restart
     fi
->>>>>>> 0b604b3b
 }
 
 setup_reflash_magic() {
