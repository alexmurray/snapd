--- conflicted
+++ resolved
@@ -40,15 +40,11 @@
 }
 
 prepare_classic() {
-<<<<<<< HEAD
     apt_install_local ${SPREAD_PATH}/../snapd_*.deb ${SPREAD_PATH}/../snap-confine*.deb ${SPREAD_PATH}/../ubuntu-core-launcher_*.deb
-=======
-    apt_install_local ${SPREAD_PATH}/../snapd_*.deb
     if snap --version |MATCH unknown; then
         echo "Package build incorrect, no snap --version set"
         exit 1
     fi
->>>>>>> 33010b09
 
     # Snapshot the state including core.
     if [ ! -f $SPREAD_PATH/snapd-state.tar.gz ]; then
