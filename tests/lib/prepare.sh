--- conflicted
+++ resolved
@@ -119,17 +119,24 @@
         exit 1
     fi
 
+    START_LIMIT_INTERVAL="StartLimitInterval=0"
+    if [[ "$SPREAD_SYSTEM" = opensuse-42.2-* ]]; then
+        # StartLimitInterval is not supported by the systemd version
+        # openSUSE 42.2 ships.
+        START_LIMIT_INTERVAL=""
+    fi
+
     mkdir -p /etc/systemd/system/snapd.service.d
     cat <<EOF > /etc/systemd/system/snapd.service.d/local.conf
 [Unit]
-StartLimitInterval=0
+$START_LIMIT_INTERVAL
 [Service]
 Environment=SNAPD_DEBUG_HTTP=7 SNAPD_DEBUG=1 SNAPPY_TESTING=1 SNAPD_CONFIGURE_HOOK_TIMEOUT=30s
 EOF
     mkdir -p /etc/systemd/system/snapd.socket.d
     cat <<EOF > /etc/systemd/system/snapd.socket.d/local.conf
 [Unit]
-StartLimitInterval=0
+$START_LIMIT_INTERVAL
 EOF
 
     # We change the service configuration so reload and restart
@@ -448,40 +455,4 @@
     fi
 
     disable_kernel_rate_limiting
-<<<<<<< HEAD
-}
-
-create_snapd_config_classic() {
-    START_LIMIT_INTERVAL="StartLimitInterval=0"
-    if [[ "$SPREAD_SYSTEM" = opensuse-42.2-* ]]; then
-        # StartLimitInterval is not supported by the systemd version
-        # openSUSE 42.2 ships.
-        START_LIMIT_INTERVAL=""
-    fi
-
-    mkdir -p /etc/systemd/system/snapd.service.d
-    cat <<EOF > /etc/systemd/system/snapd.service.d/local.conf
-[Unit]
-$START_LIMIT_INTERVAL
-[Service]
-Environment=SNAPD_DEBUG_HTTP=7 SNAPD_DEBUG=1 SNAPPY_TESTING=1 SNAPD_CONFIGURE_HOOK_TIMEOUT=30s
-EOF
-    mkdir -p /etc/systemd/system/snapd.socket.d
-    cat <<EOF > /etc/systemd/system/snapd.socket.d/local.conf
-[Unit]
-$START_LIMIT_INTERVAL
-EOF
-}
-
-restore_each_classic() {
-    # Restore the environment for each service unit
-    systemctl daemon-reload
-    systemctl stop snapd.service snapd.socket
-    find /etc/systemd/system/snapd.service.d -name "*.conf" -delete
-    find /etc/systemd/system/snapd.socket.d -name "*.conf" -delete
-    create_snapd_config_classic
-    systemctl daemon-reload
-    systemctl start snapd.service snapd.socket
-=======
->>>>>>> fab55b87
 }