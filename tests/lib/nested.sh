--- conflicted
+++ resolved
@@ -461,35 +461,18 @@
     IMAGE_FILE="$WORK_DIR/image/ubuntu-core-new.img"
     QEMU=$(get_qemu_for_nested_vm)
     # Now qemu parameters are defined
-<<<<<<< HEAD
-    # Increase the number of cpus used once the issue related to kvm and ovmf is fixed
-    # https://bugs.launchpad.net/ubuntu/+source/kvm/+bug/1872803
-    PARAM_CPU="-smp 1"
 
     # use only 2G of RAM for qemu-nested
     # the caller can override PARAM_MEM
-    if [ -z "${PARAM_MEM:-}" ]; then
-        if [ "$SPREAD_BACKEND" = "google-nested" ]; then
-            PARAM_MEM="-m 4096"
-        elif [ "$SPREAD_BACKEND" = "qemu-nested" ]; then
-            PARAM_MEM="-m 2048"
-        else
-            echo "unknown spread backend $SPREAD_BACKEND"
-            exit 1
-        fi
-=======
-
-    # use only 2G of RAM for qemu-nested
     if [ "$SPREAD_BACKEND" = "google-nested" ]; then
-        PARAM_MEM="-m 4096"
+        PARAM_MEM="${PARAM_MEM:--m 4096}"
         PARAM_SMP="-smp 2"
     elif [ "$SPREAD_BACKEND" = "qemu-nested" ]; then
-        PARAM_MEM="-m 2048"
+        PARAM_MEM="${PARAM_MEM:--m 2048}"
         PARAM_SMP="-smp 1"
     else
         echo "unknown spread backend $SPREAD_BACKEND"
         exit 1
->>>>>>> 5ac50833
     fi
 
     PARAM_DISPLAY="-nographic"
@@ -547,11 +530,8 @@
             mv /etc/apt/sources.list.back /etc/apt/sources.list
             apt update
         fi
-<<<<<<< HEAD
         # use a bundle EFI bios by default
         PARAM_BIOS="-bios /usr/share/ovmf/OVMF.fd"
-=======
->>>>>>> 5ac50833
         OVMF_CODE="secboot"
         OVMF_VARS="ms"
         # In this case the kernel.efi is unsigned and signed with snaleoil certs
