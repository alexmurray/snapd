--- conflicted
+++ resolved
@@ -40,10 +40,9 @@
     arch=$(dpkg --print-architecture)
     build_id=$(sed -n 's|<a href="/ubuntu/+source/snapd/'"$published_version"'/+build/\(.*\)">'"$arch"'</a>|\1|p' pkg_page | sed -e 's/^[[:space:]]*//')
 
-<<<<<<< HEAD
-    # we need to install snap-confine and ubunntu-core-launcher for versions < 2.23
+    # we need to download snap-confine and ubuntu-core-launcher for versions < 2.23
     for pkg in snapd snap-confine ubuntu-core-launcher; do
-        file="pkg_${published_version}_${arch}.deb"
+        file="${pkg}_${published_version}_${arch}.deb"
         curl -L -o "$GOPATH/$file" "https://launchpad.net/ubuntu/+source/snapd/${published_version}/+build/${build_id}/+files/${file}"
     done
 }
@@ -52,16 +51,7 @@
     local published_version="$1"
 
     for dep in snap-confine ubuntu-core-launcher; do
-        dpkg -i "${GOPATH}/${dep}_${ppa_version}_$(dpkg --print-architecture).deb"
-=======
-    for pkg in snapd snap-confine ubuntu-core-launcher; do
-        file="${pkg}_${published_version}_${arch}.deb"
-        curl -L -o "$GOPATH/$file" "https://launchpad.net/ubuntu/+source/snapd/${published_version}/+build/${build_id}/+files/${file}"
-    done
-
-    for dep in snap-confine ubuntu-core-launcher; do
-        dpkg -i "${GOPATH}/${dep}_${published_version}_${arch}.deb"
->>>>>>> 526bde9b
+        dpkg -i "${GOPATH}/${dep}_${published_version}_$(dpkg --print-architecture).deb"
     done
 }
 
