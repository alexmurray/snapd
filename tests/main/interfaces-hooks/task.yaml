--- conflicted
+++ resolved
@@ -19,12 +19,9 @@
     rm -f "$PRODUCER_DATA/prepare-slot-producer-done"
     rm -f "$CONSUMER_DATA/connect-plug-consumer-done"
     rm -f "$PRODUCER_DATA/connect-slot-producer-done"
-<<<<<<< HEAD
     rm -f "$CONSUMER_DATA/disconnect-plug-consumer-done"
     rm -f "$PRODUCER_DATA/disconnect-slot-producer-done"
 
-=======
->>>>>>> 07565dba
     snap remove basic-iface-hooks-consumer
     snap remove basic-iface-hooks-producer
 
@@ -55,18 +52,7 @@
     systemctl stop snapd.service snapd.socket
 
     echo "Verify static and dynamic attributes have expected values"
-<<<<<<< HEAD
-    # static values should have the values defined in snap's yaml
-    jq -r '.data["conns"]["basic-iface-hooks-consumer:consumer basic-iface-hooks-producer:producer"]["plug-static"]["consumer-attr-1"]' /var/lib/snapd/state.json | MATCH "consumer-value-1"
-    jq -r '.data["conns"]["basic-iface-hooks-consumer:consumer basic-iface-hooks-producer:producer"]["plug-static"]["consumer-attr-2"]' /var/lib/snapd/state.json | MATCH "consumer-value-2"
-    jq -r '.data["conns"]["basic-iface-hooks-consumer:consumer basic-iface-hooks-producer:producer"]["slot-static"]["producer-attr-1"]' /var/lib/snapd/state.json | MATCH "producer-value-1"
-    jq -r '.data["conns"]["basic-iface-hooks-consumer:consumer basic-iface-hooks-producer:producer"]["slot-static"]["producer-attr-2"]' /var/lib/snapd/state.json | MATCH "producer-value-2"
-    # dynamic attributes have values created by the hooks, the "-validated" suffix is added by our test interface
-    jq -r '.data["conns"]["basic-iface-hooks-consumer:consumer basic-iface-hooks-producer:producer"]["plug-dynamic"]["consumer-attr-3"]' /var/lib/snapd/state.json | MATCH "consumer-value-3-validated"
-    jq -r '.data["conns"]["basic-iface-hooks-consumer:consumer basic-iface-hooks-producer:producer"]["slot-dynamic"]["producer-attr-3"]' /var/lib/snapd/state.json | MATCH "producer-value-3-validated"
-=======
     check_attributes
->>>>>>> 07565dba
 
     systemctl start snapd.service snapd.socket
     echo "Verify that hooks are re-run on update and attributes in the state get updated"
@@ -75,7 +61,7 @@
     # stop snapd before inspecting state.json
     systemctl stop snapd.service snapd.socket
 
-<<<<<<< HEAD
+    check_attributes
     jq -r '.data["conns"]["basic-iface-hooks-consumer:consumer basic-iface-hooks-producer:producer"]["plug-dynamic"]["exec-count"]' /var/lib/snapd/state.json | MATCH "2"
     systemctl start snapd.service snapd.socket
 
@@ -84,9 +70,4 @@
 
     # producer/consumer disconnect hooks dump marker files, check if they exist to verify hooks were run
     [ -f "$CONSUMER_DATA/disconnect-plug-consumer-done" ]
-    [ -f "$PRODUCER_DATA/disconnect-slot-producer-done" ]
-=======
-    check_attributes
-    jq -r '.data["conns"]["basic-iface-hooks-consumer:consumer basic-iface-hooks-producer:producer"]["plug-dynamic"]["exec-count"]' /var/lib/snapd/state.json | MATCH "2"
-    systemctl start snapd.service snapd.socket
->>>>>>> 07565dba
+    [ -f "$PRODUCER_DATA/disconnect-slot-producer-done" ]