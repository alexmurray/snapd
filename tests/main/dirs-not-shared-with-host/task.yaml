--- conflicted
+++ resolved
@@ -8,12 +8,6 @@
 systems:
     # This test only applies to classic systems
     - -ubuntu-core-16-*
-<<<<<<< HEAD
-    # Disabled for Fedora and openSUSE until test case is properly ported
-    - -fedora-*
-    - -opensuse-*
-=======
->>>>>>> cbc5c63f
 prepare: |
     echo "Having installed the test snap"
     . $TESTSLIB/snaps.sh
