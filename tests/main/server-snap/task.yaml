summary: Check snap web servers
<<<<<<< HEAD

# Disabled for Fedora and openSUSE until test case is properly ported
systems: [-fedora-*, -opensuse-*]

=======
>>>>>>> cbc5c63f
environment:
    SNAP_NAME/pythonServer: test-snapd-python-webserver
    IP_VERSION/pythonServer: 4
    PORT/pythonServer: 80
    TEXT/pythonServer: XKCD rocks!
    LOCALHOST/pythonServer: localhost
    SNAP_NAME/goServer: test-snapd-go-webserver
    IP_VERSION/goServer: 6
    PORT/goServer: 8081
    TEXT/goServer: Hello World
    LOCALHOST/goServer: ip6-localhost

warn-timeout: 3m

prepare: |
    snap install $SNAP_NAME
    cat > request.txt <<EOF
    GET / HTTP/1.0

    EOF
    echo "Wait for the service to be listening, limited to the task kill-timeout"
    while ! netstat -lnt | grep -Pq "tcp.*?:$PORT +.*?LISTEN\n*"; do sleep 0.5; done

restore: |
    rm -f request.txt

execute: |
    response=$(nc -q 5 -"$IP_VERSION" "$LOCALHOST" "$PORT" < request.txt)

    statusPattern="(?s)HTTP\/1\.0 200 OK\n*"
    echo "$response" | grep -Pzq "$statusPattern"
    echo "$response" | grep -Pzq "$TEXT"<|MERGE_RESOLUTION|>--- conflicted
+++ resolved
@@ -1,11 +1,5 @@
 summary: Check snap web servers
-<<<<<<< HEAD
 
-# Disabled for Fedora and openSUSE until test case is properly ported
-systems: [-fedora-*, -opensuse-*]
-
-=======
->>>>>>> cbc5c63f
 environment:
     SNAP_NAME/pythonServer: test-snapd-python-webserver
     IP_VERSION/pythonServer: 4
