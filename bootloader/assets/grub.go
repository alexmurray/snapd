--- conflicted
+++ resolved
@@ -19,10 +19,6 @@
 
 package assets
 
-import (
-	"strings"
-)
-
 // TODO:UC20 extract common and template parts of command line
 
 // scripts content from https://github.com/snapcore/pc-amd64-gadget, commit:
@@ -36,10 +32,7 @@
 //
 //     gadget: bump edition to 2, using production signing keys for everything.
 
-const grubBootConfigStaticCmdline = "console=ttyS0 console=tty1 panic=-1"
-
-// TODO:UC20: generate boot config from a template filling static command line
-const grubBootConfigTemplate = `# Snapd-Boot-Config-Edition: 1
+const grubBootConfig = `# Snapd-Boot-Config-Edition: 1
 
 set default=0
 set timeout=3
@@ -48,7 +41,7 @@
 # load only kernel_status from the bootenv
 load_env --file /EFI/ubuntu/grubenv kernel_status snapd_extra_cmdline_args
 
-set snapd_static_cmdline_args='####STATIC_CMDLINE####'
+set snapd_static_cmdline_args='console=ttyS0 console=tty1 panic=-1'
 
 set kernel=kernel.efi
 
@@ -85,7 +78,7 @@
 fi
 `
 
-const grubRecoveryConfigTemplate = `# Snapd-Boot-Config-Edition: 1
+const grubRecoveryConfig = `# Snapd-Boot-Config-Edition: 1
 
 set default=0
 set timeout=3
@@ -96,7 +89,7 @@
 fi
 
 # standard cmdline params
-set snapd_static_cmdline_args='####STATIC_CMDLINE####'
+set snapd_static_cmdline_args='console=ttyS0 console=tty1 panic=-1'
 
 # if no default boot mode set, pick one
 if [ -z "$snapd_recovery_mode" ]; then
@@ -151,19 +144,6 @@
 `
 
 func init() {
-<<<<<<< HEAD
-	// static command line for edition 1 of grub config
-	registerInternal("grub.cfg:edition=1:static_cmdline", []byte(grubBootConfigStaticCmdline))
-	registerInternal("grub.cfg",
-		[]byte(strings.Replace(grubBootConfigTemplate,
-			"####STATIC_CMDLINE####", grubBootConfigStaticCmdline, 1)))
-
-	registerInternal("grub-recovery.cfg",
-		[]byte(strings.Replace(grubRecoveryConfigTemplate,
-			"####STATIC_CMDLINE####", grubBootConfigStaticCmdline, 1)))
-	// static command line for edition 1 of grub recovery config
-	registerInternal("grub-recovery.cfg:edition=1:static_cmdline", []byte(grubBootConfigStaticCmdline))
-=======
 	registerInternal("grub.cfg", []byte(grubBootConfig))
 	registerSnippetForEditions("grub.cfg:static-cmdline", []forEditions{
 		{FirstEdition: 1, Snippet: []byte("console=ttyS0 console=tty1 panic=-1")},
@@ -173,5 +153,4 @@
 	registerSnippetForEditions("grub-recovery.cfg:static-cmdline", []forEditions{
 		{FirstEdition: 1, Snippet: []byte("console=ttyS0 console=tty1 panic=-1")},
 	})
->>>>>>> 4a28a0ba
 }