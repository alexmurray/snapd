--- conflicted
+++ resolved
@@ -143,17 +143,6 @@
 	i := 0
 	task := ts.Tasks()[i]
 	c.Check(task.Kind(), Equals, "run-hook")
-<<<<<<< HEAD
-	err = task.Get("hook-setup", &hs)
-	c.Assert(err, IsNil)
-	c.Assert(hs.Hook, Equals, "prepare-plug-plug")
-	i++
-	task = ts.Tasks()[i]
-	c.Check(task.Kind(), Equals, "run-hook")
-	err = task.Get("hook-setup", &hs)
-	c.Assert(err, IsNil)
-	c.Assert(hs.Hook, Equals, "prepare-slot-slot")
-=======
 	var hookSetup hookstate.HookSetup
 	err = task.Get("hook-setup", &hookSetup)
 	c.Assert(err, IsNil)
@@ -164,7 +153,6 @@
 	err = task.Get("hook-setup", &hookSetup)
 	c.Assert(err, IsNil)
 	c.Assert(hookSetup, Equals, hookstate.HookSetup{Snap: "producer", Hook: "prepare-slot-slot", Optional: true})
->>>>>>> 7d84f63f
 	i++
 	task = ts.Tasks()[i]
 	c.Assert(task.Kind(), Equals, "connect")
@@ -183,13 +171,13 @@
 	c.Check(task.Kind(), Equals, "run-hook")
 	err = task.Get("hook-setup", &hs)
 	c.Assert(err, IsNil)
-	c.Assert(hs.Hook, Equals, "confirm-plug-plug")
+	c.Assert(hs.Hook, Equals, "connect-plug-plug")
 	i++
 	task = ts.Tasks()[i]
 	c.Check(task.Kind(), Equals, "run-hook")
 	err = task.Get("hook-setup", &hs)
 	c.Assert(err, IsNil)
-	c.Assert(hs.Hook, Equals, "confirm-slot-slot")
+	c.Assert(hs.Hook, Equals, "connect-slot-slot")
 }
 
 func (s *interfaceManagerSuite) TestEnsureProcessesConnectTask(c *C) {
@@ -334,35 +322,6 @@
 }
 
 func (s *interfaceManagerSuite) TestConnectTaskCheckNotAllowed(c *C) {
-<<<<<<< HEAD
-	restore := assertstest.MockBuiltinBaseDeclaration([]byte(`
-type: base-declaration
-authority-id: canonical
-series: 16
-slots:
-  test:
-    allow-connection:
-      plug-publisher-id:
-        - $SLOT_PUBLISHER_ID
-`))
-	defer restore()
-	s.mockIface(c, &interfaces.TestInterface{InterfaceName: "test"})
-	s.mockSnapDecl(c, "consumer", "consumer-publisher", nil)
-	s.mockSnap(c, consumerYaml)
-	s.mockSnapDecl(c, "producer", "producer-publisher", nil)
-	s.mockSnap(c, producerYaml)
-	_ = s.manager(c)
-
-	s.state.Lock()
-	change := s.state.NewChange("kind", "summary")
-	ts, err := ifacestate.Connect(s.state, "consumer", "plug", "producer", "slot")
-	c.Assert(err, IsNil)
-	c.Assert(ts.Tasks(), HasLen, 5)
-	ts.Tasks()[2].Set("snap-setup", &snapstate.SnapSetup{
-		SideInfo: &snap.SideInfo{
-			RealName: "consumer",
-		},
-=======
 	s.testConnectTaskCheck(c, func() {
 		s.mockSnapDecl(c, "consumer", "consumer-publisher", nil)
 		s.mockSnap(c, consumerYaml)
@@ -377,7 +336,6 @@
 		slot := repo.Slot("producer", "slot")
 		c.Check(plug.Connections, HasLen, 0)
 		c.Check(slot.Connections, HasLen, 0)
->>>>>>> 7d84f63f
 	})
 }
 
