--- conflicted
+++ resolved
@@ -21,12 +21,8 @@
 
 import (
 	"fmt"
-<<<<<<< HEAD
-=======
 	"io/ioutil"
 	"os"
-	"strings"
->>>>>>> 410afe85
 
 	"github.com/snapcore/snapd/asserts"
 	"github.com/snapcore/snapd/dirs"
