--- conflicted
+++ resolved
@@ -892,11 +892,8 @@
 	chg.Set("hotplug-key", hotplugKey)
 }
 
-<<<<<<< HEAD
-=======
 // addHotplugSeqWaitTask sets mandatory hotplug attributes on the hotplug change, adds "hotplug-seq-wait" task
 // and makes all existing tasks of the change wait for it.
->>>>>>> fb81523e
 func addHotplugSeqWaitTask(hotplugChange *state.Change, hotplugKey string) error {
 	st := hotplugChange.State()
 	seq, err := allocHotplugSeq(st)
