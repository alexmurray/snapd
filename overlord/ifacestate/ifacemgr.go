--- conflicted
+++ resolved
@@ -141,7 +141,7 @@
 	if err := snapstate.Get(m.state, snapInfo.Name(), &snapState); err != nil {
 		return err
 	}
-	for _, backend := range securityBackendsForSnap(snapInfo) {
+	for _, backend := range securityBackends(snapInfo) {
 		if err := backend.Setup(snapInfo, snapState.DevMode, m.repo); err != nil {
 			return err
 		}
@@ -200,17 +200,9 @@
 		affectedSnaps = append(affectedSnaps, snapInfo)
 	}
 	for _, snapInfo := range affectedSnaps {
-<<<<<<< HEAD
 		if err := m.setupSecurity(snapInfo); err != nil {
 			task.Errorf("cannot setup security of snap %q: %s", snapInfo.Name(), err)
 			return state.Retry
-=======
-		for _, backend := range securityBackends(snapInfo) {
-			developerMode := false // TODO: move this to snap.Info
-			if err := backend.Setup(snapInfo, developerMode, m.repo); err != nil {
-				return state.Retry
-			}
->>>>>>> ec305bef
 		}
 	}
 	return nil
@@ -398,15 +390,6 @@
 			task.Errorf("cannot setup security of snap %q: %s", snapInfo.Name(), err)
 			return state.Retry
 		}
-<<<<<<< HEAD
-=======
-		for _, backend := range securityBackends(snapInfo) {
-			if err := backend.Setup(snapInfo, snapState.DevMode, m.repo); err != nil {
-				task.Errorf("cannot setup security of snap %q: %s", snapInfo.Name(), err)
-				return state.Retry
-			}
-		}
->>>>>>> ec305bef
 	}
 
 	conns[connID(plugRef, slotRef)] = connState{Interface: plug.Interface}
@@ -443,15 +426,6 @@
 			task.Errorf("cannot setup security of snap %q: %s", snapInfo.Name(), err)
 			return state.Retry
 		}
-<<<<<<< HEAD
-=======
-		for _, backend := range securityBackends(snapInfo) {
-			if err := backend.Setup(snapInfo, snapState.DevMode, m.repo); err != nil {
-				task.Errorf("cannot setup security of snap %q: %s", snapInfo.Name(), err)
-				return state.Retry
-			}
-		}
->>>>>>> ec305bef
 	}
 
 	delete(conns, connID(plugRef, slotRef))
