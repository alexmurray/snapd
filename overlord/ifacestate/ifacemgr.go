--- conflicted
+++ resolved
@@ -73,11 +73,6 @@
 	return m, nil
 }
 
-<<<<<<< HEAD
-type ConnState struct {
-	Auto      bool   `json:"auto,omitempty"`
-	Interface string `json: "interface,omitempty"`
-=======
 func (m *InterfaceManager) addSnaps() error {
 	snaps, err := xxxHackyInstalledSnaps()
 	if err != nil {
@@ -102,7 +97,6 @@
 		snaps[i] = legacySnap.Info()
 	}
 	return snaps, nil
->>>>>>> 9b14f435
 }
 
 func (m *InterfaceManager) doSetupSnapSecurity(task *state.Task, _ *tomb.Tomb) error {
@@ -163,6 +157,11 @@
 		}
 	}
 	return nil
+}
+
+type ConnState struct {
+	Auto      bool   `json:"auto,omitempty"`
+	Interface string `json: "interface,omitempty"`
 }
 
 func (m *InterfaceManager) autoConnect(task *state.Task, snapName string) error {
