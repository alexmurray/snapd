--- conflicted
+++ resolved
@@ -344,7 +344,6 @@
 	c.Assert(assertstate.Add(st, a8), IsNil)
 	c.Assert(s.storeSigning.Add(a8), IsNil)
 
-<<<<<<< HEAD
 	// add pi-kernel snap declaration
 	headers = map[string]interface{}{
 		"series":       "16",
@@ -358,8 +357,6 @@
 	c.Assert(assertstate.Add(st, a9), IsNil)
 	c.Assert(s.storeSigning.Add(a9), IsNil)
 
-=======
->>>>>>> 34d8ddbe
 	// add core itself
 	snapstate.Set(st, "core", &snapstate.SnapState{
 		Active: true,
@@ -6193,11 +6190,8 @@
 
 type gadgetUpdatesSuite struct {
 	baseMgrsSuite
-<<<<<<< HEAD
 
 	bloader *boottest.Bootenv16
-=======
->>>>>>> 34d8ddbe
 }
 
 var _ = Suite(&gadgetUpdatesSuite{})
@@ -6208,15 +6202,12 @@
 	bloader := boottest.MockUC16Bootenv(bootloadertest.Mock("mock", c.MkDir()))
 	bootloader.Force(bloader)
 	ms.AddCleanup(func() { bootloader.Force(nil) })
-<<<<<<< HEAD
 	bloader.BootVars = map[string]string{
 		"snap_core":   "core18_2.snap",
 		"snap_kernel": "pc-kernel_1.snap",
 		"snap_mode":   boot.DefaultStatus,
 	}
 	ms.bloader = bloader
-=======
->>>>>>> 34d8ddbe
 
 	restore := release.MockOnClassic(false)
 	ms.AddCleanup(restore)
@@ -6231,10 +6222,7 @@
 	// setup model assertion
 	model := ms.brands.Model("can0nical", "my-model", modelDefaults, map[string]interface{}{
 		"gadget": "pi",
-<<<<<<< HEAD
 		"kernel": "pi-kernel",
-=======
->>>>>>> 34d8ddbe
 	})
 	devicestatetest.SetDevice(st, &auth.DeviceState{
 		Brand:  "can0nical",
@@ -6245,17 +6233,10 @@
 	c.Assert(err, IsNil)
 }
 
-<<<<<<< HEAD
-// makeMockDev mocks /dev/disk/by-label/{structureName} and
-// /dev/disk/by-label/{structureName} under the test rootdir and for
-// osutil.LoadMountInfo for use by gadget code for test gadgets using
-// structureNam. This is useful for e.g. end-to-end testing of gadget
-=======
 // makeMockDev mocks /dev/disk/by-label/{structureName} and the mount
 // point /run/mnt/{structureName} under the test rootdir and for
 // osutil.LoadMountInfo for use by gadget code for test gadgets using
 // structureName. This is useful for e.g. end-to-end testing of gadget
->>>>>>> 34d8ddbe
 // assets installs/updates.
 func (ms *gadgetUpdatesSuite) makeMockedDev(c *C, structureName string) {
 	// mock /dev/disk/by-label/{structureName}
@@ -6275,10 +6256,7 @@
 	// and mock the mount point
 	err = os.MkdirAll(filepath.Join(dirs.GlobalRootDir, "/run/mnt/", structureName), 0755)
 	c.Assert(err, IsNil)
-<<<<<<< HEAD
-
-=======
->>>>>>> 34d8ddbe
+
 }
 
 // tsWithoutReRefresh removes the re-refresh task from the given taskset.
@@ -6390,7 +6368,6 @@
 	c.Check(filepath.Join(dirs.GlobalRootDir, "/run/mnt/", structureName, "bcm2710-rpi-2-b.dtb"), testutil.FileContains, "bcm2710-rpi-2-b.dtb rev2")
 	c.Check(filepath.Join(dirs.GlobalRootDir, "/run/mnt/", structureName, "bcm2710-rpi-3-b.dtb"), testutil.FileContains, "bcm2710-rpi-3-b.dtb rev2")
 	c.Check(filepath.Join(dirs.GlobalRootDir, "/run/mnt/", structureName, "overlays/uart0.dtbo"), testutil.FileContains, "uart0.dtbo rev2")
-<<<<<<< HEAD
 }
 
 func (ms *gadgetUpdatesSuite) TestGadgetWithKernelRefKernelRefresh(c *C) {
@@ -6617,6 +6594,4 @@
 	c.Check(filepath.Join(dirs.GlobalRootDir, "/run/mnt/", structureName, "bcm2710-rpi-3-b.dtb"), testutil.FileContains, "bcm2710-rpi-3-b.dtb rev2")
 	c.Check(filepath.Join(dirs.GlobalRootDir, "/run/mnt/", structureName, "overlays/uart0.dtbo"), testutil.FileContains, "uart0.dtbo rev2")
 	c.Check(filepath.Join(dirs.GlobalRootDir, "/run/mnt/", structureName, "start.elf"), testutil.FileContains, "start.elf rev2")
-=======
->>>>>>> 34d8ddbe
 }