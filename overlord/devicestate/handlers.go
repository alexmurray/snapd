// -*- Mode: Go; indent-tabs-mode: t -*-
/*
 * Copyright (C) 2016-2017 Canonical Ltd
 *
 * This program is free software: you can redistribute it and/or modify
 * it under the terms of the GNU General Public License version 3 as
 * published by the Free Software Foundation.
 *
 * This program is distributed in the hope that it will be useful,
 * but WITHOUT ANY WARRANTY; without even the implied warranty of
 * MERCHANTABILITY or FITNESS FOR A PARTICULAR PURPOSE.  See the
 * GNU General Public License for more details.
 *
 * You should have received a copy of the GNU General Public License
 * along with this program.  If not, see <http://www.gnu.org/licenses/>.
 *
 */

package devicestate

import (
	"bytes"
	"crypto/rsa"
	"encoding/json"
	"errors"
	"fmt"
	"net"
	"net/http"
	"net/url"
	"os"
	"path/filepath"
	"strconv"
	"strings"
	"time"

	"gopkg.in/tomb.v2"

	"github.com/snapcore/snapd/asserts"
	"github.com/snapcore/snapd/dirs"
	"github.com/snapcore/snapd/gadget"
	"github.com/snapcore/snapd/httputil"
	"github.com/snapcore/snapd/logger"
	"github.com/snapcore/snapd/osutil"
	"github.com/snapcore/snapd/overlord/assertstate"
	"github.com/snapcore/snapd/overlord/auth"
	"github.com/snapcore/snapd/overlord/configstate/config"
	"github.com/snapcore/snapd/overlord/configstate/proxyconf"
	"github.com/snapcore/snapd/overlord/snapstate"
	"github.com/snapcore/snapd/overlord/state"
<<<<<<< HEAD
	"github.com/snapcore/snapd/recovery"
=======
	"github.com/snapcore/snapd/release"
>>>>>>> d9cfe576
	"github.com/snapcore/snapd/snap"
	"github.com/snapcore/snapd/timings"
)

func (m *DeviceManager) doMarkSeeded(t *state.Task, _ *tomb.Tomb) error {
	st := t.State()
	st.Lock()
	defer st.Unlock()

	st.Set("seed-time", time.Now())
	st.Set("seeded", true)
	// make sure we setup a fallback model/consider the next phase
	// (registration) timely
	st.EnsureBefore(0)
	return nil
}

func isSameAssertsRevision(err error) bool {
	if e, ok := err.(*asserts.RevisionError); ok {
		if e.Used == e.Current {
			return true
		}
	}
	return false
}

func (m *DeviceManager) doSetModel(t *state.Task, _ *tomb.Tomb) error {
	st := t.State()
	st.Lock()
	defer st.Unlock()

	remodCtx, err := remodelCtxFromTask(t)
	if err != nil {
		return err
	}
	new := remodCtx.Model()

	err = assertstate.Add(st, new)
	if err != nil && !isSameAssertsRevision(err) {
		return err
	}

	// unmark no-longer required snaps
	requiredSnaps := getAllRequiredSnapsForModel(new)
	snapStates, err := snapstate.All(st)
	if err != nil {
		return err
	}
	for snapName, snapst := range snapStates {
		// TODO: remove this type restriction once we remodel
		//       kernels/gadgets and add tests that ensure
		//       that the required flag is properly set/unset
		typ, err := snapst.Type()
		if err != nil {
			return err
		}
		if typ != snap.TypeApp && typ != snap.TypeBase {
			continue
		}
		// clean required flag if no-longer needed
		if snapst.Flags.Required && !requiredSnaps[snapName] {
			snapst.Flags.Required = false
			snapstate.Set(st, snapName, snapst)
		}
		// TODO: clean "required" flag of "core" if a remodel
		//       moves from the "core" snap to a different
		//       bootable base snap.
	}

	return remodCtx.Finish()
}

func useStaging() bool {
	return osutil.GetenvBool("SNAPPY_USE_STAGING_STORE")
}

func baseURL() *url.URL {
	if useStaging() {
		return mustParse("https://api.staging.snapcraft.io/")
	}
	return mustParse("https://api.snapcraft.io/")
}

func mustParse(s string) *url.URL {
	u, err := url.Parse(s)
	if err != nil {
		panic(err)
	}
	return u
}

var (
	keyLength     = 4096
	retryInterval = 60 * time.Second
	maxTentatives = 15
	baseStoreURL  = baseURL().ResolveReference(authRef)

	authRef    = mustParse("api/v1/snaps/auth/") // authRef must end in / for the following refs to work
	reqIdRef   = mustParse("request-id")
	serialRef  = mustParse("serial")
	devicesRef = mustParse("devices")
)

func newEnoughProxy(st *state.State, proxyURL *url.URL, client *http.Client) bool {
	st.Unlock()
	defer st.Lock()

	const prefix = "Cannot check whether proxy store supports a custom serial vault"

	req, err := http.NewRequest("HEAD", proxyURL.String(), nil)
	if err != nil {
		// can't really happen unless proxyURL is somehow broken
		logger.Debugf(prefix+": %v", err)
		return false
	}
	req.Header.Set("User-Agent", httputil.UserAgent())
	resp, err := client.Do(req)
	if err != nil {
		// some sort of network or protocol error
		logger.Debugf(prefix+": %v", err)
		return false
	}
	resp.Body.Close()
	if resp.StatusCode != 200 {
		logger.Debugf(prefix+": Head request returned %s.", resp.Status)
		return false
	}
	verstr := resp.Header.Get("Snap-Store-Version")
	ver, err := strconv.Atoi(verstr)
	if err != nil {
		logger.Debugf(prefix+": Bogus Snap-Store-Version header %q.", verstr)
		return false
	}
	return ver >= 6
}

func (cfg *serialRequestConfig) setURLs(proxyURL, svcURL *url.URL) {
	base := baseStoreURL
	if proxyURL != nil {
		if svcURL != nil {
			if cfg.headers == nil {
				cfg.headers = make(map[string]string, 1)
			}
			cfg.headers["X-Snap-Device-Service-URL"] = svcURL.String()
		}
		base = proxyURL.ResolveReference(authRef)
	} else if svcURL != nil {
		base = svcURL
	}

	cfg.requestIDURL = base.ResolveReference(reqIdRef).String()
	if svcURL != nil && proxyURL == nil {
		// talking directly to the custom device service
		cfg.serialRequestURL = base.ResolveReference(serialRef).String()
	} else {
		cfg.serialRequestURL = base.ResolveReference(devicesRef).String()
	}
}

func (m *DeviceManager) doGenerateDeviceKey(t *state.Task, _ *tomb.Tomb) error {
	st := t.State()
	st.Lock()
	defer st.Unlock()

	perfTimings := timings.NewForTask(t)
	defer perfTimings.Save(st)

	device, err := m.device()
	if err != nil {
		return err
	}

	if device.KeyID != "" {
		// nothing to do
		return nil
	}

	st.Unlock()
	var keyPair *rsa.PrivateKey
	timings.Run(perfTimings, "generate-rsa-key", "generating device key pair", func(tm timings.Measurer) {
		keyPair, err = generateRSAKey(keyLength)
	})
	st.Lock()
	if err != nil {
		return fmt.Errorf("cannot generate device key pair: %v", err)
	}

	privKey := asserts.RSAPrivateKey(keyPair)
	err = m.keypairMgr.Put(privKey)
	if err != nil {
		return fmt.Errorf("cannot store device key pair: %v", err)
	}

	device.KeyID = privKey.PublicKey().ID()
	err = m.setDevice(device)
	if err != nil {
		return err
	}
	t.SetStatus(state.DoneStatus)
	return nil
}

// A registrationContext handles the contextual information needed
// for the initial registration or a re-registration.
type registrationContext interface {
	Device() (*auth.DeviceState, error)

	GadgetForSerialRequestConfig() string
	SerialRequestExtraHeaders() map[string]interface{}
	SerialRequestAncillaryAssertions() []asserts.Assertion

	FinishRegistration(serial *asserts.Serial) error

	ForRemodeling() bool
}

// initialRegistrationContext is a thin wrapper around DeviceManager
// implementing registrationContext for initial regitration
type initialRegistrationContext struct {
	deviceMgr *DeviceManager

	gadget string
}

func (rc *initialRegistrationContext) ForRemodeling() bool {
	return false
}

func (rc *initialRegistrationContext) Device() (*auth.DeviceState, error) {
	return rc.deviceMgr.device()
}

func (rc *initialRegistrationContext) GadgetForSerialRequestConfig() string {
	return rc.gadget
}

func (rc *initialRegistrationContext) SerialRequestExtraHeaders() map[string]interface{} {
	return nil
}

func (rc *initialRegistrationContext) SerialRequestAncillaryAssertions() []asserts.Assertion {
	return nil
}

func (rc *initialRegistrationContext) FinishRegistration(serial *asserts.Serial) error {
	device, err := rc.deviceMgr.device()
	if err != nil {
		return err
	}

	device.Serial = serial.Serial()
	if err := rc.deviceMgr.setDevice(device); err != nil {
		return err
	}
	rc.deviceMgr.markRegistered()

	// make sure we timely consider anything that was blocked on
	// registration
	rc.deviceMgr.state.EnsureBefore(0)

	return nil
}

// registrationCtx returns a registrationContext appropriate for the task and its change.
func (m *DeviceManager) registrationCtx(t *state.Task) (registrationContext, error) {
	model, err := m.Model()
	if err != nil {
		return nil, err
	}

	return &initialRegistrationContext{
		deviceMgr: m,
		gadget:    model.Gadget(),
	}, nil
}

type serialSetup struct {
	SerialRequest string `json:"serial-request"`
	Serial        string `json:"serial"`
}

type requestIDResp struct {
	RequestID string `json:"request-id"`
}

func retryErr(t *state.Task, nTentatives int, reason string, a ...interface{}) error {
	t.State().Lock()
	defer t.State().Unlock()
	if nTentatives >= maxTentatives {
		return fmt.Errorf(reason, a...)
	}
	t.Errorf(reason, a...)
	return &state.Retry{After: retryInterval}
}

type serverError struct {
	Message string         `json:"message"`
	Errors  []*serverError `json:"error_list"`
}

func retryBadStatus(t *state.Task, nTentatives int, reason string, resp *http.Response) error {
	if resp.StatusCode > 500 {
		// likely temporary
		return retryErr(t, nTentatives, "%s: unexpected status %d", reason, resp.StatusCode)
	}
	if resp.Header.Get("Content-Type") == "application/json" {
		var srvErr serverError
		dec := json.NewDecoder(resp.Body)
		err := dec.Decode(&srvErr)
		if err == nil {
			msg := srvErr.Message
			if msg == "" && len(srvErr.Errors) > 0 {
				msg = srvErr.Errors[0].Message
			}
			if msg != "" {
				return fmt.Errorf("%s: %s", reason, msg)
			}
		}
	}
	return fmt.Errorf("%s: unexpected status %d", reason, resp.StatusCode)
}

func prepareSerialRequest(t *state.Task, regCtx registrationContext, privKey asserts.PrivateKey, device *auth.DeviceState, client *http.Client, cfg *serialRequestConfig) (string, error) {
	// limit tentatives starting from scratch before going to
	// slower full retries
	var nTentatives int
	err := t.Get("pre-poll-tentatives", &nTentatives)
	if err != nil && err != state.ErrNoState {
		return "", err
	}
	nTentatives++
	t.Set("pre-poll-tentatives", nTentatives)

	st := t.State()
	st.Unlock()
	defer st.Lock()

	req, err := http.NewRequest("POST", cfg.requestIDURL, nil)
	if err != nil {
		return "", fmt.Errorf("internal error: cannot create request-id request %q", cfg.requestIDURL)
	}
	req.Header.Set("User-Agent", httputil.UserAgent())
	cfg.applyHeaders(req)

	resp, err := client.Do(req)
	if err != nil {
		if netErr, ok := err.(net.Error); ok && !netErr.Temporary() {
			// a non temporary net error, like a DNS no
			// host, error out and do full retries
			return "", fmt.Errorf("cannot retrieve request-id for making a request for a serial: %v", err)
		}
		return "", retryErr(t, nTentatives, "cannot retrieve request-id for making a request for a serial: %v", err)
	}
	defer resp.Body.Close()
	if resp.StatusCode != 200 {
		return "", retryBadStatus(t, nTentatives, "cannot retrieve request-id for making a request for a serial", resp)
	}

	dec := json.NewDecoder(resp.Body)
	var requestID requestIDResp
	err = dec.Decode(&requestID)
	if err != nil { // assume broken i/o
		return "", retryErr(t, nTentatives, "cannot read response with request-id for making a request for a serial: %v", err)
	}

	encodedPubKey, err := asserts.EncodePublicKey(privKey.PublicKey())
	if err != nil {
		return "", fmt.Errorf("internal error: cannot encode device public key: %v", err)

	}

	headers := map[string]interface{}{
		"brand-id":   device.Brand,
		"model":      device.Model,
		"request-id": requestID.RequestID,
		"device-key": string(encodedPubKey),
	}
	if cfg.proposedSerial != "" {
		headers["serial"] = cfg.proposedSerial
	}

	for k, v := range regCtx.SerialRequestExtraHeaders() {
		headers[k] = v
	}

	serialReq, err := asserts.SignWithoutAuthority(asserts.SerialRequestType, headers, cfg.body, privKey)
	if err != nil {
		return "", err
	}

	buf := new(bytes.Buffer)
	encoder := asserts.NewEncoder(buf)
	if err := encoder.Encode(serialReq); err != nil {
		return "", fmt.Errorf("cannot encode serial-request: %v", err)
	}

	for _, ancillaryAs := range regCtx.SerialRequestAncillaryAssertions() {
		if err := encoder.Encode(ancillaryAs); err != nil {
			return "", fmt.Errorf("cannot encode ancillary assertion: %v", err)
		}

	}

	return buf.String(), nil
}

var errPoll = errors.New("serial-request accepted, poll later")

func submitSerialRequest(t *state.Task, serialRequest string, client *http.Client, cfg *serialRequestConfig) (*asserts.Serial, error) {
	st := t.State()
	st.Unlock()
	defer st.Lock()

	req, err := http.NewRequest("POST", cfg.serialRequestURL, bytes.NewBufferString(serialRequest))
	if err != nil {
		return nil, fmt.Errorf("internal error: cannot create serial-request request %q", cfg.serialRequestURL)
	}
	req.Header.Set("User-Agent", httputil.UserAgent())
	cfg.applyHeaders(req)
	req.Header.Set("Content-Type", asserts.MediaType)

	resp, err := client.Do(req)
	if err != nil {
		return nil, retryErr(t, 0, "cannot deliver device serial request: %v", err)
	}
	defer resp.Body.Close()

	switch resp.StatusCode {
	case 200, 201:
	case 202:
		return nil, errPoll
	default:
		return nil, retryBadStatus(t, 0, "cannot deliver device serial request", resp)
	}

	// TODO: support a stream of assertions instead of just the serial

	// decode body with serial assertion
	dec := asserts.NewDecoder(resp.Body)
	got, err := dec.Decode()
	if err != nil { // assume broken i/o
		return nil, retryErr(t, 0, "cannot read response to request for a serial: %v", err)
	}

	serial, ok := got.(*asserts.Serial)
	if !ok {
		return nil, fmt.Errorf("cannot use device serial assertion of type %q", got.Type().Name)
	}

	return serial, nil
}

func getSerial(t *state.Task, regCtx registrationContext, privKey asserts.PrivateKey, device *auth.DeviceState, tm timings.Measurer) (*asserts.Serial, error) {
	var serialSup serialSetup
	err := t.Get("serial-setup", &serialSup)
	if err != nil && err != state.ErrNoState {
		return nil, err
	}

	if serialSup.Serial != "" {
		// we got a serial, just haven't managed to save its info yet
		a, err := asserts.Decode([]byte(serialSup.Serial))
		if err != nil {
			return nil, fmt.Errorf("internal error: cannot decode previously saved serial: %v", err)
		}
		return a.(*asserts.Serial), nil
	}

	st := t.State()
	proxyConf := proxyconf.New(st)
	client := httputil.NewHTTPClient(&httputil.ClientOptions{
		Timeout:    30 * time.Second,
		MayLogBody: true,
		Proxy:      proxyConf.Conf,
	})

	cfg, err := getSerialRequestConfig(t, regCtx, client)
	if err != nil {
		return nil, err
	}

	// NB: until we get at least an Accepted (202) we need to
	// retry from scratch creating a new request-id because the
	// previous one used could have expired

	if serialSup.SerialRequest == "" {
		var serialRequest string
		var err error
		timings.Run(tm, "prepare-serial-request", "prepare device serial request", func(timings.Measurer) {
			serialRequest, err = prepareSerialRequest(t, regCtx, privKey, device, client, cfg)
		})
		if err != nil { // errors & retries
			return nil, err
		}

		serialSup.SerialRequest = serialRequest
	}

	var serial *asserts.Serial
	timings.Run(tm, "submit-serial-request", "submit device serial request", func(timings.Measurer) {
		serial, err = submitSerialRequest(t, serialSup.SerialRequest, client, cfg)
	})
	if err == errPoll {
		// we can/should reuse the serial-request
		t.Set("serial-setup", serialSup)
		return nil, errPoll
	}
	if err != nil { // errors & retries
		return nil, err
	}

	keyID := privKey.PublicKey().ID()
	if serial.BrandID() != device.Brand || serial.Model() != device.Model || serial.DeviceKey().ID() != keyID {
		return nil, fmt.Errorf("obtained serial assertion does not match provided device identity information (brand, model, key id): %s / %s / %s != %s / %s / %s", serial.BrandID(), serial.Model(), serial.DeviceKey().ID(), device.Brand, device.Model, keyID)
	}

	serialSup.Serial = string(asserts.Encode(serial))
	t.Set("serial-setup", serialSup)

	if repeatRequestSerial == "after-got-serial" {
		// For testing purposes, ensure a crash in this state works.
		return nil, &state.Retry{}
	}

	return serial, nil
}

type serialRequestConfig struct {
	requestIDURL     string
	serialRequestURL string
	headers          map[string]string
	proposedSerial   string
	body             []byte
}

func (cfg *serialRequestConfig) applyHeaders(req *http.Request) {
	for k, v := range cfg.headers {
		req.Header.Set(k, v)
	}
}

func getSerialRequestConfig(t *state.Task, regCtx registrationContext, client *http.Client) (*serialRequestConfig, error) {
	var svcURL, proxyURL *url.URL

	st := t.State()
	tr := config.NewTransaction(st)
	if proxyStore, err := proxyStore(st, tr); err != nil && err != state.ErrNoState {
		return nil, err
	} else if proxyStore != nil {
		proxyURL = proxyStore.URL()
	}

	cfg := serialRequestConfig{}

	gadgetName := regCtx.GadgetForSerialRequestConfig()
	// gadget is optional on classic
	if gadgetName != "" {
		var gadgetSt snapstate.SnapState
		if err := snapstate.Get(st, gadgetName, &gadgetSt); err != nil {
			return nil, fmt.Errorf("cannot find gadget snap %q: %v", gadgetName, err)
		}

		var svcURI string
		err := tr.GetMaybe(gadgetName, "device-service.url", &svcURI)
		if err != nil {
			return nil, err
		}

		if svcURI != "" {
			svcURL, err = url.Parse(svcURI)
			if err != nil {
				return nil, fmt.Errorf("cannot parse device registration base URL %q: %v", svcURI, err)
			}
			if !strings.HasSuffix(svcURL.Path, "/") {
				svcURL.Path += "/"
			}
		}

		err = tr.GetMaybe(gadgetName, "device-service.headers", &cfg.headers)
		if err != nil {
			return nil, err
		}

		var bodyStr string
		err = tr.GetMaybe(gadgetName, "registration.body", &bodyStr)
		if err != nil {
			return nil, err
		}

		cfg.body = []byte(bodyStr)

		err = tr.GetMaybe(gadgetName, "registration.proposed-serial", &cfg.proposedSerial)
		if err != nil {
			return nil, err
		}
	}

	if proxyURL != nil && svcURL != nil && !newEnoughProxy(st, proxyURL, client) {
		logger.Noticef("Proxy store does not support custom serial vault; ignoring the proxy")
		proxyURL = nil
	}

	cfg.setURLs(proxyURL, svcURL)

	return &cfg, nil
}

func (m *DeviceManager) doRequestSerial(t *state.Task, _ *tomb.Tomb) error {
	st := t.State()
	st.Lock()
	defer st.Unlock()

	perfTimings := timings.NewForTask(t)
	defer perfTimings.Save(st)

	regCtx, err := m.registrationCtx(t)
	if err != nil {
		return err
	}

	device, err := regCtx.Device()
	if err != nil {
		return err
	}

	// NB: the keyPair is fixed for now
	privKey, err := m.keyPair()
	if err == state.ErrNoState {
		return fmt.Errorf("internal error: cannot find device key pair")
	}
	if err != nil {
		return err
	}

	// make this idempotent, look if we have already a serial assertion
	// for privKey
	serials, err := assertstate.DB(st).FindMany(asserts.SerialType, map[string]string{
		"brand-id":            device.Brand,
		"model":               device.Model,
		"device-key-sha3-384": privKey.PublicKey().ID(),
	})
	if err != nil && !asserts.IsNotFound(err) {
		return err
	}

	finish := func(serial *asserts.Serial) error {
		if regCtx.FinishRegistration(serial); err != nil {
			return err
		}
		t.SetStatus(state.DoneStatus)
		return nil
	}

	if len(serials) == 1 {
		// means we saved the assertion but didn't get to the end of the task
		return finish(serials[0].(*asserts.Serial))
	}
	if len(serials) > 1 {
		return fmt.Errorf("internal error: multiple serial assertions for the same device key")
	}

	var serial *asserts.Serial
	timings.Run(perfTimings, "get-serial", "get device serial", func(tm timings.Measurer) {
		serial, err = getSerial(t, regCtx, privKey, device, tm)
	})
	if err == errPoll {
		t.Logf("Will poll for device serial assertion in 60 seconds")
		return &state.Retry{After: retryInterval}
	}
	if err != nil { // errors & retries
		return err

	}

	var errAcctKey error
	// try to fetch the signing key chain of the serial
	timings.Run(perfTimings, "fetch-keys", "fetch signing key chain", func(timings.Measurer) {
		errAcctKey, err = fetchKeys(st, serial.SignKeyID())
	})
	if err != nil {
		return err
	}

	// add the serial assertion to the system assertion db
	err = assertstate.Add(st, serial)
	if err != nil {
		// if we had failed to fetch the signing key, retry in a bit
		if errAcctKey != nil {
			t.Errorf("cannot fetch signing key for the serial: %v", errAcctKey)
			return &state.Retry{After: retryInterval}
		}
		return err
	}

	if repeatRequestSerial == "after-add-serial" {
		// For testing purposes, ensure a crash in this state works.
		return &state.Retry{}
	}

	return finish(serial)
}

var repeatRequestSerial string // for tests

func fetchKeys(st *state.State, keyID string) (errAcctKey error, err error) {
	// TODO: right now any store should be good enough here but
	// that might change, also this is brittle, best would be to
	// receive a stream with any relevant assertions
	sto := snapstate.Store(st, nil)
	db := assertstate.DB(st)
	for {
		_, err := db.FindPredefined(asserts.AccountKeyType, map[string]string{
			"public-key-sha3-384": keyID,
		})
		if err == nil {
			return nil, nil
		}
		if !asserts.IsNotFound(err) {
			return nil, err
		}
		st.Unlock()
		a, errAcctKey := sto.Assertion(asserts.AccountKeyType, []string{keyID}, nil)
		st.Lock()
		if errAcctKey != nil {
			return errAcctKey, nil
		}
		err = assertstate.Add(st, a)
		if err != nil {
			if !asserts.IsUnaccceptedUpdate(err) {
				return nil, err
			}
		}
		keyID = a.SignKeyID()
	}
}

<<<<<<< HEAD
func (m *DeviceManager) doInstallMode(t *state.Task, tomb *tomb.Tomb) error {
	st := t.State()
	st.Lock()
	defer st.Unlock()

	var version string
	if err := t.Get("recovery-version", &version); err != nil {
		return err
	}

	logger.Noticef("Installing new system")
	if err := recovery.Install(version); err != nil {
		return err
	}

	logger.Noticef("System installed, restart.")
	time.Sleep(3 * time.Second)

	// We're on tmpfs, just pull the plug
	if err := recovery.Restart(); err != nil {
		logger.Noticef("[sad trombone] cannot reboot: %s", err)
	}

	//st.Lock()
	//st.RequestRestart(state.RestartSystem)
	//st.Unlock()

	return fmt.Errorf("something failed")
}

func (m *DeviceManager) doRecoverMode(t *state.Task, tomb *tomb.Tomb) error {
=======
func snapState(st *state.State, name string) (*snapstate.SnapState, error) {
	var snapst snapstate.SnapState
	err := snapstate.Get(st, name, &snapst)
	if err != nil && err != state.ErrNoState {
		return nil, err
	}
	return &snapst, nil
}

func makeRollbackDir(name string) (string, error) {
	rollbackDir := filepath.Join(dirs.SnapRollbackDir, name)

	if err := os.MkdirAll(rollbackDir, 0750); err != nil {
		return "", err
	}

	return rollbackDir, nil
}

func currentGadgetInfo(snapst *snapstate.SnapState) (*gadget.Info, error) {
	var gi *gadget.Info

	currentInfo, err := snapst.CurrentInfo()
	if err != nil && err != snapstate.ErrNoCurrent {
		return nil, err
	}
	if currentInfo != nil {
		const onClassic = false
		gi, err = snap.ReadGadgetInfo(currentInfo, onClassic)
		if err != nil {
			return nil, err
		}
	}
	return gi, nil
}

func pendingGadgetInfo(snapsup *snapstate.SnapSetup) (*gadget.Info, error) {
	info, err := snap.ReadInfo(snapsup.InstanceName(), snapsup.SideInfo)
	if err != nil {
		return nil, err
	}
	const onClassic = false
	update, err := snap.ReadGadgetInfo(info, onClassic)
	if err != nil {
		return nil, err
	}
	return update, nil
}

func gadgetCurrentAndUpdate(st *state.State, snapsup *snapstate.SnapSetup) (current *gadget.Info, update *gadget.Info, err error) {
	snapst, err := snapState(st, snapsup.InstanceName())
	if err != nil {
		return nil, nil, err
	}

	currentInfo, err := currentGadgetInfo(snapst)
	if err != nil {
		return nil, nil, err
	}

	if currentInfo == nil {
		// don't bother reading update if there is no current
		return nil, nil, nil
	}

	newInfo, err := pendingGadgetInfo(snapsup)
	if err != nil {
		return nil, nil, err
	}

	return currentInfo, newInfo, nil
}

var (
	gadgetUpdate = nopGadgetOp
)

func nopGadgetOp(current, update *gadget.Info, rollbackRootDir string) error {
	return nil
}

func (m *DeviceManager) doUpdateGadgetAssets(t *state.Task, _ *tomb.Tomb) error {
	if release.OnClassic {
		return fmt.Errorf("cannot run update gadget assets task on a classic system")
	}

>>>>>>> d9cfe576
	st := t.State()
	st.Lock()
	defer st.Unlock()

<<<<<<< HEAD
	var version string
	if err := t.Get("recovery-version", &version); err != nil {
		return err
	}

	logger.Noticef("Running in recover mode")
	if err := recovery.Recover(version); err != nil {
		return err
	}

	return nil
}

func (m *DeviceManager) doRecoverRebootMode(t *state.Task, tomb *tomb.Tomb) error {
	st := t.State()
	st.Lock()
	defer st.Unlock()

	var version string
	if err := t.Get("recovery-version", &version); err != nil {
		return err
	}

	logger.Noticef("Running in recover + reboot mode")
	if err := recovery.RecoverReboot(version); err != nil {
		return err
	}

=======
	snapsup, err := snapstate.TaskSnapSetup(t)
	if err != nil {
		return err
	}

	current, update, err := gadgetCurrentAndUpdate(t.State(), snapsup)
	if err != nil {
		return err
	}
	if current == nil {
		// no updates during first boot & seeding
		return nil
	}

	snapRollbackDir, err := makeRollbackDir(fmt.Sprintf("%v_%v", snapsup.InstanceName(), snapsup.SideInfo.Revision))
	if err != nil {
		return fmt.Errorf("cannot prepare update rollback directory: %v", err)
	}

	st.Unlock()
	err = gadgetUpdate(current, update, snapRollbackDir)
	st.Lock()
	if err != nil {
		if err == gadget.ErrNoUpdate {
			// no update needed
			t.Logf("No gadget assets update needed")
			return nil
		}
		return err
	}

	t.SetStatus(state.DoneStatus)

	if err := os.RemoveAll(snapRollbackDir); err != nil && !os.IsNotExist(err) {
		logger.Noticef("failed to remove gadget update rollback directory %q: %v", snapRollbackDir, err)
	}

	st.RequestRestart(state.RestartSystem)

>>>>>>> d9cfe576
	return nil
}<|MERGE_RESOLUTION|>--- conflicted
+++ resolved
@@ -47,11 +47,8 @@
 	"github.com/snapcore/snapd/overlord/configstate/proxyconf"
 	"github.com/snapcore/snapd/overlord/snapstate"
 	"github.com/snapcore/snapd/overlord/state"
-<<<<<<< HEAD
 	"github.com/snapcore/snapd/recovery"
-=======
 	"github.com/snapcore/snapd/release"
->>>>>>> d9cfe576
 	"github.com/snapcore/snapd/snap"
 	"github.com/snapcore/snapd/timings"
 )
@@ -788,7 +785,6 @@
 	}
 }
 
-<<<<<<< HEAD
 func (m *DeviceManager) doInstallMode(t *state.Task, tomb *tomb.Tomb) error {
 	st := t.State()
 	st.Lock()
@@ -816,11 +812,45 @@
 	//st.RequestRestart(state.RestartSystem)
 	//st.Unlock()
 
-	return fmt.Errorf("something failed")
+	return fmt.Errorf("do install mode should have rebooted but did not")
 }
 
 func (m *DeviceManager) doRecoverMode(t *state.Task, tomb *tomb.Tomb) error {
-=======
+	st := t.State()
+	st.Lock()
+	defer st.Unlock()
+
+	var version string
+	if err := t.Get("recovery-version", &version); err != nil {
+		return err
+	}
+
+	logger.Noticef("Running in recover mode")
+	if err := recovery.Recover(version); err != nil {
+		return err
+	}
+
+	return nil
+}
+
+func (m *DeviceManager) doRecoverRebootMode(t *state.Task, tomb *tomb.Tomb) error {
+	st := t.State()
+	st.Lock()
+	defer st.Unlock()
+
+	var version string
+	if err := t.Get("recovery-version", &version); err != nil {
+		return err
+	}
+
+	logger.Noticef("Running in recover + reboot mode")
+	if err := recovery.RecoverReboot(version); err != nil {
+		return err
+	}
+
+	return nil
+}
+
 func snapState(st *state.State, name string) (*snapstate.SnapState, error) {
 	var snapst snapstate.SnapState
 	err := snapstate.Get(st, name, &snapst)
@@ -907,41 +937,6 @@
 		return fmt.Errorf("cannot run update gadget assets task on a classic system")
 	}
 
->>>>>>> d9cfe576
-	st := t.State()
-	st.Lock()
-	defer st.Unlock()
-
-<<<<<<< HEAD
-	var version string
-	if err := t.Get("recovery-version", &version); err != nil {
-		return err
-	}
-
-	logger.Noticef("Running in recover mode")
-	if err := recovery.Recover(version); err != nil {
-		return err
-	}
-
-	return nil
-}
-
-func (m *DeviceManager) doRecoverRebootMode(t *state.Task, tomb *tomb.Tomb) error {
-	st := t.State()
-	st.Lock()
-	defer st.Unlock()
-
-	var version string
-	if err := t.Get("recovery-version", &version); err != nil {
-		return err
-	}
-
-	logger.Noticef("Running in recover + reboot mode")
-	if err := recovery.RecoverReboot(version); err != nil {
-		return err
-	}
-
-=======
 	snapsup, err := snapstate.TaskSnapSetup(t)
 	if err != nil {
 		return err
@@ -981,6 +976,5 @@
 
 	st.RequestRestart(state.RestartSystem)
 
->>>>>>> d9cfe576
 	return nil
 }