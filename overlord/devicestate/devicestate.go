// -*- Mode: Go; indent-tabs-mode: t -*-

/*
 * Copyright (C) 2016-2019 Canonical Ltd
 *
 * This program is free software: you can redistribute it and/or modify
 * it under the terms of the GNU General Public License version 3 as
 * published by the Free Software Foundation.
 *
 * This program is distributed in the hope that it will be useful,
 * but WITHOUT ANY WARRANTY; without even the implied warranty of
 * MERCHANTABILITY or FITNESS FOR A PARTICULAR PURPOSE.  See the
 * GNU General Public License for more details.
 *
 * You should have received a copy of the GNU General Public License
 * along with this program.  If not, see <http://www.gnu.org/licenses/>.
 *
 */

// Package devicestate implements the manager and state aspects responsible
// for the device identity and policies.
package devicestate

import (
	"context"
	"fmt"
	"sync"

	"github.com/snapcore/snapd/asserts"
	"github.com/snapcore/snapd/i18n"
	"github.com/snapcore/snapd/logger"
	"github.com/snapcore/snapd/netutil"
	"github.com/snapcore/snapd/overlord/assertstate"
	"github.com/snapcore/snapd/overlord/auth"
	"github.com/snapcore/snapd/overlord/configstate/config"
	"github.com/snapcore/snapd/overlord/devicestate/internal"
	"github.com/snapcore/snapd/overlord/ifacestate/ifacerepo"
	"github.com/snapcore/snapd/overlord/snapstate"
	"github.com/snapcore/snapd/overlord/state"
	"github.com/snapcore/snapd/release"
	"github.com/snapcore/snapd/snap"
)

var (
	snapstateInstallWithDeviceContext = snapstate.InstallWithDeviceContext
	snapstateUpdateWithDeviceContext  = snapstate.UpdateWithDeviceContext
)

// findModel returns the device model assertion.
func findModel(st *state.State) (*asserts.Model, error) {
	device, err := internal.Device(st)
	if err != nil {
		return nil, err
	}

	if device.Brand == "" || device.Model == "" {
		return nil, state.ErrNoState
	}

	a, err := assertstate.DB(st).Find(asserts.ModelType, map[string]string{
		"series":   release.Series,
		"brand-id": device.Brand,
		"model":    device.Model,
	})
	if asserts.IsNotFound(err) {
		return nil, state.ErrNoState
	}
	if err != nil {
		return nil, err
	}

	return a.(*asserts.Model), nil
}

// findSerial returns the device serial assertion. device is optional and used instead of the global state if provided.
func findSerial(st *state.State, device *auth.DeviceState) (*asserts.Serial, error) {
	if device == nil {
		var err error
		device, err = internal.Device(st)
		if err != nil {
			return nil, err
		}
	}

	if device.Serial == "" {
		return nil, state.ErrNoState
	}

	a, err := assertstate.DB(st).Find(asserts.SerialType, map[string]string{
		"brand-id": device.Brand,
		"model":    device.Model,
		"serial":   device.Serial,
	})
	if asserts.IsNotFound(err) {
		return nil, state.ErrNoState
	}
	if err != nil {
		return nil, err
	}

	return a.(*asserts.Serial), nil
}

// auto-refresh
func canAutoRefresh(st *state.State) (bool, error) {
	// we need to be seeded first
	var seeded bool
	st.Get("seeded", &seeded)
	if !seeded {
		return false, nil
	}

	// Either we have a serial or we try anyway if we attempted
	// for a while to get a serial, this would allow us to at
	// least upgrade core if that can help.
	if ensureOperationalAttempts(st) >= 3 {
		return true, nil
	}

	// Check model exists, for sanity. We always have a model, either
	// seeded or a generic one that ships with snapd.
	_, err := findModel(st)
	if err == state.ErrNoState {
		return false, nil
	}
	if err != nil {
		return false, err
	}

	_, err = findSerial(st, nil)
	if err == state.ErrNoState {
		return false, nil
	}
	if err != nil {
		return false, err
	}

	return true, nil
}

func checkGadgetOrKernel(st *state.State, snapInfo, curInfo *snap.Info, flags snapstate.Flags, deviceCtx snapstate.DeviceContext) error {
	kind := ""
	var snapType snap.Type
	var getName func(*asserts.Model) string
	switch snapInfo.GetType() {
	case snap.TypeGadget:
		kind = "gadget"
		snapType = snap.TypeGadget
		getName = (*asserts.Model).Gadget
	case snap.TypeKernel:
		if release.OnClassic {
			return fmt.Errorf("cannot install a kernel snap on classic")
		}

		kind = "kernel"
		snapType = snap.TypeKernel
		getName = (*asserts.Model).Kernel
	default:
		// not a relevant check
		return nil
	}

	model := deviceCtx.Model()

	if snapInfo.SnapID != "" {
		snapDecl, err := assertstate.SnapDeclaration(st, snapInfo.SnapID)
		if err != nil {
			return fmt.Errorf("internal error: cannot find snap declaration for %q: %v", snapInfo.InstanceName(), err)
		}
		publisher := snapDecl.PublisherID()
		if publisher != "canonical" && publisher != model.BrandID() {
			return fmt.Errorf("cannot install %s %q published by %q for model by %q", kind, snapInfo.InstanceName(), publisher, model.BrandID())
		}
	} else {
		logger.Noticef("installing unasserted %s %q", kind, snapInfo.InstanceName())
	}

	found, err := snapstate.HasSnapOfType(st, snapType)
	if err != nil {
		return fmt.Errorf("cannot detect original %s snap: %v", kind, err)
	}
	if found {
		// already installed, snapstate takes care
		return nil
	}
	// first installation of a gadget/kernel

	expectedName := getName(model)
	if expectedName == "" { // can happen only on classic
		return fmt.Errorf("cannot install %s snap on classic if not requested by the model", kind)
	}

	if snapInfo.InstanceName() != snapInfo.SnapName() {
		return fmt.Errorf("cannot install %q, parallel installation of kernel or gadget snaps is not supported", snapInfo.InstanceName())
	}

	if snapInfo.InstanceName() != expectedName {
		return fmt.Errorf("cannot install %s %q, model assertion requests %q", kind, snapInfo.InstanceName(), expectedName)
	}

	return nil
}

var once sync.Once

func delayedCrossMgrInit() {
	once.Do(func() {
		snapstate.AddCheckSnapCallback(checkGadgetOrKernel)
	})
	snapstate.CanAutoRefresh = canAutoRefresh
	snapstate.CanManageRefreshes = CanManageRefreshes
	snapstate.IsOnMeteredConnection = netutil.IsOnMeteredConnection
	snapstate.DeviceCtx = DeviceCtx
	snapstate.Remodeling = Remodeling
}

// proxyStore returns the store assertion for the proxy store if one is set.
func proxyStore(st *state.State, tr *config.Transaction) (*asserts.Store, error) {
	var proxyStore string
	err := tr.GetMaybe("core", "proxy.store", &proxyStore)
	if err != nil {
		return nil, err
	}
	if proxyStore == "" {
		return nil, state.ErrNoState
	}

	a, err := assertstate.DB(st).Find(asserts.StoreType, map[string]string{
		"store": proxyStore,
	})
	if asserts.IsNotFound(err) {
		return nil, state.ErrNoState
	}
	if err != nil {
		return nil, err
	}

	return a.(*asserts.Store), nil
}

// interfaceConnected returns true if the given snap/interface names
// are connected
func interfaceConnected(st *state.State, snapName, ifName string) bool {
	conns, err := ifacerepo.Get(st).Connected(snapName, ifName)
	return err == nil && len(conns) > 0
}

// CanManageRefreshes returns true if the device can be
// switched to the "core.refresh.schedule=managed" mode.
//
// TODO:
// - Move the CanManageRefreshes code into the ifstate
// - Look at the connections and find the connection for snapd-control
//   with the managed attribute
// - Take the snap from this connection and look at the snapstate to see
//   if that snap has a snap declaration (to ensure it comes from the store)
func CanManageRefreshes(st *state.State) bool {
	snapStates, err := snapstate.All(st)
	if err != nil {
		return false
	}
	for _, snapst := range snapStates {
		// Always get the current info even if the snap is currently
		// being operated on or if its disabled.
		info, err := snapst.CurrentInfo()
		if err != nil {
			continue
		}
		if info.Broken != "" {
			continue
		}
		// The snap must have a snap declaration (implies that
		// its from the store)
		if _, err := assertstate.SnapDeclaration(st, info.SideInfo.SnapID); err != nil {
			continue
		}

		for _, plugInfo := range info.Plugs {
			if plugInfo.Interface == "snapd-control" && plugInfo.Attrs["refresh-schedule"] == "managed" {
				snapName := info.InstanceName()
				plugName := plugInfo.Name
				if interfaceConnected(st, snapName, plugName) {
					return true
				}
			}
		}
	}

	return false
}

func getAllRequiredSnapsForModel(model *asserts.Model) map[string]bool {
	reqSnaps := model.RequiredSnaps()
	// +4 for (snapd, base, gadget, kernel)
	required := make(map[string]bool, len(reqSnaps)+4)
	for _, snap := range reqSnaps {
		required[snap] = true
	}
	if model.Base() != "" {
		required["snapd"] = true
		required[model.Base()] = true
	} else {
		required["core"] = true
	}
	if model.Kernel() != "" {
		required[model.Kernel()] = true
	}
	if model.Gadget() != "" {
		required[model.Gadget()] = true
	}
	return required
}

// extractDownloadInstallEdgesFromTs extracts the first, last download
// phase and install phase tasks from a TaskSet
func extractDownloadInstallEdgesFromTs(ts *state.TaskSet) (firstDl, lastDl, firstInst, lastInst *state.Task, err error) {
	edgeTask, err := ts.Edge(snapstate.DownloadAndChecksDoneEdge)
	if err != nil {
		return nil, nil, nil, nil, err
	}
	tasks := ts.Tasks()
	// we know we always start with downloads
	firstDl = tasks[0]
	// and always end with installs
	lastInst = tasks[len(tasks)-1]

	var edgeTaskIndex int
	for i, task := range tasks {
		if task == edgeTask {
			edgeTaskIndex = i
			break
		}
	}
	return firstDl, tasks[edgeTaskIndex], tasks[edgeTaskIndex+1], lastInst, nil
}

func remodelTasks(st *state.State, current, new *asserts.Model, deviceCtx snapstate.DeviceContext, fromChange string) ([]*state.TaskSet, error) {
	userID := 0

	// adjust kernel track
	var tss []*state.TaskSet
	if current.KernelTrack() != new.KernelTrack() {
		ts, err := snapstateUpdateWithDeviceContext(st, new.Kernel(), &snapstate.RevisionOptions{Channel: new.KernelTrack()}, userID, snapstate.Flags{NoReRefresh: true}, deviceCtx, fromChange)
		if err != nil {
			return nil, err
		}
		tss = append(tss, ts)
	}
	// add new required-snaps, no longer required snaps will be cleaned
	// in "set-model"
	for _, snapName := range new.RequiredSnaps() {
		_, err := snapstate.CurrentInfo(st, snapName)
		// If the snap is not installed we need to install it now.
		if _, ok := err.(*snap.NotInstalledError); ok {
<<<<<<< HEAD
			ts, err := snapstateInstallWithDeviceContext(st, snapName, nil, userID, snapstate.Flags{Required: true}, deviceCtx, fromChange)
=======
			ts, err := snapstateInstallWithDeviceContext(context.TODO(), st, snapName, nil, userID, snapstate.Flags{Required: true}, deviceCtx)
>>>>>>> 9816b4d6
			if err != nil {
				return nil, err
			}
			tss = append(tss, ts)
		} else if err != nil {
			return nil, err
		}
	}
	// TODO: Validate that all bases and default-providers are part
	//       of the install tasksets and error if not. If the
	//       prereq task handler check starts adding installs into
	//       our remodel change our carefully constructed wait chain
	//       breaks down.

	// Ensure all download/check tasks are run *before* the install
	// tasks. During a remodel the network may not be available so
	// we need to ensure we have everything local.
	var lastDownloadInChain, firstInstallInChain *state.Task
	var prevDownload, prevInstall *state.Task
	for _, ts := range tss {
		// make sure all things happen sequentially
		// Terminology
		// A <- B means B waits for A
		// "download,verify" are part of the "Download" phase
		// "link,start" is part of "Install" phase
		//
		// - all tasks inside ts{Download,Install} already wait for
		//   each other so the chains look something like this:
		//     download1 <- verify1 <- install1
		//     download2 <- verify2 <- install2
		//     download3 <- verify3 <- install3
		// - add wait of each first ts{Download,Install} task for
		//   the last previous ts{Download,Install} task
		//   Our chains now looks like:
		//     download1 <- verify1 <- install1 (as before)
		//     download2 <- verify2 <- install2 (as before)
		//     download3 <- verify3 <- install3 (as before)
		//     verify1 <- download2 (added)
		//     verify2 <- download3 (added)
		//     install1  <- install2 (added)
		//     install2  <- install3 (added)
		downloadStart, downloadLast, installFirst, installLast, err := extractDownloadInstallEdgesFromTs(ts)
		if err != nil {
			return nil, fmt.Errorf("cannot remodel: %v", err)
		}
		if prevDownload != nil {
			// XXX: we don't strictly need to serialize the download
			downloadStart.WaitFor(prevDownload)
		}
		if prevInstall != nil {
			installFirst.WaitFor(prevInstall)
		}
		prevDownload = downloadLast
		prevInstall = installLast
		// update global state
		lastDownloadInChain = downloadLast
		if firstInstallInChain == nil {
			firstInstallInChain = installFirst
		}
	}
	// Make sure the first install waits for the last download. With this
	// our (simplified) wait chain looks like:
	// download1 <- verify1 <- download2 <- verify2 <- download3 <- verify3 <- install1 <- install2 <- install3
	if firstInstallInChain != nil && lastDownloadInChain != nil {
		firstInstallInChain.WaitFor(lastDownloadInChain)
	}

	// Set the new model assertion - this *must* be the last thing done
	// by the change.
	setModel := st.NewTask("set-model", i18n.G("Set new model assertion"))
	for _, tsPrev := range tss {
		setModel.WaitAll(tsPrev)
	}
	tss = append(tss, state.NewTaskSet(setModel))

	return tss, nil
}

// Remodel takes a new model assertion and generates a change that
// takes the device from the old to the new model or an error if the
// transition is not possible.
//
// TODO:
// - Check estimated disk size delta
// - Reapply gadget connections as needed
// - Check all relevant snaps exist in new store
//   (need to check that even unchanged snaps are accessible)
func Remodel(st *state.State, new *asserts.Model) (*state.Change, error) {
	var seeded bool
	err := st.Get("seeded", &seeded)
	if err != nil && err != state.ErrNoState {
		return nil, err
	}
	if !seeded {
		return nil, fmt.Errorf("cannot remodel until fully seeded")
	}

	current, err := findModel(st)
	if err != nil {
		return nil, err
	}
	if current.Series() != new.Series() {
		return nil, fmt.Errorf("cannot remodel to different series yet")
	}

	// TODO: we need dedicated assertion language to permit for
	// model transitions before we allow that cross vault
	// transitions.
	//
	// Right now we only allow "remodel" to a different revision of
	// the same model.

	remodelKind := ClassifyRemodel(current, new)

	// TODO: should we restrict remodel from one arch to another?
	// There are valid use-cases here though, i.e. amd64 machine that
	// remodels itself to/from i386 (if the HW can do both 32/64 bit)
	if current.Architecture() != new.Architecture() {
		return nil, fmt.Errorf("cannot remodel to different architectures yet")
	}

	// calculate snap differences between the two models
	// FIXME: this needs work to switch the base to boot as well
	if current.Base() != new.Base() {
		return nil, fmt.Errorf("cannot remodel to different bases yet")
	}
	// FIXME: we need to support this soon but right now only a single
	// snap of type "gadget/kernel" is allowed so this needs work
	if current.Kernel() != new.Kernel() {
		return nil, fmt.Errorf("cannot remodel to different kernels yet")
	}
	if current.Gadget() != new.Gadget() {
		return nil, fmt.Errorf("cannot remodel to different gadgets yet")
	}

	// TODO: should we run a remodel only while no other change is
	// running?  do we add a task upfront that waits for that to be
	// true? Do we do this only for the more complicated cases
	// (anything more than adding required-snaps really)?

	remodCtx, err := remodelCtx(st, current, new)
	if err != nil {
		return nil, err
	}

	var tss []*state.TaskSet
	switch remodelKind {
	case ReregRemodel:
		requestSerial := st.NewTask("request-serial", i18n.G("Request new device serial"))

		prepare := st.NewTask("prepare-remodeling", i18n.G("Prepare remodeling"))
		prepare.WaitFor(requestSerial)
		ts := state.NewTaskSet(requestSerial, prepare)
		tss = []*state.TaskSet{ts}
	case StoreSwitchRemodel:
		sto := remodCtx.Store()
		if sto == nil {
			return nil, fmt.Errorf("internal error: a store switch remodeling should have built a store")
		}
		// ensure a new session accounting for the new brand store
		st.Unlock()
		_, err := sto.EnsureDeviceSession()
		st.Lock()
		if err != nil {
			return nil, fmt.Errorf("cannot get a store session based on the new model assertion: %v", err)
		}
		fallthrough
	case UpdateRemodel:
		var err error
		tss, err = remodelTasks(st, current, new, remodCtx, "")
		if err != nil {
			return nil, err
		}
	}

	// TODO: we released the lock a couple of times here:
	// make sure the current model is essentially the same
	// make sure no remodeling is in progress

	var msg string
	if current.BrandID() == new.BrandID() && current.Model() == new.Model() {
		msg = fmt.Sprintf(i18n.G("Refresh model assertion from revision %v to %v"), current.Revision(), new.Revision())
	} else {
		msg = fmt.Sprintf(i18n.G("Remodel device to %v/%v (%v)"), new.BrandID(), new.Model(), new.Revision())
	}

	chg := st.NewChange("remodel", msg)
	remodCtx.Init(chg)
	for _, ts := range tss {
		chg.AddAll(ts)
	}

	return chg, nil
}

// Remodeling returns true whether there's a remodeling in progress
func Remodeling(st *state.State) bool {
	for _, chg := range st.Changes() {
		if !chg.IsReady() && chg.Kind() == "remodel" {
			return true
		}
	}
	return false
}<|MERGE_RESOLUTION|>--- conflicted
+++ resolved
@@ -334,7 +334,7 @@
 	return firstDl, tasks[edgeTaskIndex], tasks[edgeTaskIndex+1], lastInst, nil
 }
 
-func remodelTasks(st *state.State, current, new *asserts.Model, deviceCtx snapstate.DeviceContext, fromChange string) ([]*state.TaskSet, error) {
+func remodelTasks(ctx context.Context, st *state.State, current, new *asserts.Model, deviceCtx snapstate.DeviceContext, fromChange string) ([]*state.TaskSet, error) {
 	userID := 0
 
 	// adjust kernel track
@@ -352,11 +352,7 @@
 		_, err := snapstate.CurrentInfo(st, snapName)
 		// If the snap is not installed we need to install it now.
 		if _, ok := err.(*snap.NotInstalledError); ok {
-<<<<<<< HEAD
-			ts, err := snapstateInstallWithDeviceContext(st, snapName, nil, userID, snapstate.Flags{Required: true}, deviceCtx, fromChange)
-=======
-			ts, err := snapstateInstallWithDeviceContext(context.TODO(), st, snapName, nil, userID, snapstate.Flags{Required: true}, deviceCtx)
->>>>>>> 9816b4d6
+			ts, err := snapstateInstallWithDeviceContext(ctx, st, snapName, nil, userID, snapstate.Flags{Required: true}, deviceCtx, fromChange)
 			if err != nil {
 				return nil, err
 			}
@@ -526,7 +522,7 @@
 		fallthrough
 	case UpdateRemodel:
 		var err error
-		tss, err = remodelTasks(st, current, new, remodCtx, "")
+		tss, err = remodelTasks(context.TODO(), st, current, new, remodCtx, "")
 		if err != nil {
 			return nil, err
 		}
