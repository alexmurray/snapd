// -*- Mode: Go; indent-tabs-mode: t -*-

/*
 * Copyright (C) 2019 Canonical Ltd
 *
 * This program is free software: you can redistribute it and/or modify
 * it under the terms of the GNU General Public License version 3 as
 * published by the Free Software Foundation.
 *
 * This program is distributed in the hope that it will be useful,
 * but WITHOUT ANY WARRANTY; without even the implied warranty of
 * MERCHANTABILITY or FITNESS FOR A PARTICULAR PURPOSE.  See the
 * GNU General Public License for more details.
 *
 * You should have received a copy of the GNU General Public License
 * along with this program.  If not, see <http://www.gnu.org/licenses/>.
 *
 */

package devicestate_test

import (
	"bytes"
	"fmt"
	"io/ioutil"
	"os"
	"path/filepath"

	. "gopkg.in/check.v1"

	"github.com/snapcore/snapd/asserts"
	"github.com/snapcore/snapd/boot"
	"github.com/snapcore/snapd/dirs"
	"github.com/snapcore/snapd/overlord/auth"
	"github.com/snapcore/snapd/overlord/devicestate"
	"github.com/snapcore/snapd/overlord/devicestate/devicestatetest"
	"github.com/snapcore/snapd/overlord/snapstate"
	"github.com/snapcore/snapd/overlord/state"
	"github.com/snapcore/snapd/release"
	"github.com/snapcore/snapd/snap"
	"github.com/snapcore/snapd/snap/snaptest"
	"github.com/snapcore/snapd/sysconfig"
	"github.com/snapcore/snapd/testutil"
)

type deviceMgrInstallModeSuite struct {
	deviceMgrBaseSuite

	configureRunSystemOptsPassed []*sysconfig.Options
	configureRunSystemErr        error
}

var _ = Suite(&deviceMgrInstallModeSuite{})

func (s *deviceMgrInstallModeSuite) findInstallSystem() *state.Change {
	for _, chg := range s.state.Changes() {
		if chg.Kind() == "install-system" {
			return chg
		}
	}
	return nil
}

func (s *deviceMgrInstallModeSuite) SetUpTest(c *C) {
	s.deviceMgrBaseSuite.SetUpTest(c)

	s.configureRunSystemOptsPassed = nil
	s.configureRunSystemErr = nil
	restore := devicestate.MockSysconfigConfigureRunSystem(func(opts *sysconfig.Options) error {
		s.configureRunSystemOptsPassed = append(s.configureRunSystemOptsPassed, opts)
		return s.configureRunSystemErr
	})
	s.AddCleanup(restore)

	restore = devicestate.MockSecbootCheckKeySealingSupported(func() error {
		return fmt.Errorf("TPM not available")
	})
	s.AddCleanup(restore)

	s.state.Lock()
	defer s.state.Unlock()
	s.state.Set("seeded", true)
}

func (s *deviceMgrInstallModeSuite) makeMockInstalledPcGadget(c *C, grade string) *asserts.Model {
	const (
		pcSnapID       = "pcididididididididididididididid"
		pcKernelSnapID = "pckernelidididididididididididid"
		core20SnapID   = "core20ididididididididididididid"
	)
	si := &snap.SideInfo{
		RealName: "pc-kernel",
		Revision: snap.R(1),
		SnapID:   pcKernelSnapID,
	}
	snapstate.Set(s.state, "pc-kernel", &snapstate.SnapState{
		SnapType: "kernel",
		Sequence: []*snap.SideInfo{si},
		Current:  si.Revision,
		Active:   true,
	})
	kernelInfo := snaptest.MockSnapWithFiles(c, "name: pc-kernel\ntype: kernel", si, nil)
	kernelFn := snaptest.MakeTestSnapWithFiles(c, "name: pc-kernel\ntype: kernel\nversion: 1.0", nil)
	err := os.Rename(kernelFn, kernelInfo.MountFile())
	c.Assert(err, IsNil)

	si = &snap.SideInfo{
		RealName: "pc",
		Revision: snap.R(1),
		SnapID:   pcSnapID,
	}
	snapstate.Set(s.state, "pc", &snapstate.SnapState{
		SnapType: "gadget",
		Sequence: []*snap.SideInfo{si},
		Current:  si.Revision,
		Active:   true,
	})
	snaptest.MockSnapWithFiles(c, "name: pc\ntype: gadget", si, [][]string{
		{"meta/gadget.yaml", gadgetYaml},
	})

	si = &snap.SideInfo{
		RealName: "core20",
		Revision: snap.R(2),
		SnapID:   core20SnapID,
	}
	snapstate.Set(s.state, "core20", &snapstate.SnapState{
		SnapType: "base",
		Sequence: []*snap.SideInfo{si},
		Current:  si.Revision,
		Active:   true,
	})
	snaptest.MockSnapWithFiles(c, "name: core20\ntype: base", si, nil)

	mockModel := s.makeModelAssertionInState(c, "my-brand", "my-model", map[string]interface{}{
		"display-name": "my model",
		"architecture": "amd64",
		"base":         "core20",
		"grade":        grade,
		"snaps": []interface{}{
			map[string]interface{}{
				"name":            "pc-kernel",
				"id":              pcKernelSnapID,
				"type":            "kernel",
				"default-channel": "20",
			},
			map[string]interface{}{
				"name":            "pc",
				"id":              pcSnapID,
				"type":            "gadget",
				"default-channel": "20",
			}},
	})
	devicestatetest.SetDevice(s.state, &auth.DeviceState{
		Brand: "my-brand",
		Model: "my-model",
		// no serial in install mode
	})

	return mockModel
}

type encTestCase struct {
	tpm     bool
	bypass  bool
	encrypt bool
}

func (s *deviceMgrInstallModeSuite) doRunChangeTestWithEncryption(c *C, grade string, tc encTestCase) error {
	restore := release.MockOnClassic(false)
	defer restore()

	mockSnapBootstrapCmd := testutil.MockCommand(c, filepath.Join(dirs.DistroLibExecDir, "snap-bootstrap"), "")
	defer mockSnapBootstrapCmd.Restore()

	restore = devicestate.MockSecbootCheckKeySealingSupported(func() error {
		if tc.tpm {
			return nil
		} else {
			return fmt.Errorf("TPM not available")
		}
	})
	defer restore()

	s.state.Lock()
	mockModel := s.makeMockInstalledPcGadget(c, grade)
	s.state.Unlock()

	bypassEncryptionPath := filepath.Join(boot.InitramfsUbuntuSeedDir, ".force-unencrypted")
	if tc.bypass {
		err := os.MkdirAll(filepath.Dir(bypassEncryptionPath), 0755)
		c.Assert(err, IsNil)
		f, err := os.Create(bypassEncryptionPath)
		c.Assert(err, IsNil)
		f.Close()
	} else {
		os.RemoveAll(bypassEncryptionPath)
	}

	bootMakeBootableCalled := 0
	restore = devicestate.MockBootMakeBootable(func(model *asserts.Model, rootdir string, bootWith *boot.BootableSet) error {
		c.Check(model, DeepEquals, mockModel)
		c.Check(rootdir, Equals, dirs.GlobalRootDir)
		c.Check(bootWith.KernelPath, Matches, ".*/var/lib/snapd/snaps/pc-kernel_1.snap")
		c.Check(bootWith.BasePath, Matches, ".*/var/lib/snapd/snaps/core20_2.snap")
		c.Check(bootWith.RecoverySystemDir, Matches, "/systems/20191218")
		bootMakeBootableCalled++
		return nil
	})
	defer restore()

	modeenv := boot.Modeenv{
		Mode:           "install",
		RecoverySystem: "20191218",
	}
	c.Assert(modeenv.WriteTo(""), IsNil)
	devicestate.SetSystemMode(s.mgr, "install")

	// normally done by snap-bootstrap
	err := os.MkdirAll(boot.InitramfsUbuntuBootDir, 0755)
	c.Assert(err, IsNil)

	s.settle(c)

	// the install-system change is created
	s.state.Lock()
	defer s.state.Unlock()
	installSystem := s.findInstallSystem()
	c.Assert(installSystem, NotNil)

	// and was run successfully
	if err := installSystem.Err(); err != nil {
		// we failed, no further checks needed
		return err
	}

	c.Assert(installSystem.Status(), Equals, state.DoneStatus)

	// in the right way
	if tc.encrypt {
		c.Assert(mockSnapBootstrapCmd.Calls(), DeepEquals, [][]string{
			{
				"snap-bootstrap", "create-partitions", "--mount", "--encrypt",
				"--key-file", filepath.Join(boot.InitramfsEncryptionKeyDir, "ubuntu-data.sealed-key"),
				"--recovery-key-file", filepath.Join(boot.InitramfsWritableDir, "var/lib/snapd/device/fde/recovery.key"),
				"--tpm-lockout-auth", filepath.Join(boot.InitramfsWritableDir, "var/lib/snapd/device/fde/tpm-lockout-auth"),
				"--policy-update-data-file", filepath.Join(boot.InitramfsWritableDir, "var/lib/snapd/device/fde/policy-update-data"),
				"--kernel", filepath.Join(dirs.SnapMountDir, "pc-kernel/1/kernel.efi"),
				filepath.Join(dirs.SnapMountDir, "/pc/1"),
			},
		})
	} else {
		c.Assert(mockSnapBootstrapCmd.Calls(), DeepEquals, [][]string{
			{
				"snap-bootstrap", "create-partitions", "--mount",
				filepath.Join(dirs.SnapMountDir, "/pc/1"),
			},
		})
	}
	c.Assert(bootMakeBootableCalled, Equals, 1)
	c.Assert(s.restartRequests, DeepEquals, []state.RestartType{state.RestartSystemNow})

	return nil
}

func (s *deviceMgrInstallModeSuite) TestInstallTaskErrors(c *C) {
	restore := release.MockOnClassic(false)
	defer restore()

	mockSnapBootstrapCmd := testutil.MockCommand(c, filepath.Join(dirs.DistroLibExecDir, "snap-bootstrap"), `echo "The horror, The horror"; exit 1`)
	defer mockSnapBootstrapCmd.Restore()

	s.state.Lock()
	s.makeMockInstalledPcGadget(c, "dangerous")
	devicestate.SetSystemMode(s.mgr, "install")
	s.state.Unlock()

	s.settle(c)

	s.state.Lock()
	defer s.state.Unlock()

	installSystem := s.findInstallSystem()
	c.Check(installSystem.Err(), ErrorMatches, `(?ms)cannot perform the following tasks:
- Setup system for run mode \(cannot create partitions: The horror, The horror\)`)
	// no restart request on failure
	c.Check(s.restartRequests, HasLen, 0)
}

func (s *deviceMgrInstallModeSuite) TestInstallModeNotInstallmodeNoChg(c *C) {
	restore := release.MockOnClassic(false)
	defer restore()

	s.state.Lock()
	devicestate.SetSystemMode(s.mgr, "")
	s.state.Unlock()

	s.settle(c)

	s.state.Lock()
	defer s.state.Unlock()

	// the install-system change is *not* created (not in install mode)
	installSystem := s.findInstallSystem()
	c.Assert(installSystem, IsNil)
}

func (s *deviceMgrInstallModeSuite) TestInstallModeNotClassic(c *C) {
	restore := release.MockOnClassic(true)
	defer restore()

	s.state.Lock()
	devicestate.SetSystemMode(s.mgr, "install")
	s.state.Unlock()

	s.settle(c)

	s.state.Lock()
	defer s.state.Unlock()

	// the install-system change is *not* created (we're on classic)
	installSystem := s.findInstallSystem()
	c.Assert(installSystem, IsNil)
}

func (s *deviceMgrInstallModeSuite) TestInstallDangerous(c *C) {
	err := s.doRunChangeTestWithEncryption(c, "dangerous", encTestCase{tpm: false, bypass: false, encrypt: false})
	c.Assert(err, IsNil)
}

func (s *deviceMgrInstallModeSuite) TestInstallDangerousWithTPM(c *C) {
	err := s.doRunChangeTestWithEncryption(c, "dangerous", encTestCase{tpm: true, bypass: false, encrypt: true})
	c.Assert(err, IsNil)
}

func (s *deviceMgrInstallModeSuite) TestInstallDangerousBypassEncryption(c *C) {
	err := s.doRunChangeTestWithEncryption(c, "dangerous", encTestCase{tpm: false, bypass: true, encrypt: false})
	c.Assert(err, IsNil)
}

func (s *deviceMgrInstallModeSuite) TestInstallDangerousWithTPMBypassEncryption(c *C) {
	err := s.doRunChangeTestWithEncryption(c, "dangerous", encTestCase{tpm: true, bypass: true, encrypt: false})
	c.Assert(err, IsNil)
}

func (s *deviceMgrInstallModeSuite) TestInstallSigned(c *C) {
	err := s.doRunChangeTestWithEncryption(c, "signed", encTestCase{tpm: false, bypass: false, encrypt: false})
	c.Assert(err, IsNil)
}

func (s *deviceMgrInstallModeSuite) TestInstallSignedWithTPM(c *C) {
	err := s.doRunChangeTestWithEncryption(c, "signed", encTestCase{tpm: true, bypass: false, encrypt: true})
	c.Assert(err, IsNil)
}

func (s *deviceMgrInstallModeSuite) TestInstallSignedBypassEncryption(c *C) {
	err := s.doRunChangeTestWithEncryption(c, "signed", encTestCase{tpm: false, bypass: true, encrypt: false})
	c.Assert(err, IsNil)
}

func (s *deviceMgrInstallModeSuite) TestInstallSecured(c *C) {
	err := s.doRunChangeTestWithEncryption(c, "secured", encTestCase{tpm: false, bypass: false, encrypt: false})
	c.Assert(err, ErrorMatches, "(?s).*cannot encrypt secured device: TPM not available.*")
}

func (s *deviceMgrInstallModeSuite) TestInstallSecuredWithTPM(c *C) {
	err := s.doRunChangeTestWithEncryption(c, "secured", encTestCase{tpm: true, bypass: false, encrypt: true})
	c.Assert(err, IsNil)
}

func (s *deviceMgrInstallModeSuite) TestInstallSecuredBypassEncryption(c *C) {
	err := s.doRunChangeTestWithEncryption(c, "secured", encTestCase{tpm: false, bypass: true, encrypt: false})
	c.Assert(err, ErrorMatches, "(?s).*cannot encrypt secured device: TPM not available.*")
}

func (s *deviceMgrInstallModeSuite) mockInstallModeChange(c *C, modelGrade string) *asserts.Model {
	restore := release.MockOnClassic(false)
	defer restore()

	mockSnapBootstrapCmd := testutil.MockCommand(c, filepath.Join(dirs.DistroLibExecDir, "snap-bootstrap"), "")
	defer mockSnapBootstrapCmd.Restore()

	s.state.Lock()
	mockModel := s.makeMockInstalledPcGadget(c, modelGrade)
	s.state.Unlock()
	c.Check(mockModel.Grade(), Equals, asserts.ModelGrade(modelGrade))

	restore = devicestate.MockBootMakeBootable(func(model *asserts.Model, rootdir string, bootWith *boot.BootableSet) error {
		return nil
	})
	defer restore()

	modeenv := boot.Modeenv{
		Mode:           "install",
		RecoverySystem: "20191218",
	}
	c.Assert(modeenv.WriteTo(""), IsNil)
	devicestate.SetSystemMode(s.mgr, "install")

	// normally done by snap-bootstrap
	err := os.MkdirAll(boot.InitramfsUbuntuBootDir, 0755)
	c.Assert(err, IsNil)

	s.settle(c)

	return mockModel
}

func (s *deviceMgrInstallModeSuite) TestInstallModeRunSysconfig(c *C) {
	s.mockInstallModeChange(c, "dangerous")

	s.state.Lock()
	defer s.state.Unlock()

	// the install-system change is created
	installSystem := s.findInstallSystem()
	c.Assert(installSystem, NotNil)

	// and was run successfully
	c.Check(installSystem.Err(), IsNil)
	c.Check(installSystem.Status(), Equals, state.DoneStatus)

	// and sysconfig.ConfigureRunSystem was run exactly once
	c.Assert(s.configureRunSystemOptsPassed, DeepEquals, []*sysconfig.Options{
		{TargetRootDir: boot.InitramfsWritableDir},
	})
}

func (s *deviceMgrInstallModeSuite) TestInstallModeRunSysconfigErr(c *C) {
	s.configureRunSystemErr = fmt.Errorf("error from sysconfig.ConfigureRunSystem")
	s.mockInstallModeChange(c, "dangerous")

	s.state.Lock()
	defer s.state.Unlock()

	// the install-system was run but errorred as specified in the above mock
	installSystem := s.findInstallSystem()
	c.Check(installSystem.Err(), ErrorMatches, `(?ms)cannot perform the following tasks:
- Setup system for run mode \(error from sysconfig.ConfigureRunSystem\)`)
	// and sysconfig.ConfigureRunSystem was run exactly once
	c.Assert(s.configureRunSystemOptsPassed, DeepEquals, []*sysconfig.Options{
		{TargetRootDir: boot.InitramfsWritableDir},
	})
}

func (s *deviceMgrInstallModeSuite) TestInstallModeSupportsCloudInitInDangerous(c *C) {
	// pretend we have a cloud-init config on the seed partition
	cloudCfg := filepath.Join(boot.InitramfsUbuntuSeedDir, "data/etc/cloud/cloud.cfg.d")
	err := os.MkdirAll(cloudCfg, 0755)
	c.Assert(err, IsNil)
	for _, mockCfg := range []string{"foo.cfg", "bar.cfg"} {
		err = ioutil.WriteFile(filepath.Join(cloudCfg, mockCfg), []byte(fmt.Sprintf("%s config", mockCfg)), 0644)
		c.Assert(err, IsNil)
	}

	s.mockInstallModeChange(c, "dangerous")

	// and did tell sysconfig about the cloud-init files
	c.Assert(s.configureRunSystemOptsPassed, DeepEquals, []*sysconfig.Options{
		{
			CloudInitSrcDir: filepath.Join(boot.InitramfsUbuntuSeedDir, "data/etc/cloud/cloud.cfg.d"),
			TargetRootDir:   boot.InitramfsWritableDir,
		},
	})
}

func (s *deviceMgrInstallModeSuite) TestInstallModeNoCloudInitForSigned(c *C) {
	// pretend we have a cloud-init config on the seed partition
	cloudCfg := filepath.Join(boot.InitramfsUbuntuSeedDir, "data/etc/cloud/cloud.cfg.d")
	err := os.MkdirAll(cloudCfg, 0755)
	c.Assert(err, IsNil)
	for _, mockCfg := range []string{"foo.cfg", "bar.cfg"} {
		err = ioutil.WriteFile(filepath.Join(cloudCfg, mockCfg), []byte(fmt.Sprintf("%s config", mockCfg)), 0644)
		c.Assert(err, IsNil)
	}

	// but it is signed
	s.mockInstallModeChange(c, "signed")

	// so no cloud-init src dir is passed
	c.Assert(s.configureRunSystemOptsPassed, DeepEquals, []*sysconfig.Options{
		{TargetRootDir: boot.InitramfsWritableDir},
	})
}

<<<<<<< HEAD
func (s *deviceMgrInstallModeSuite) TestInstallModeSupportsCloudInitFromGadget(c *C) {
	// XXX: this is slightly magic - in mockInstallModeChange() we create
	//      a mock pc gadget snap with revno 1. This is why we can set
	//      set gadget dir here
	gadgetDir := filepath.Join(dirs.SnapMountDir, "pc/1/")

	// pretend we have a cloud-init config in our gadget
	cloudCfg := filepath.Join(gadgetDir, "cloud.cfg.d")
	err := os.MkdirAll(cloudCfg, 0755)
	c.Assert(err, IsNil)
	for _, mockCfg := range []string{"foo.cfg", "bar.cfg"} {
		err = ioutil.WriteFile(filepath.Join(cloudCfg, mockCfg), []byte(fmt.Sprintf("%s config", mockCfg)), 0644)
		c.Assert(err, IsNil)
	}

	// cloud init config from gadget works for signed models too
	s.mockInstallModeChange(c, "signed")

	// and did tell sysconfig about the cloud-init files
	c.Assert(s.configureRunSystemOptsPassed, DeepEquals, []*sysconfig.Options{
		{
			CloudInitSrcDir: filepath.Join(gadgetDir, "cloud.cfg.d"),
			TargetRootDir:   boot.InitramfsWritableDir,
		},
	})
=======
func (s *deviceMgrInstallModeSuite) TestInstallModeWritesModel(c *C) {
	// pretend we have a cloud-init config on the seed partition
	model := s.mockInstallModeChange(c, "dangerous")

	var buf bytes.Buffer
	err := asserts.NewEncoder(&buf).Encode(model)
	c.Assert(err, IsNil)

	s.state.Lock()
	defer s.state.Unlock()

	installSystem := s.findInstallSystem()
	c.Assert(installSystem, NotNil)

	// and was run successfully
	c.Check(installSystem.Err(), IsNil)
	c.Check(installSystem.Status(), Equals, state.DoneStatus)

	c.Check(filepath.Join(boot.InitramfsUbuntuBootDir, "model"), testutil.FileEquals, buf.String())
>>>>>>> 63aec5a2
}<|MERGE_RESOLUTION|>--- conflicted
+++ resolved
@@ -483,7 +483,6 @@
 	})
 }
 
-<<<<<<< HEAD
 func (s *deviceMgrInstallModeSuite) TestInstallModeSupportsCloudInitFromGadget(c *C) {
 	// XXX: this is slightly magic - in mockInstallModeChange() we create
 	//      a mock pc gadget snap with revno 1. This is why we can set
@@ -509,7 +508,8 @@
 			TargetRootDir:   boot.InitramfsWritableDir,
 		},
 	})
-=======
+}
+
 func (s *deviceMgrInstallModeSuite) TestInstallModeWritesModel(c *C) {
 	// pretend we have a cloud-init config on the seed partition
 	model := s.mockInstallModeChange(c, "dangerous")
@@ -529,5 +529,4 @@
 	c.Check(installSystem.Status(), Equals, state.DoneStatus)
 
 	c.Check(filepath.Join(boot.InitramfsUbuntuBootDir, "model"), testutil.FileEquals, buf.String())
->>>>>>> 63aec5a2
 }