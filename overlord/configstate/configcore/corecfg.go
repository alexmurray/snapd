// -*- Mode: Go; indent-tabs-mode: t -*-

/*
 * Copyright (C) 2017 Canonical Ltd
 *
 * This program is free software: you can redistribute it and/or modify
 * it under the terms of the GNU General Public License version 3 as
 * published by the Free Software Foundation.
 *
 * This program is distributed in the hope that it will be useful,
 * but WITHOUT ANY WARRANTY; without even the implied warranty of
 * MERCHANTABILITY or FITNESS FOR A PARTICULAR PURPOSE.  See the
 * GNU General Public License for more details.
 *
 * You should have received a copy of the GNU General Public License
 * along with this program.  If not, see <http://www.gnu.org/licenses/>.
 *
 */

package configcore

import (
	"fmt"
	"os"

	"github.com/snapcore/snapd/overlord/configstate/config"
	"github.com/snapcore/snapd/overlord/state"
	"github.com/snapcore/snapd/release"
)

var (
	Stdout = os.Stdout
	Stderr = os.Stderr
)

type Conf interface {
	Get(snapName, key string, result interface{}) error
	Set(snapName, key string, value interface{}) error
	Changes() []string
	State() *state.State
}

func coreCfg(tr Conf, key string) (result string, err error) {
	var v interface{} = ""
	if err := tr.Get("core", key, &v); err != nil && !config.IsNoOption(err) {
		return "", err
	}
	// TODO: we could have a fully typed approach but at the
	// moment we also always use "" to mean unset as well, this is
	// the smallest change
	return fmt.Sprintf("%v", v), nil
}

<<<<<<< HEAD
// supportedConfigurations will be filled in by the files (like proxy.go)
// that handle this configuration.
var supportedConfigurations = map[string]bool{
	"core.experimental.layouts": true,
=======
func validateExperimentalSettings(tr Conf) error {
	layoutsEnabled, err := coreCfg(tr, "experimental.layouts")
	if err != nil {
		return err
	}
	switch layoutsEnabled {
	case "", "true", "false":
		return nil
	default:
		return fmt.Errorf("experimental.layouts can only be set to 'true' or 'false'")
	}
>>>>>>> 86c958c8
}

func Run(tr Conf) error {
	// check if the changes
	for _, k := range tr.Changes() {
		if !supportedConfigurations[k] {
			return fmt.Errorf("cannot set %q: unsupported core config option", k)
		}
	}

	if err := validateProxyStore(tr); err != nil {
		return err
	}
	if err := validateRefreshSchedule(tr); err != nil {
		return err
	}
<<<<<<< HEAD
=======
	if err := validateExperimentalSettings(tr); err != nil {
		return err
	}
	// FIXME: ensure the user cannot set "core seed.loaded"

>>>>>>> 86c958c8
	// capture cloud information
	if err := setCloudInfoWhenSeeding(tr); err != nil {
		return err
	}

	// see if it makes sense to run at all
	if release.OnClassic {
		// nothing to do
		return nil
	}
	// TODO: consider allowing some of these on classic too?
	// consider erroring on core-only options on classic?

	// handle the various core config options:
	// service.*.disable
	if err := handleServiceDisableConfiguration(tr); err != nil {
		return err
	}
	// system.power-key-action
	if err := handlePowerButtonConfiguration(tr); err != nil {
		return err
	}
	// pi-config.*
	if err := handlePiConfiguration(tr); err != nil {
		return err
	}
	// proxy.{http,https,ftp}
	if err := handleProxyConfiguration(tr); err != nil {
		return err
	}

	return nil
}<|MERGE_RESOLUTION|>--- conflicted
+++ resolved
@@ -51,12 +51,12 @@
 	return fmt.Sprintf("%v", v), nil
 }
 
-<<<<<<< HEAD
 // supportedConfigurations will be filled in by the files (like proxy.go)
 // that handle this configuration.
 var supportedConfigurations = map[string]bool{
 	"core.experimental.layouts": true,
-=======
+}
+
 func validateExperimentalSettings(tr Conf) error {
 	layoutsEnabled, err := coreCfg(tr, "experimental.layouts")
 	if err != nil {
@@ -68,7 +68,6 @@
 	default:
 		return fmt.Errorf("experimental.layouts can only be set to 'true' or 'false'")
 	}
->>>>>>> 86c958c8
 }
 
 func Run(tr Conf) error {
@@ -85,14 +84,11 @@
 	if err := validateRefreshSchedule(tr); err != nil {
 		return err
 	}
-<<<<<<< HEAD
-=======
 	if err := validateExperimentalSettings(tr); err != nil {
 		return err
 	}
 	// FIXME: ensure the user cannot set "core seed.loaded"
 
->>>>>>> 86c958c8
 	// capture cloud information
 	if err := setCloudInfoWhenSeeding(tr); err != nil {
 		return err
