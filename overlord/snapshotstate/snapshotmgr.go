// -*- Mode: Go; indent-tabs-mode: t -*-

/*
 * Copyright (C) 2018 Canonical Ltd
 *
 * This program is free software: you can redistribute it and/or modify
 * it under the terms of the GNU General Public License version 3 as
 * published by the Free Software Foundation.
 *
 * This program is distributed in the hope that it will be useful,
 * but WITHOUT ANY WARRANTY; without even the implied warranty of
 * MERCHANTABILITY or FITNESS FOR A PARTICULAR PURPOSE.  See the
 * GNU General Public License for more details.
 *
 * You should have received a copy of the GNU General Public License
 * along with this program.  If not, see <http://www.gnu.org/licenses/>.
 *
 */

package snapshotstate

import (
	"context"
	"encoding/json"
	"fmt"
	"os"
	"time"

	"gopkg.in/tomb.v2"

	"github.com/snapcore/snapd/client"
	"github.com/snapcore/snapd/logger"
	"github.com/snapcore/snapd/overlord/configstate/config"
	"github.com/snapcore/snapd/overlord/snapshotstate/backend"
	"github.com/snapcore/snapd/overlord/snapstate"
	"github.com/snapcore/snapd/overlord/state"
	"github.com/snapcore/snapd/snap"
)

var (
	osRemove             = os.Remove
	snapstateCurrentInfo = snapstate.CurrentInfo
	configGetSnapConfig  = config.GetSnapConfig
	configSetSnapConfig  = config.SetSnapConfig
	backendOpen          = backend.Open
	backendSave          = backend.Save
	backendRestore       = (*backend.Reader).Restore // TODO: look into using an interface instead
	backendCheck         = (*backend.Reader).Check
	backendRevert        = (*backend.RestoreState).Revert // ditto
	backendCleanup       = (*backend.RestoreState).Cleanup

	snapshotExpirationLoopInterval = time.Hour * 24 // interval between forgetExpiredSnapshots runs as part of Ensure()
)

// SnapshotManager takes snapshots of active snaps
type SnapshotManager struct {
	state *state.State

	lastForgetExpiredSnapshotTime time.Time
}

// Manager returns a new SnapshotManager
func Manager(st *state.State, runner *state.TaskRunner) *SnapshotManager {
	delayedCrossMgrInit()

	runner.AddHandler("save-snapshot", doSave, doForget)
	runner.AddHandler("forget-snapshot", doForget, nil)
	runner.AddHandler("check-snapshot", doCheck, nil)
	runner.AddHandler("restore-snapshot", doRestore, undoRestore)
	runner.AddCleanup("restore-snapshot", cleanupRestore)

	manager := &SnapshotManager{
		state: st,
	}
	snapstate.AddAffectedSnapsByAttr("snapshot-setup", manager.affectedSnaps)

	return manager
}

// Ensure is part of the overlord.StateManager interface.
func (mgr *SnapshotManager) Ensure() error {
	// process expired snapshots once a day.
	if time.Now().After(mgr.lastForgetExpiredSnapshotTime.Add(snapshotExpirationLoopInterval)) {
		return mgr.forgetExpiredSnapshots()
	}
	return nil
}

func (mgr *SnapshotManager) forgetExpiredSnapshots() error {
	mgr.state.Lock()
	defer mgr.state.Unlock()

	sets, err := expiredSnapshotSets(mgr.state, time.Now())
	if err != nil {
		return fmt.Errorf("internal error: cannot determine expired snapshots: %v", err)
	}

	if len(sets) == 0 {
		return nil
	}

	err = backendIter(context.TODO(), func(r *backend.Reader) error {
		// forget needs to conflict with check and restore
		if err := checkSnapshotTaskConflict(mgr.state, r.SetID, "check-snapshot", "restore-snapshot"); err != nil {
			// there is a conflict, do nothing and we will retry this set on next Ensure().
			return nil
		}
		if sets[r.SetID] {
			delete(sets, r.SetID)
			// remove from state first: in case removeSnapshotState succeeds but osRemove fails we will never attempt
			// to automatically remove this snapshot again and will leave it on the disk (so the user can still try to remove it manually);
			// this is better than the other way around where a failing osRemove would be retried forever because snapshot would never
			// leave the state.
			if rmerr := removeSnapshotState(mgr.state, r.SetID); rmerr != nil {
				return fmt.Errorf("internal error: cannot remove state of snapshot set %d: %v", r.SetID, rmerr)
			}
			if rmerr := osRemove(r.Name()); rmerr != nil {
				return fmt.Errorf("cannot remove snapshot file %q: %v", r.Name(), rmerr)
			}
		}
		return nil
	})

	if err != nil {
		return fmt.Errorf("cannot process expired snapshots: %v", err)
	}

	// only reset time if there are no sets left because of conflicts
	if len(sets) == 0 {
		mgr.lastForgetExpiredSnapshotTime = time.Now()
	}

	return nil
}

func (SnapshotManager) affectedSnaps(t *state.Task) ([]string, error) {
	if k := t.Kind(); k == "check-snapshot" || k == "forget-snapshot" {
		// check and forget don't affect snaps
		// (this could also be written k != save && k != restore, but it's safer this way around)
		return nil, nil
	}
	var snapshot snapshotSetup
	if err := t.Get("snapshot-setup", &snapshot); err != nil {
		return nil, taskGetErrMsg(t, err, "snapshot")
	}

	return []string{snapshot.Snap}, nil
}

type snapshotSetup struct {
	SetID    uint64        `json:"set-id"`
	Snap     string        `json:"snap"`
	Users    []string      `json:"users,omitempty"`
	Filename string        `json:"filename,omitempty"`
	Current  snap.Revision `json:"current"`
	Auto     bool          `json:"auto,omitempty"`
}

func filename(setID uint64, si *snap.Info) string {
	skel := &client.Snapshot{
		SetID:    setID,
		Snap:     si.InstanceName(),
		Revision: si.Revision,
		Version:  si.Version,
	}
	return backend.Filename(skel)
}

// prepareSave does all the steps of doSave that require the state lock;
// it has no real significance beyond making the lock handling simpler
func prepareSave(task *state.Task) (snapshot *snapshotSetup, cur *snap.Info, cfg map[string]interface{}, err error) {
	st := task.State()
	st.Lock()
	defer st.Unlock()

	if err := task.Get("snapshot-setup", &snapshot); err != nil {
		return nil, nil, nil, taskGetErrMsg(task, err, "snapshot")
	}
	cur, err = snapstateCurrentInfo(st, snapshot.Snap)
	if err != nil {
		return nil, nil, nil, err
	}
	// updating snapshot-setup with the filename, for use in undo
	snapshot.Filename = filename(snapshot.SetID, cur)
	task.Set("snapshot-setup", &snapshot)

	rawCfg, err := configGetSnapConfig(st, snapshot.Snap)
	if err != nil {
		return nil, nil, nil, err
	}
	if rawCfg != nil {
		if err := json.Unmarshal(*rawCfg, &cfg); err != nil {
			return nil, nil, nil, err
		}
	}

	// this should be done last because of it modifies the state and the caller needs to undo this if other operation fails.
	if snapshot.Auto {
		if err := saveExpiration(st, snapshot.SetID, time.Now().Add(automaticSnapshotExpiration(st))); err != nil {
			return nil, nil, nil, err
		}
	}

	return snapshot, cur, cfg, nil
}

func doSave(task *state.Task, tomb *tomb.Tomb) error {
	snapshot, cur, cfg, err := prepareSave(task)
	if err != nil {
		return err
	}
	_, err = backendSave(tomb.Context(nil), snapshot.SetID, cur, cfg, snapshot.Users, &backend.Flags{Auto: snapshot.Auto})
<<<<<<< HEAD
	if err == nil && snapshot.Auto {
		// XXX: we should probably lock state at the beginning (and remove it from prepareSave)
		task.State().Lock()
		defer task.State().Unlock()
		expiration, err := automaticSnapshotExpiration(task.State())
		if err != nil {
			return err
		}
		return saveExpiration(task.State(), snapshot.SetID, time.Now().Add(expiration))
=======
	if err != nil {
		st := task.State()
		st.Lock()
		defer st.Unlock()
		removeSnapshotState(st, snapshot.SetID)
>>>>>>> be820f37
	}
	return err
}

// prepareRestore does the steps of doRestore that require the state lock
// before the backend Restore call.
func prepareRestore(task *state.Task) (snapshot *snapshotSetup, oldCfg map[string]interface{}, reader *backend.Reader, err error) {
	st := task.State()

	st.Lock()
	defer st.Unlock()

	if err := task.Get("snapshot-setup", &snapshot); err != nil {
		return nil, nil, nil, taskGetErrMsg(task, err, "snapshot")
	}

	rawCfg, err := configGetSnapConfig(st, snapshot.Snap)
	if err != nil {
		return nil, nil, nil, fmt.Errorf("internal error: cannot obtain current snap config for snapshot restore: %v", err)
	}

	if rawCfg != nil {
		if err := json.Unmarshal(*rawCfg, &oldCfg); err != nil {
			return nil, nil, nil, fmt.Errorf("internal error: cannot decode current snap config: %v", err)
		}
	}

	reader, err = backendOpen(snapshot.Filename)
	if err != nil {
		return nil, nil, nil, fmt.Errorf("cannot open snapshot: %v", err)
	}
	// note given the Open succeeded, caller needs to close it when done

	return snapshot, oldCfg, reader, nil
}

func doRestore(task *state.Task, tomb *tomb.Tomb) error {
	snapshot, oldCfg, reader, err := prepareRestore(task)
	if err != nil {
		return err
	}
	defer reader.Close()

	st := task.State()
	logf := func(format string, args ...interface{}) {
		st.Lock()
		defer st.Unlock()
		task.Logf(format, args...)
	}

	restoreState, err := backendRestore(reader, tomb.Context(nil), snapshot.Current, snapshot.Users, logf)
	if err != nil {
		return err
	}

	buf, err := json.Marshal(reader.Conf)
	if err != nil {
		backendRevert(restoreState)
		return fmt.Errorf("cannot marshal saved config: %v", err)
	}

	st.Lock()
	defer st.Unlock()

	if err := configSetSnapConfig(st, snapshot.Snap, (*json.RawMessage)(&buf)); err != nil {
		backendRevert(restoreState)
		return fmt.Errorf("cannot set snap config: %v", err)
	}

	restoreState.Config = oldCfg
	task.Set("restore-state", restoreState)

	return nil
}

func undoRestore(task *state.Task, _ *tomb.Tomb) error {
	var restoreState backend.RestoreState
	var snapshot snapshotSetup

	st := task.State()
	st.Lock()
	defer st.Unlock()

	if err := task.Get("restore-state", &restoreState); err != nil {
		return taskGetErrMsg(task, err, "snapshot restore")
	}
	if err := task.Get("snapshot-setup", &snapshot); err != nil {
		return taskGetErrMsg(task, err, "snapshot")
	}

	buf, err := json.Marshal(restoreState.Config)
	if err != nil {
		return fmt.Errorf("cannot marshal saved config: %v", err)
	}

	if err := configSetSnapConfig(st, snapshot.Snap, (*json.RawMessage)(&buf)); err != nil {
		return fmt.Errorf("cannot restore saved config: %v", err)
	}

	backendRevert(&restoreState)

	return nil
}

func cleanupRestore(task *state.Task, _ *tomb.Tomb) error {
	var restoreState backend.RestoreState

	st := task.State()
	st.Lock()
	status := task.Status()
	err := task.Get("restore-state", &restoreState)
	st.Unlock()

	if status != state.DoneStatus {
		// only need to clean up restores that worked
		return nil
	}

	if err != nil {
		// this is bad: we somehow lost the information to restore things
		// but if we return the error we'll just get called again :-(
		// TODO: use warnings :-)
		logger.Noticef("%v", taskGetErrMsg(task, err, "snapshot restore"))
		return nil
	}

	backendCleanup(&restoreState)

	return nil
}

func doCheck(task *state.Task, tomb *tomb.Tomb) error {
	var snapshot snapshotSetup

	st := task.State()
	st.Lock()
	err := task.Get("snapshot-setup", &snapshot)
	st.Unlock()
	if err != nil {
		return taskGetErrMsg(task, err, "snapshot")
	}

	reader, err := backendOpen(snapshot.Filename)
	if err != nil {
		return fmt.Errorf("cannot open snapshot: %v", err)
	}
	defer reader.Close()

	return backendCheck(reader, tomb.Context(nil), snapshot.Users)
}

func doForget(task *state.Task, _ *tomb.Tomb) error {
	// note this is also undoSave
	st := task.State()
	st.Lock()
	defer st.Unlock()

	var snapshot snapshotSetup
	err := task.Get("snapshot-setup", &snapshot)

	if err != nil {
		return taskGetErrMsg(task, err, "snapshot")
	}

	if snapshot.Filename == "" {
		return fmt.Errorf("internal error: task %s (%s) snapshot info is missing the filename", task.ID(), task.Kind())
	}

	// in case it's an automatic snapshot, remove the set also from the state (automatic snapshots have just one snap per set).
	if rmerr := removeSnapshotState(st, snapshot.SetID); rmerr != nil {
		return fmt.Errorf("internal error: cannot remove state of snapshot set %d: %v", snapshot.SetID, rmerr)
	}

	return osRemove(snapshot.Filename)
}

func delayedCrossMgrInit() {
	// hook automatic snapshots into snapstate logic
	snapstate.AutomaticSnapshot = AutomaticSnapshot
}

func MockBackendSave(f func(context.Context, uint64, *snap.Info, map[string]interface{}, []string, *backend.Flags) (*client.Snapshot, error)) (restore func()) {
	old := backendSave
	backendSave = f
	return func() {
		backendSave = old
	}
}<|MERGE_RESOLUTION|>--- conflicted
+++ resolved
@@ -196,7 +196,11 @@
 
 	// this should be done last because of it modifies the state and the caller needs to undo this if other operation fails.
 	if snapshot.Auto {
-		if err := saveExpiration(st, snapshot.SetID, time.Now().Add(automaticSnapshotExpiration(st))); err != nil {
+		expiration, err := automaticSnapshotExpiration(st)
+		if err != nil {
+			return nil, nil, nil, err
+		}
+		if err := saveExpiration(st, snapshot.SetID, time.Now().Add(expiration)); err != nil {
 			return nil, nil, nil, err
 		}
 	}
@@ -210,23 +214,11 @@
 		return err
 	}
 	_, err = backendSave(tomb.Context(nil), snapshot.SetID, cur, cfg, snapshot.Users, &backend.Flags{Auto: snapshot.Auto})
-<<<<<<< HEAD
-	if err == nil && snapshot.Auto {
-		// XXX: we should probably lock state at the beginning (and remove it from prepareSave)
-		task.State().Lock()
-		defer task.State().Unlock()
-		expiration, err := automaticSnapshotExpiration(task.State())
-		if err != nil {
-			return err
-		}
-		return saveExpiration(task.State(), snapshot.SetID, time.Now().Add(expiration))
-=======
 	if err != nil {
 		st := task.State()
 		st.Lock()
 		defer st.Unlock()
 		removeSnapshotState(st, snapshot.SetID)
->>>>>>> be820f37
 	}
 	return err
 }
