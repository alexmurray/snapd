--- conflicted
+++ resolved
@@ -159,18 +159,9 @@
 	s.Lock()
 	defer s.Unlock()
 	// setting up the store
-<<<<<<< HEAD
-	proxyConf := proxyconf.New(s)
-	storeCtx := storecontext.New(s, o.deviceMgr.StoreContextBackend())
-	cfg := store.DefaultConfig()
-	cfg.Proxy = proxyConf.Conf
-	sto := storeNew(cfg, storeCtx)
-	sto.SetCacheDownloads(defaultCachedDownloads)
-=======
 	o.proxyConf = proxyconf.New(s).Conf
 	storeCtx := storecontext.New(s, o.deviceMgr.StoreContextBackend())
 	sto := o.newStoreWithContext(storeCtx)
->>>>>>> d3592dc5
 
 	snapstate.ReplaceStore(s, sto)
 
