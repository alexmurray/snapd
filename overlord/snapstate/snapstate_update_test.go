--- conflicted
+++ resolved
@@ -6758,31 +6758,6 @@
 	c.Assert(s.fakeBackend.ops[1], DeepEquals, expectedOp)
 }
 
-<<<<<<< HEAD
-func (s *snapmgrTestSuite) TestUpdateWithHiddenSnapDataDir(c *C) {
-	restore := snapstate.MockGetSnapDirOptions(func(*state.State) (*dirs.SnapDirOptions, error) {
-		return &dirs.SnapDirOptions{HiddenSnapDataDir: true}, nil
-	})
-	defer restore()
-
-	s.state.Lock()
-	defer s.state.Unlock()
-
-	info := &snap.SideInfo{
-		Revision: snap.R(1),
-		SnapID:   "some-snap-id",
-		RealName: "some-snap",
-	}
-	snapstate.Set(s.state, "some-snap", &snapstate.SnapState{
-		Sequence: []*snap.SideInfo{info},
-		Current:  info.Revision,
-		Active:   true,
-	})
-
-	chg := s.state.NewChange("update", "update a snap")
-	ts, err := snapstate.Update(s.state, "some-snap", nil, s.user.ID, snapstate.Flags{})
-	c.Assert(err, IsNil)
-=======
 func (s *snapmgrTestSuite) TestUpdatePrerequisiteWithSameDeviceContext(c *C) {
 	s.state.Lock()
 	defer s.state.Unlock()
@@ -6823,20 +6798,10 @@
 	c.Assert(ts.Tasks(), Not(HasLen), 0)
 
 	chg := s.state.NewChange("update", "test: update")
->>>>>>> 028678de
 	chg.AddAll(ts)
 
 	s.state.Unlock()
 	defer s.state.Lock()
-<<<<<<< HEAD
-
-	s.settle(c)
-
-	s.state.Lock()
-	defer s.state.Unlock()
-	c.Assert(chg.Err(), IsNil)
-	c.Assert(chg.Status(), Equals, state.DoneStatus)
-=======
 	s.settle(c)
 	s.state.Lock()
 	defer s.state.Unlock()
@@ -6895,5 +6860,40 @@
 	c.Check(s.fakeStore.downloads, DeepEquals, []fakeDownload{
 		{macaroon: s.user.StoreMacaroon, name: "outdated-consumer", target: filepath.Join(dirs.SnapBlobDir, "outdated-consumer_11.snap")},
 	})
->>>>>>> 028678de
+}
+
+func (s *snapmgrTestSuite) TestUpdateWithHiddenSnapDataDir(c *C) {
+	restore := snapstate.MockGetSnapDirOptions(func(*state.State) (*dirs.SnapDirOptions, error) {
+		return &dirs.SnapDirOptions{HiddenSnapDataDir: true}, nil
+	})
+	defer restore()
+
+	s.state.Lock()
+	defer s.state.Unlock()
+
+	info := &snap.SideInfo{
+		Revision: snap.R(1),
+		SnapID:   "some-snap-id",
+		RealName: "some-snap",
+	}
+	snapstate.Set(s.state, "some-snap", &snapstate.SnapState{
+		Sequence: []*snap.SideInfo{info},
+		Current:  info.Revision,
+		Active:   true,
+	})
+
+	chg := s.state.NewChange("update", "update a snap")
+	ts, err := snapstate.Update(s.state, "some-snap", nil, s.user.ID, snapstate.Flags{})
+	c.Assert(err, IsNil)
+	chg.AddAll(ts)
+
+	s.state.Unlock()
+	defer s.state.Lock()
+
+	s.settle(c)
+
+	s.state.Lock()
+	defer s.state.Unlock()
+	c.Assert(chg.Err(), IsNil)
+	c.Assert(chg.Status(), Equals, state.DoneStatus)
 }