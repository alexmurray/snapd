// -*- Mode: Go; indent-tabs-mode: t -*-

/*
 * Copyright (C) 2016 Canonical Ltd
 *
 * This program is free software: you can redistribute it and/or modify
 * it under the terms of the GNU General Public License version 3 as
 * published by the Free Software Foundation.
 *
 * This program is distributed in the hope that it will be useful,
 * but WITHOUT ANY WARRANTY; without even the implied warranty of
 * MERCHANTABILITY or FITNESS FOR A PARTICULAR PURPOSE.  See the
 * GNU General Public License for more details.
 *
 * You should have received a copy of the GNU General Public License
 * along with this program.  If not, see <http://www.gnu.org/licenses/>.
 *
 */

package snapstate_test

import (
	"errors"
	"fmt"
	"io/ioutil"
	"os"
	"path/filepath"

	. "gopkg.in/check.v1"

	"github.com/snapcore/snapd/arch"
	"github.com/snapcore/snapd/cmd"
	"github.com/snapcore/snapd/dirs"
	"github.com/snapcore/snapd/interfaces"
	"github.com/snapcore/snapd/overlord/state"
	"github.com/snapcore/snapd/release"
	"github.com/snapcore/snapd/snap"
	"github.com/snapcore/snapd/snap/snapdir"
	"github.com/snapcore/snapd/snap/snaptest"
	"github.com/snapcore/snapd/testutil"

	"github.com/snapcore/snapd/overlord/snapstate"
	"github.com/snapcore/snapd/overlord/snapstate/snapstatetest"
)

type checkSnapSuite struct {
	testutil.BaseTest
	st        *state.State
	deviceCtx snapstate.DeviceContext
}

var _ = Suite(&checkSnapSuite{})

func (s *checkSnapSuite) SetUpTest(c *C) {
	s.BaseTest.SetUpTest(c)
	dirs.SetRootDir(c.MkDir())
	s.st = state.New(nil)
	s.BaseTest.AddCleanup(snap.MockSanitizePlugsSlots(func(snapInfo *snap.Info) {}))
	s.deviceCtx = &snapstatetest.TrivialDeviceContext{DeviceModel: MakeModel(map[string]interface{}{
		"kernel": "kernel",
		"gadget": "gadget",
	})}
}

func (s *checkSnapSuite) TearDownTest(c *C) {
	s.BaseTest.TearDownTest(c)
	dirs.SetRootDir("")
}

func (s *checkSnapSuite) TestCheckSnapErrorOnUnsupportedArchitecture(c *C) {
	const yaml = `name: hello
version: 1.10
architectures:
    - yadayada
    - blahblah
`
	info, err := snap.InfoFromSnapYaml([]byte(yaml))
	c.Assert(err, IsNil)

	var openSnapFile = func(path string, si *snap.SideInfo) (*snap.Info, snap.Container, error) {
		c.Check(path, Equals, "snap-path")
		c.Check(si, IsNil)
		return info, emptyContainer(c), nil
	}
	restore := snapstate.MockOpenSnapFile(openSnapFile)
	defer restore()

	err = snapstate.CheckSnap(s.st, "snap-path", "hello", nil, nil, snapstate.Flags{}, nil)

	errorMsg := fmt.Sprintf(`snap "hello" supported architectures (yadayada, blahblah) are incompatible with this system (%s)`, arch.UbuntuArchitecture())
	c.Assert(err.Error(), Equals, errorMsg)
}

var assumesTests = []struct {
	version string
	assumes string
	classic bool
	error   string
}{{
	assumes: "[common-data-dir]",
}, {
	assumes: "[f1, f2]",
	error:   `snap "foo" assumes unsupported features: f1, f2 \(try to refresh the core snap\)`,
}, {
	assumes: "[f1, f2]",
	classic: true,
	error:   `snap "foo" assumes unsupported features: f1, f2 \(try to update snapd and refresh the core snap\)`,
}, {
	assumes: "[snapd2.15]",
	version: "unknown",
}, {
	assumes: "[snapdnono]",
	version: "unknown",
	error:   `.* unsupported features: snapdnono .*`,
}, {
	assumes: "[snapd2.15nono]",
	version: "unknown",
	error:   `.* unsupported features: snapd2.15nono .*`,
}, {
	assumes: "[snapd2.15]",
	version: "2.15",
}, {
	assumes: "[snapd2.15]",
	version: "2.15.1",
}, {
	assumes: "[snapd2.15]",
	version: "2.15+git",
}, {
	assumes: "[snapd2.15]",
	version: "2.16",
}, {
	assumes: "[snapd2.15.1]",
	version: "2.16",
}, {
	assumes: "[snapd2.15.2]",
	version: "2.16.1",
}, {
	assumes: "[snapd3]",
	version: "3.1",
}, {
	assumes: "[snapd2.16]",
	version: "2.15",
	error:   `.* unsupported features: snapd2\.16 .*`,
}, {
	assumes: "[snapd2.15.1]",
	version: "2.15",
	error:   `.* unsupported features: snapd2\.15\.1 .*`,
}, {
	assumes: "[snapd2.15.1]",
	version: "2.15.0",
	error:   `.* unsupported features: snapd2\.15\.1 .*`,
}, {
	assumes: "[command-chain]",
}}

func (s *checkSnapSuite) TestCheckSnapAssumes(c *C) {
	restore := cmd.MockVersion("2.15")
	defer restore()

	restore = release.MockOnClassic(false)
	defer restore()

	for _, test := range assumesTests {
		cmd.Version = test.version
		if cmd.Version == "" {
			cmd.Version = "2.15"
		}
		release.OnClassic = test.classic

		yaml := fmt.Sprintf("name: foo\nversion: 1.0\nassumes: %s\n", test.assumes)

		info, err := snap.InfoFromSnapYaml([]byte(yaml))
		c.Assert(err, IsNil)

		var openSnapFile = func(path string, si *snap.SideInfo) (*snap.Info, snap.Container, error) {
			return info, emptyContainer(c), nil
		}
		restore := snapstate.MockOpenSnapFile(openSnapFile)
		defer restore()
		err = snapstate.CheckSnap(s.st, "snap-path", "foo", nil, nil, snapstate.Flags{}, nil)
		if test.error != "" {
			c.Check(err, ErrorMatches, test.error)
		} else {
			c.Assert(err, IsNil)
		}
	}
}

func (s *checkSnapSuite) TestCheckSnapCheckCallbackOK(c *C) {
	const yaml = `name: foo
version: 1.0`

	si := &snap.SideInfo{
		SnapID: "snap-id",
	}

	var openSnapFile = func(path string, si *snap.SideInfo) (*snap.Info, snap.Container, error) {
		info := snaptest.MockInfo(c, yaml, si)
		return info, emptyContainer(c), nil
	}
	r1 := snapstate.MockOpenSnapFile(openSnapFile)
	defer r1()

	checkCbCalled := false
	checkCb := func(st *state.State, s, cur *snap.Info, flags snapstate.Flags, deviceCtx snapstate.DeviceContext) error {
		c.Assert(s.InstanceName(), Equals, "foo")
		c.Assert(s.SnapID, Equals, "snap-id")
		checkCbCalled = true
		return nil
	}
	r2 := snapstate.MockCheckSnapCallbacks([]snapstate.CheckSnapCallback{checkCb})
	defer r2()

	err := snapstate.CheckSnap(s.st, "snap-path", "foo", si, nil, snapstate.Flags{}, nil)
	c.Check(err, IsNil)

	c.Check(checkCbCalled, Equals, true)
}

func (s *checkSnapSuite) TestCheckSnapCheckCallbackFail(c *C) {
	const yaml = `name: foo
version: 1.0`

	info, err := snap.InfoFromSnapYaml([]byte(yaml))
	c.Assert(err, IsNil)

	var openSnapFile = func(path string, si *snap.SideInfo) (*snap.Info, snap.Container, error) {
		return info, emptyContainer(c), nil
	}
	restore := snapstate.MockOpenSnapFile(openSnapFile)
	defer restore()

	fail := errors.New("bad snap")
	checkCb := func(st *state.State, s, cur *snap.Info, flags snapstate.Flags, deviceCtx snapstate.DeviceContext) error {
		return fail
	}
	r2 := snapstate.MockCheckSnapCallbacks(nil)
	defer r2()
	snapstate.AddCheckSnapCallback(checkCb)

	err = snapstate.CheckSnap(s.st, "snap-path", "foo", nil, nil, snapstate.Flags{}, nil)
	c.Check(err, Equals, fail)
}

func (s *checkSnapSuite) TestCheckSnapGadgetUpdate(c *C) {
	reset := release.MockOnClassic(false)
	defer reset()

	st := state.New(nil)
	st.Lock()
	defer st.Unlock()

	si := &snap.SideInfo{RealName: "gadget", Revision: snap.R(2), SnapID: "gadget-id"}
	snaptest.MockSnap(c, `
name: gadget
type: gadget
version: 1
`, si)
	snapstate.Set(st, "gadget", &snapstate.SnapState{
		SnapType: "gadget",
		Active:   true,
		Sequence: []*snap.SideInfo{si},
		Current:  si.Revision,
	})

	const yaml = `name: gadget
type: gadget
version: 2
`

	info, err := snap.InfoFromSnapYaml([]byte(yaml))
	info.SnapID = "gadget-id"
	c.Assert(err, IsNil)

	var openSnapFile = func(path string, si *snap.SideInfo) (*snap.Info, snap.Container, error) {
		return info, emptyContainer(c), nil
	}
	restore := snapstate.MockOpenSnapFile(openSnapFile)
	defer restore()

	st.Unlock()
	err = snapstate.CheckSnap(st, "snap-path", "gadget", nil, nil, snapstate.Flags{}, s.deviceCtx)
	st.Lock()
	c.Check(err, IsNil)
}

func (s *checkSnapSuite) TestCheckSnapGadgetUpdateLocal(c *C) {
	reset := release.MockOnClassic(false)
	defer reset()

	st := state.New(nil)
	st.Lock()
	defer st.Unlock()

	si := &snap.SideInfo{RealName: "gadget", Revision: snap.R(2)}
	snaptest.MockSnap(c, `
name: gadget
type: gadget
version: 1
`, si)
	snapstate.Set(st, "gadget", &snapstate.SnapState{
		SnapType: "gadget",
		Active:   true,
		Sequence: []*snap.SideInfo{si},
		Current:  si.Revision,
	})

	const yaml = `name: gadget
type: gadget
version: 2
`

	info, err := snap.InfoFromSnapYaml([]byte(yaml))
	// no SnapID => local!
	c.Assert(err, IsNil)

	var openSnapFile = func(path string, si *snap.SideInfo) (*snap.Info, snap.Container, error) {
		return info, emptyContainer(c), nil
	}
	restore := snapstate.MockOpenSnapFile(openSnapFile)
	defer restore()

	st.Unlock()
	err = snapstate.CheckSnap(st, "snap-path", "gadget", nil, nil, snapstate.Flags{}, s.deviceCtx)
	st.Lock()
	c.Check(err, IsNil)
}

func (s *checkSnapSuite) TestCheckSnapGadgetUpdateToUnassertedProhibited(c *C) {
	reset := release.MockOnClassic(false)
	defer reset()

	st := state.New(nil)
	st.Lock()
	defer st.Unlock()

	si := &snap.SideInfo{RealName: "gadget", Revision: snap.R(2), SnapID: "gadget-id"}
	snaptest.MockSnap(c, `
name: gadget
type: gadget
version: 1
`, si)
	snapstate.Set(st, "gadget", &snapstate.SnapState{
		SnapType: "gadget",
		Active:   true,
		Sequence: []*snap.SideInfo{si},
		Current:  si.Revision,
	})

	const yaml = `name: gadget
type: gadget
version: 2
`

	info, err := snap.InfoFromSnapYaml([]byte(yaml))
	c.Assert(err, IsNil)

	var openSnapFile = func(path string, si *snap.SideInfo) (*snap.Info, snap.Container, error) {
		return info, emptyContainer(c), nil
	}
	restore := snapstate.MockOpenSnapFile(openSnapFile)
	defer restore()

	st.Unlock()
	err = snapstate.CheckSnap(st, "snap-path", "gadget", nil, nil, snapstate.Flags{}, s.deviceCtx)
	st.Lock()
	c.Check(err, ErrorMatches, `cannot replace signed gadget snap with an unasserted one`)
}

func (s *checkSnapSuite) TestCheckSnapGadgetAdditionProhibited(c *C) {
	reset := release.MockOnClassic(false)
	defer reset()

	st := state.New(nil)
	st.Lock()
	defer st.Unlock()

	si := &snap.SideInfo{RealName: "gadget", Revision: snap.R(2)}
	snaptest.MockSnap(c, `
name: gadget
type: gadget
version: 1
`, si)
	snapstate.Set(st, "gadget", &snapstate.SnapState{
		SnapType: "gadget",
		Active:   true,
		Sequence: []*snap.SideInfo{si},
		Current:  si.Revision,
	})

	const yaml = `name: zgadget
type: gadget
version: 2
`

	info, err := snap.InfoFromSnapYaml([]byte(yaml))
	c.Assert(err, IsNil)

	var openSnapFile = func(path string, si *snap.SideInfo) (*snap.Info, snap.Container, error) {
		return info, emptyContainer(c), nil
	}
	restore := snapstate.MockOpenSnapFile(openSnapFile)
	defer restore()

	st.Unlock()
	err = snapstate.CheckSnap(st, "snap-path", "gadget", nil, nil, snapstate.Flags{}, s.deviceCtx)
	st.Lock()
	c.Check(err, ErrorMatches, "cannot replace gadget snap with a different one")
}

func (s *checkSnapSuite) TestCheckSnapGadgetAdditionProhibitedBySnapID(c *C) {
	reset := release.MockOnClassic(false)
	defer reset()

	st := state.New(nil)
	st.Lock()
	defer st.Unlock()

	si := &snap.SideInfo{RealName: "gadget", Revision: snap.R(2), SnapID: "gadget-id"}
	snaptest.MockSnap(c, `
name: gadget
type: gadget
version: 1
`, si)
	snapstate.Set(st, "gadget", &snapstate.SnapState{
		SnapType: "gadget",
		Active:   true,
		Sequence: []*snap.SideInfo{si},
		Current:  si.Revision,
	})

	const yaml = `name: zgadget
type: gadget
version: 2
`

	info, err := snap.InfoFromSnapYaml([]byte(yaml))
	info.SnapID = "zgadget-id"
	c.Assert(err, IsNil)

	var openSnapFile = func(path string, si *snap.SideInfo) (*snap.Info, snap.Container, error) {
		return info, emptyContainer(c), nil
	}
	restore := snapstate.MockOpenSnapFile(openSnapFile)
	defer restore()

	st.Unlock()
	err = snapstate.CheckSnap(st, "snap-path", "gadget", nil, nil, snapstate.Flags{}, s.deviceCtx)
	st.Lock()
	c.Check(err, ErrorMatches, "cannot replace gadget snap with a different one")
}

func (s *checkSnapSuite) TestCheckSnapGadgetNoPrior(c *C) {
	reset := release.MockOnClassic(false)
	defer reset()

	st := state.New(nil)
	st.Lock()
	defer st.Unlock()
	st.Set("seeded", true)

	const yaml = `name: gadget
type: gadget
version: 1
`
	info, err := snap.InfoFromSnapYaml([]byte(yaml))
	c.Assert(err, IsNil)

	var openSnapFile = func(path string, si *snap.SideInfo) (*snap.Info, snap.Container, error) {
		return info, emptyContainer(c), nil
	}
	restore := snapstate.MockOpenSnapFile(openSnapFile)
	defer restore()

	st.Unlock()
	err = snapstate.CheckSnap(st, "snap-path", "gadget", nil, nil, snapstate.Flags{}, nil)
	st.Lock()
	c.Check(err, IsNil)
}

func (s *checkSnapSuite) TestCheckSnapErrorOnDevModeDisallowed(c *C) {
	const yaml = `name: hello
version: 1.10
confinement: devmode
`
	info, err := snap.InfoFromSnapYaml([]byte(yaml))
	c.Assert(err, IsNil)

	var openSnapFile = func(path string, si *snap.SideInfo) (*snap.Info, snap.Container, error) {
		c.Check(path, Equals, "snap-path")
		c.Check(si, IsNil)
		return info, emptyContainer(c), nil
	}
	restore := snapstate.MockOpenSnapFile(openSnapFile)
	defer restore()

	err = snapstate.CheckSnap(s.st, "snap-path", "hello", nil, nil, snapstate.Flags{}, nil)

	c.Assert(err, ErrorMatches, ".* requires devmode or confinement override")
}

func (s *checkSnapSuite) TestCheckSnapErrorOnClassicDisallowed(c *C) {
	const yaml = `name: hello
version: 1.10
confinement: classic
`
	info, err := snap.InfoFromSnapYaml([]byte(yaml))
	c.Assert(err, IsNil)

	var openSnapFile = func(path string, si *snap.SideInfo) (*snap.Info, snap.Container, error) {
		c.Check(path, Equals, "snap-path")
		c.Check(si, IsNil)
		return info, emptyContainer(c), nil
	}
	restore := snapstate.MockOpenSnapFile(openSnapFile)
	defer restore()

	restore = release.MockOnClassic(true)
	defer restore()

	err = snapstate.CheckSnap(s.st, "snap-path", "hello", nil, nil, snapstate.Flags{}, nil)

	c.Assert(err, ErrorMatches, ".* requires classic confinement")
}

func (s *checkSnapSuite) TestCheckSnapErrorClassicOnCoreDisallowed(c *C) {
	const yaml = `name: hello
version: 1.10
confinement: classic
`
	info, err := snap.InfoFromSnapYaml([]byte(yaml))
	c.Assert(err, IsNil)

	var openSnapFile = func(path string, si *snap.SideInfo) (*snap.Info, snap.Container, error) {
		c.Check(path, Equals, "snap-path")
		c.Check(si, IsNil)
		return info, emptyContainer(c), nil
	}
	restore := snapstate.MockOpenSnapFile(openSnapFile)
	defer restore()

	restore = release.MockOnClassic(false)
	defer restore()

	err = snapstate.CheckSnap(s.st, "snap-path", "hello", nil, nil, snapstate.Flags{Classic: true}, nil)

	c.Assert(err, ErrorMatches, ".* requires classic confinement which is only available on classic systems")
}

func (s *checkSnapSuite) TestCheckSnapErrorClassicModeForStrictOrDevmode(c *C) {
	const yaml = `name: hello
version: 1.10
confinement: strict
`
	info, err := snap.InfoFromSnapYaml([]byte(yaml))
	c.Assert(err, IsNil)

	var openSnapFile = func(path string, si *snap.SideInfo) (*snap.Info, snap.Container, error) {
		c.Check(path, Equals, "snap-path")
		c.Check(si, IsNil)
		return info, emptyContainer(c), nil
	}
	restore := snapstate.MockOpenSnapFile(openSnapFile)
	defer restore()

	err = snapstate.CheckSnap(s.st, "snap-path", "hello", nil, nil, snapstate.Flags{Classic: true}, nil)

	c.Assert(err, ErrorMatches, `snap "hello" is not a classic confined snap`)
}

func (s *checkSnapSuite) TestCheckSnapKernelUpdate(c *C) {
	reset := release.MockOnClassic(false)
	defer reset()

	st := state.New(nil)
	st.Lock()
	defer st.Unlock()

	si := &snap.SideInfo{RealName: "kernel", Revision: snap.R(2), SnapID: "kernel-id"}
	snaptest.MockSnap(c, `
name: kernel
type: kernel
version: 1
`, si)
	snapstate.Set(st, "kernel", &snapstate.SnapState{
		SnapType: "kernel",
		Active:   true,
		Sequence: []*snap.SideInfo{si},
		Current:  si.Revision,
	})

	const yaml = `name: kernel
type: kernel
version: 2
`

	info, err := snap.InfoFromSnapYaml([]byte(yaml))
	info.SnapID = "kernel-id"
	c.Assert(err, IsNil)

	var openSnapFile = func(path string, si *snap.SideInfo) (*snap.Info, snap.Container, error) {
		return info, emptyContainer(c), nil
	}
	restore := snapstate.MockOpenSnapFile(openSnapFile)
	defer restore()

	st.Unlock()
	err = snapstate.CheckSnap(st, "snap-path", "kernel", nil, nil, snapstate.Flags{}, s.deviceCtx)
	st.Lock()
	c.Check(err, IsNil)
}

func (s *checkSnapSuite) TestCheckSnapKernelAdditionProhibitedBySnapID(c *C) {
	reset := release.MockOnClassic(false)
	defer reset()

	st := state.New(nil)
	st.Lock()
	defer st.Unlock()

	si := &snap.SideInfo{RealName: "kernel", Revision: snap.R(2), SnapID: "kernel-id"}
	snaptest.MockSnap(c, `
name: kernel
type: kernel
version: 1
`, si)
	snapstate.Set(st, "kernel", &snapstate.SnapState{
		SnapType: "kernel",
		Active:   true,
		Sequence: []*snap.SideInfo{si},
		Current:  si.Revision,
	})

	const yaml = `name: zkernel
type: kernel
version: 2
`

	info, err := snap.InfoFromSnapYaml([]byte(yaml))
	info.SnapID = "zkernel-id"
	c.Assert(err, IsNil)

	var openSnapFile = func(path string, si *snap.SideInfo) (*snap.Info, snap.Container, error) {
		return info, emptyContainer(c), nil
	}
	restore := snapstate.MockOpenSnapFile(openSnapFile)
	defer restore()

	st.Unlock()
	err = snapstate.CheckSnap(st, "snap-path", "kernel", nil, nil, snapstate.Flags{}, s.deviceCtx)
	st.Lock()
	c.Check(err, ErrorMatches, "cannot replace kernel snap with a different one")
}

func (s *checkSnapSuite) TestCheckSnapBasesErrorsIfMissing(c *C) {
	st := state.New(nil)
	st.Lock()
	defer st.Unlock()

	const yaml = `name: requires-base
version: 1
base: some-base
`

	info, err := snap.InfoFromSnapYaml([]byte(yaml))
	c.Assert(err, IsNil)

	var openSnapFile = func(path string, si *snap.SideInfo) (*snap.Info, snap.Container, error) {
		return info, emptyContainer(c), nil
	}
	restore := snapstate.MockOpenSnapFile(openSnapFile)
	defer restore()

	st.Unlock()
	err = snapstate.CheckSnap(st, "snap-path", "requires-base", nil, nil, snapstate.Flags{}, nil)
	st.Lock()
	c.Check(err, ErrorMatches, "cannot find required base \"some-base\"")
}

func (s *checkSnapSuite) TestCheckSnapBasesNoneHappy(c *C) {
	st := state.New(nil)
	st.Lock()
	defer st.Unlock()

	const yaml = `name: use-base-none
version: 1
base: none
`
	info, err := snap.InfoFromSnapYaml([]byte(yaml))
	c.Assert(err, IsNil)

	var openSnapFile = func(path string, si *snap.SideInfo) (*snap.Info, snap.Container, error) {
		return info, emptyContainer(c), nil
	}
	restore := snapstate.MockOpenSnapFile(openSnapFile)
	defer restore()

	st.Unlock()
	err = snapstate.CheckSnap(st, "snap-path", "use-base-none", nil, nil, snapstate.Flags{}, nil)
	st.Lock()
	c.Check(err, IsNil)
}

func (s *checkSnapSuite) TestCheckSnapBasesHappy(c *C) {
	st := state.New(nil)
	st.Lock()
	defer st.Unlock()

	si := &snap.SideInfo{RealName: "some-base", Revision: snap.R(1), SnapID: "some-base-id"}
	snaptest.MockSnap(c, `
name: some-base
type: base
version: 1
`, si)
	snapstate.Set(st, "some-base", &snapstate.SnapState{
		SnapType: "base",
		Active:   true,
		Sequence: []*snap.SideInfo{si},
		Current:  si.Revision,
	})

	const yaml = `name: requires-base
version: 1
base: some-base
`

	info, err := snap.InfoFromSnapYaml([]byte(yaml))
	c.Assert(err, IsNil)

	var openSnapFile = func(path string, si *snap.SideInfo) (*snap.Info, snap.Container, error) {
		return info, emptyContainer(c), nil
	}
	restore := snapstate.MockOpenSnapFile(openSnapFile)
	defer restore()

	st.Unlock()
	err = snapstate.CheckSnap(st, "snap-path", "requires-base", nil, nil, snapstate.Flags{}, nil)
	st.Lock()
	c.Check(err, IsNil)
}

// emptyContainer returns a minimal container that passes
// ValidateContainer: / and /meta exist and are 0755, and
// /meta/snap.yaml is a regular world-readable file.
func emptyContainer(c *C) *snapdir.SnapDir {
	d := c.MkDir()
	c.Assert(os.Chmod(d, 0755), IsNil)
	c.Assert(os.Mkdir(filepath.Join(d, "meta"), 0755), IsNil)
	c.Assert(ioutil.WriteFile(filepath.Join(d, "meta", "snap.yaml"), nil, 0444), IsNil)
	return snapdir.New(d)
}

func (s *checkSnapSuite) TestCheckSnapInstanceName(c *C) {
	st := state.New(nil)
	st.Lock()
	defer st.Unlock()

	si := &snap.SideInfo{RealName: "foo", Revision: snap.R(1), SnapID: "some-base-id"}
	info := snaptest.MockSnap(c, `
name: foo
version: 1
`, si)
	snapstate.Set(st, "foo", &snapstate.SnapState{
		Active:   true,
		Sequence: []*snap.SideInfo{si},
		Current:  si.Revision,
	})

	var openSnapFile = func(path string, si *snap.SideInfo) (*snap.Info, snap.Container, error) {
		return info, emptyContainer(c), nil
	}
	restore := snapstate.MockOpenSnapFile(openSnapFile)
	defer restore()

	st.Unlock()
	err := snapstate.CheckSnap(st, "snap-path", "foo_instance", nil, nil, snapstate.Flags{}, nil)
	st.Lock()
	c.Check(err, IsNil)

	st.Unlock()
	err = snapstate.CheckSnap(st, "snap-path", "bar_instance", nil, nil, snapstate.Flags{}, nil)
	st.Lock()
	c.Check(err, ErrorMatches, `cannot install snap "foo" using instance name "bar_instance"`)

	st.Unlock()
	err = snapstate.CheckSnap(st, "snap-path", "other-name", nil, nil, snapstate.Flags{}, nil)
	st.Lock()
	c.Check(err, ErrorMatches, `cannot install snap "foo" using instance name "other-name"`)
}

func (s *checkSnapSuite) TestCheckSnapCheckCallInstanceKeySet(c *C) {
	const yaml = `name: foo
version: 1.0`

	si := &snap.SideInfo{
		SnapID: "snap-id",
	}

	var openSnapFile = func(path string, si *snap.SideInfo) (*snap.Info, snap.Container, error) {
		info := snaptest.MockInfo(c, yaml, si)
		return info, emptyContainer(c), nil
	}
	r1 := snapstate.MockOpenSnapFile(openSnapFile)
	defer r1()

	checkCbCalled := false
	checkCb := func(st *state.State, s, cur *snap.Info, flags snapstate.Flags, deviceCtx snapstate.DeviceContext) error {
		c.Assert(s.InstanceName(), Equals, "foo_instance")
		c.Assert(s.SnapName(), Equals, "foo")
		c.Assert(s.SnapID, Equals, "snap-id")
		checkCbCalled = true
		return nil
	}
	r2 := snapstate.MockCheckSnapCallbacks([]snapstate.CheckSnapCallback{checkCb})
	defer r2()

	err := snapstate.CheckSnap(s.st, "snap-path", "foo_instance", si, nil, snapstate.Flags{}, nil)
	c.Check(err, IsNil)

	c.Check(checkCbCalled, Equals, true)
}

func (s *checkSnapSuite) TestCheckSnapCheckEpochLocal(c *C) {
	si := &snap.SideInfo{
		SnapID: "snap-id",
	}

	var openSnapFile = func(path string, si *snap.SideInfo) (*snap.Info, snap.Container, error) {
		info := snaptest.MockInfo(c, "{name: foo, version: 1.0, epoch: 13}", si)
		return info, emptyContainer(c), nil
	}
	r1 := snapstate.MockOpenSnapFile(openSnapFile)
	defer r1()

	err := snapstate.CheckSnap(s.st, "snap-path", "foo", si, &snap.Info{}, snapstate.Flags{}, nil)
	c.Check(err, ErrorMatches, `cannot refresh "foo" to local snap with epoch 13, because it can't read the current epoch of 0`)
}

func (s *checkSnapSuite) TestCheckSnapCheckEpochNonLocal(c *C) {
	si := &snap.SideInfo{
		SnapID:   "snap-id",
		Revision: snap.R(42),
	}

	var openSnapFile = func(path string, si *snap.SideInfo) (*snap.Info, snap.Container, error) {
		info := snaptest.MockInfo(c, "{name: foo, version: 1.0, epoch: 13}", si)
		return info, emptyContainer(c), nil
	}
	r1 := snapstate.MockOpenSnapFile(openSnapFile)
	defer r1()

	err := snapstate.CheckSnap(s.st, "snap-path", "foo", si, &snap.Info{}, snapstate.Flags{}, nil)
	c.Check(err, ErrorMatches, `cannot refresh "foo" to new revision 42 with epoch 13, because it can't read the current epoch of 0`)
}

func (s *checkSnapSuite) TestCheckSnapBasesCoreCanBeUsedAsCore16(c *C) {
	st := state.New(nil)
	st.Lock()
	defer st.Unlock()

	si := &snap.SideInfo{RealName: "core", Revision: snap.R(1), SnapID: "core-id"}
	snaptest.MockSnap(c, `
name: core
type: os
version: 1
`, si)
	snapstate.Set(st, "core", &snapstate.SnapState{
		SnapType: "os",
		Active:   true,
		Sequence: []*snap.SideInfo{si},
		Current:  si.Revision,
	})

	const yaml = `name: requires-core16
version: 1
base: core16
`

	info, err := snap.InfoFromSnapYaml([]byte(yaml))
	c.Assert(err, IsNil)

	var openSnapFile = func(path string, si *snap.SideInfo) (*snap.Info, snap.Container, error) {
		return info, emptyContainer(c), nil
	}
	restore := snapstate.MockOpenSnapFile(openSnapFile)
	defer restore()

	st.Unlock()
	err = snapstate.CheckSnap(st, "snap-path", "requires-core16", nil, nil, snapstate.Flags{}, nil)
	st.Lock()
	c.Check(err, IsNil)
}

func (s *checkSnapSuite) TestCheckSnapdHappy(c *C) {
	st := state.New(nil)
	st.Lock()
	defer st.Unlock()

	for _, t := range []struct {
		yaml   string
		errStr string
	}{
		{"name: snapd\nversion: 1\ntype: snapd", ""},
		{"name: some-snap\nversion: 1\ntype: snapd", `cannot install snap "some-snap" of type "snapd" with a name other than "snapd"`},
		{"name: snapd_instance\nversion: 1\ntype: snapd", `cannot install snap "snapd_instance" of type "snapd" with a name other than "snapd"`},
	} {
		info, err := snap.InfoFromSnapYaml([]byte(t.yaml))
		c.Assert(err, IsNil)

		var openSnapFile = func(path string, si *snap.SideInfo) (*snap.Info, snap.Container, error) {
			return info, emptyContainer(c), nil
		}
		restore := snapstate.MockOpenSnapFile(openSnapFile)
		defer restore()

		st.Unlock()
		err = snapstate.CheckSnap(st, "snap-path", "snapd", nil, nil, snapstate.Flags{}, nil)
		st.Lock()
		if t.errStr == "" {
			c.Check(err, IsNil)
		} else {
			c.Check(err, ErrorMatches, t.errStr)
		}
	}
}

// Note, invalid usernames checked in snap/info_snap_yaml.go
var systemUsernamesTests = []struct {
	sysIDs  string
	classic bool
	noGroup bool
	noUser  bool
	scVer   string
	error   string
}{{
	sysIDs: "snap_daemon: shared",
	scVer:  "dead 2.4.1 deadbeef bpf-actlog",
}, {
	sysIDs: "snap_daemon:\n    scope: shared",
	scVer:  "dead 2.4.1 deadbeef bpf-actlog",
}, {
	sysIDs: "snap_daemon:\n    scope: private",
	scVer:  "dead 2.4.1 deadbeef bpf-actlog",
	error:  `Unsupported user scope "private" for this version of snapd`,
}, {
	sysIDs: "snap_daemon:\n    scope: external",
	scVer:  "dead 2.4.1 deadbeef bpf-actlog",
	error:  `Unsupported user scope "external" for this version of snapd`,
}, {
	sysIDs: "snap_daemon:\n    scope: other",
	scVer:  "dead 2.4.1 deadbeef bpf-actlog",
	error:  `Unsupported user scope "other"`,
}, {
	sysIDs:  "snap_daemon: shared",
	scVer:   "dead 2.4.1 deadbeef bpf-actlog",
	classic: true,
}, {
	sysIDs:  "snap_daemon:\n    scope: shared",
	scVer:   "dead 2.4.1 deadbeef bpf-actlog",
	classic: true,
}, {
	sysIDs:  "snap_daemon:\n    scope: private",
	scVer:   "dead 2.4.1 deadbeef bpf-actlog",
	classic: true,
	error:   `Unsupported user scope "private" for this version of snapd`,
}, {
	sysIDs:  "snap_daemon:\n    scope: external",
	scVer:   "dead 2.4.1 deadbeef bpf-actlog",
	classic: true,
	error:   `Unsupported user scope "external" for this version of snapd`,
}, {
	sysIDs:  "snap_daemon:\n    scope: other",
	scVer:   "dead 2.4.1 deadbeef bpf-actlog",
	classic: true,
	error:   `Unsupported user scope "other"`,
}, {
	sysIDs: "snap_daemon: shared\n  allowed-not: shared",
	scVer:  "dead 2.4.1 deadbeef bpf-actlog",
	error:  `Unsupported system username "allowed-not"`,
}, {
	sysIDs:  "allowed-not: shared\n  snap_daemon: shared",
	scVer:   "dead 2.4.1 deadbeef bpf-actlog",
	classic: true,
	error:   `Unsupported system username "allowed-not"`,
}, {
<<<<<<< HEAD
	sysIDs: "inv@lid: shared",
	scVer:  "dead 2.4.1 deadbeef bpf-actlog",
	error:  `Invalid system username "inv@lid"`,
}, {
	sysIDs:  "inv@lid: shared",
	scVer:   "dead 2.4.1 deadbeef bpf-actlog",
	classic: true,
	error:   `Invalid system username "inv@lid"`,
}, {
	sysIDs:  "snap_daemon: shared",
	noGroup: true,
	scVer:   "dead 2.4.1 deadbeef bpf-actlog",
	error:   `This snap requires that the \"snap_daemon\" system user and group are present on the system.`,
=======
	sysIDs:  "snap_daemon: shared",
	noGroup: true,
	error:   `This snap requires that both the \"snap_daemon\" system user and group are present on the system.`,
>>>>>>> b8c06b06
}, {
	sysIDs:  "snap_daemon: shared",
	classic: true,
	noGroup: true,
<<<<<<< HEAD
	scVer:   "dead 2.4.1 deadbeef bpf-actlog",
	error:   `This snap requires that the \"snap_daemon\" system user and group are present on the system.`,
}, {
	sysIDs: "snap_daemon: shared",
	noUser: true,
	scVer:  "dead 2.4.1 deadbeef bpf-actlog",
	error:  `This snap requires that the \"snap_daemon\" system user and group are present on the system.`,
=======
	error:   `This snap requires that both the \"snap_daemon\" system user and group are present on the system.`,
}, {
	sysIDs: "snap_daemon: shared",
	noUser: true,
	error:  `This snap requires that both the \"snap_daemon\" system user and group are present on the system.`,
>>>>>>> b8c06b06
}, {
	sysIDs:  "snap_daemon: shared",
	classic: true,
	noUser:  true,
<<<<<<< HEAD
	scVer:   "dead 2.4.1 deadbeef bpf-actlog",
	error:   `This snap requires that the \"snap_daemon\" system user and group are present on the system.`,
=======
	error:   `This snap requires that both the \"snap_daemon\" system user and group are present on the system.`,
>>>>>>> b8c06b06
}, {
	sysIDs:  "snap_daemon: shared",
	noUser:  true,
	noGroup: true,
<<<<<<< HEAD
	scVer:   "dead 2.4.1 deadbeef bpf-actlog",
	error:   `This snap requires that the \"snap_daemon\" system user and group are present on the system.`,
=======
	error:   `This snap requires that both the \"snap_daemon\" system user and group are present on the system.`,
>>>>>>> b8c06b06
}, {
	sysIDs:  "snap_daemon: shared",
	classic: true,
	noUser:  true,
	noGroup: true,
<<<<<<< HEAD
	scVer:   "dead 2.4.1 deadbeef bpf-actlog",
	error:   `This snap requires that the \"snap_daemon\" system user and group are present on the system.`,
}, {
	sysIDs: "snap_daemon: shared",
	scVer:  "dead 2.3.3 deadbeef bpf-actlog",
	error:  `This snap requires that snapd be compiled against libseccomp >= 2.4.`,
}, {
	sysIDs:  "snap_daemon: shared",
	classic: true,
	scVer:   "dead 2.3.3 deadbeef bpf-actlog",
	error:   `This snap requires that snapd be compiled against libseccomp >= 2.4.`,
}, {
	sysIDs:  "snap_daemon: shared",
	classic: true,
	scVer:   "dead 3.0.0 deadbeef bpf-actlog",
}, {
	sysIDs:  "snap_daemon: shared",
	classic: true,
	scVer:   "dead 3.0.0 deadbeef bpf-actlog",
}, {
	sysIDs: "snap_daemon: shared",
	scVer:  "dead 2.4.1 deadbeef -",
	error:  `This snap requires that snapd be compiled against golang-seccomp >= 0.9.1`,
}, {
	sysIDs:  "snap_daemon: shared",
	classic: true,
	scVer:   "dead 2.4.1 deadbeef -",
	error:   `This snap requires that snapd be compiled against golang-seccomp >= 0.9.1`,
=======
	error:   `This snap requires that both the \"snap_daemon\" system user and group are present on the system.`,
>>>>>>> b8c06b06
}}

func (s *checkSnapSuite) TestCheckSnapSystemUsernames(c *C) {
	restore := release.MockOnClassic(false)
	defer restore()

	for _, test := range systemUsernamesTests {
		restore = interfaces.MockSeccompCompilerVersionInfo(func(_ string) (string, error) {
			return test.scVer, nil
		})
		defer restore()

		release.OnClassic = test.classic
		if test.noGroup {
			restore = snapstate.MockFindGid(func(name string) (uint64, error) {
				return 0, fmt.Errorf("user: unknown group %s", name)
			})
		} else {
			restore = snapstate.MockFindGid(func(name string) (uint64, error) {
				return 123, nil
			})
		}
		defer restore()

		if test.noUser {
			restore = snapstate.MockFindUid(func(name string) (uint64, error) {
				return 0, fmt.Errorf("user: unknown user %s", name)
			})
		} else {
			restore = snapstate.MockFindUid(func(name string) (uint64, error) {
				return 124, nil
			})
		}
		defer restore()

		yaml := fmt.Sprintf("name: foo\nsystem-usernames:\n  %s\n", test.sysIDs)

		info, err := snap.InfoFromSnapYaml([]byte(yaml))
		c.Assert(err, IsNil)

		var openSnapFile = func(path string, si *snap.SideInfo) (*snap.Info, snap.Container, error) {
			return info, emptyContainer(c), nil
		}
		restore := snapstate.MockOpenSnapFile(openSnapFile)
		defer restore()
		err = snapstate.CheckSnap(s.st, "snap-path", "foo", nil, nil, snapstate.Flags{}, nil)
		if test.error != "" {
			c.Check(err, ErrorMatches, test.error)
		} else {
			c.Assert(err, IsNil)
		}
	}
}<|MERGE_RESOLUTION|>--- conflicted
+++ resolved
@@ -983,72 +983,40 @@
 	classic: true,
 	error:   `Unsupported system username "allowed-not"`,
 }, {
-<<<<<<< HEAD
-	sysIDs: "inv@lid: shared",
-	scVer:  "dead 2.4.1 deadbeef bpf-actlog",
-	error:  `Invalid system username "inv@lid"`,
-}, {
-	sysIDs:  "inv@lid: shared",
-	scVer:   "dead 2.4.1 deadbeef bpf-actlog",
-	classic: true,
-	error:   `Invalid system username "inv@lid"`,
-}, {
 	sysIDs:  "snap_daemon: shared",
 	noGroup: true,
 	scVer:   "dead 2.4.1 deadbeef bpf-actlog",
-	error:   `This snap requires that the \"snap_daemon\" system user and group are present on the system.`,
-=======
+	error:   `This snap requires that both the \"snap_daemon\" system user and group are present on the system.`,
+}, {
 	sysIDs:  "snap_daemon: shared",
+	classic: true,
 	noGroup: true,
+	scVer:   "dead 2.4.1 deadbeef bpf-actlog",
 	error:   `This snap requires that both the \"snap_daemon\" system user and group are present on the system.`,
->>>>>>> b8c06b06
-}, {
-	sysIDs:  "snap_daemon: shared",
-	classic: true,
-	noGroup: true,
-<<<<<<< HEAD
-	scVer:   "dead 2.4.1 deadbeef bpf-actlog",
-	error:   `This snap requires that the \"snap_daemon\" system user and group are present on the system.`,
 }, {
 	sysIDs: "snap_daemon: shared",
 	noUser: true,
 	scVer:  "dead 2.4.1 deadbeef bpf-actlog",
-	error:  `This snap requires that the \"snap_daemon\" system user and group are present on the system.`,
-=======
+	error:  `This snap requires that both the \"snap_daemon\" system user and group are present on the system.`,
+}, {
+	sysIDs:  "snap_daemon: shared",
+	classic: true,
+	noUser:  true,
+	scVer:   "dead 2.4.1 deadbeef bpf-actlog",
 	error:   `This snap requires that both the \"snap_daemon\" system user and group are present on the system.`,
-}, {
-	sysIDs: "snap_daemon: shared",
-	noUser: true,
-	error:  `This snap requires that both the \"snap_daemon\" system user and group are present on the system.`,
->>>>>>> b8c06b06
-}, {
-	sysIDs:  "snap_daemon: shared",
-	classic: true,
-	noUser:  true,
-<<<<<<< HEAD
-	scVer:   "dead 2.4.1 deadbeef bpf-actlog",
-	error:   `This snap requires that the \"snap_daemon\" system user and group are present on the system.`,
-=======
-	error:   `This snap requires that both the \"snap_daemon\" system user and group are present on the system.`,
->>>>>>> b8c06b06
 }, {
 	sysIDs:  "snap_daemon: shared",
 	noUser:  true,
 	noGroup: true,
-<<<<<<< HEAD
 	scVer:   "dead 2.4.1 deadbeef bpf-actlog",
-	error:   `This snap requires that the \"snap_daemon\" system user and group are present on the system.`,
-=======
 	error:   `This snap requires that both the \"snap_daemon\" system user and group are present on the system.`,
->>>>>>> b8c06b06
 }, {
 	sysIDs:  "snap_daemon: shared",
 	classic: true,
 	noUser:  true,
 	noGroup: true,
-<<<<<<< HEAD
 	scVer:   "dead 2.4.1 deadbeef bpf-actlog",
-	error:   `This snap requires that the \"snap_daemon\" system user and group are present on the system.`,
+	error:   `This snap requires that both the \"snap_daemon\" system user and group are present on the system.`,
 }, {
 	sysIDs: "snap_daemon: shared",
 	scVer:  "dead 2.3.3 deadbeef bpf-actlog",
@@ -1059,9 +1027,8 @@
 	scVer:   "dead 2.3.3 deadbeef bpf-actlog",
 	error:   `This snap requires that snapd be compiled against libseccomp >= 2.4.`,
 }, {
-	sysIDs:  "snap_daemon: shared",
-	classic: true,
-	scVer:   "dead 3.0.0 deadbeef bpf-actlog",
+	sysIDs: "snap_daemon: shared",
+	scVer:  "dead 3.0.0 deadbeef bpf-actlog",
 }, {
 	sysIDs:  "snap_daemon: shared",
 	classic: true,
@@ -1075,9 +1042,6 @@
 	classic: true,
 	scVer:   "dead 2.4.1 deadbeef -",
 	error:   `This snap requires that snapd be compiled against golang-seccomp >= 0.9.1`,
-=======
-	error:   `This snap requires that both the \"snap_daemon\" system user and group are present on the system.`,
->>>>>>> b8c06b06
 }}
 
 func (s *checkSnapSuite) TestCheckSnapSystemUsernames(c *C) {
