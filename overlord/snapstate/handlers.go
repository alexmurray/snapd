// -*- Mode: Go; indent-tabs-mode: t -*-

/*
 * Copyright (C) 2016-2018 Canonical Ltd
 *
 * This program is free software: you can redistribute it and/or modify
 * it under the terms of the GNU General Public License version 3 as
 * published by the Free Software Foundation.
 *
 * This program is distributed in the hope that it will be useful,
 * but WITHOUT ANY WARRANTY; without even the implied warranty of
 * MERCHANTABILITY or FITNESS FOR A PARTICULAR PURPOSE.  See the
 * GNU General Public License for more details.
 *
 * You should have received a copy of the GNU General Public License
 * along with this program.  If not, see <http://www.gnu.org/licenses/>.
 *
 */

package snapstate

import (
	"context"
	"encoding/json"
	"fmt"
	"os"
	"path/filepath"
	"sort"
	"strconv"
	"strings"
	"time"

	"gopkg.in/tomb.v2"

	"github.com/snapcore/snapd/boot"
	"github.com/snapcore/snapd/cmd/snaplock/runinhibit"
	"github.com/snapcore/snapd/dirs"
	"github.com/snapcore/snapd/features"
	"github.com/snapcore/snapd/i18n"
	"github.com/snapcore/snapd/logger"
	"github.com/snapcore/snapd/osutil"
	"github.com/snapcore/snapd/overlord/auth"
	"github.com/snapcore/snapd/overlord/configstate/config"
	"github.com/snapcore/snapd/overlord/configstate/settings"
	"github.com/snapcore/snapd/overlord/snapstate/backend"
	"github.com/snapcore/snapd/overlord/state"
	"github.com/snapcore/snapd/progress"
	"github.com/snapcore/snapd/release"
	"github.com/snapcore/snapd/snap"
	"github.com/snapcore/snapd/store"
	"github.com/snapcore/snapd/strutil"
	"github.com/snapcore/snapd/timings"
)

// TaskSnapSetup returns the SnapSetup with task params hold by or referred to by the task.
func TaskSnapSetup(t *state.Task) (*SnapSetup, error) {
	var snapsup SnapSetup

	err := t.Get("snap-setup", &snapsup)
	if err != nil && err != state.ErrNoState {
		return nil, err
	}
	if err == nil {
		return &snapsup, nil
	}

	var id string
	err = t.Get("snap-setup-task", &id)
	if err != nil {
		return nil, err
	}

	ts := t.State().Task(id)
	if ts == nil {
		return nil, fmt.Errorf("internal error: tasks are being pruned")
	}
	if err := ts.Get("snap-setup", &snapsup); err != nil {
		return nil, err
	}
	return &snapsup, nil
}

// SetTaskSnapSetup writes the given SnapSetup to the provided task's
// snap-setup-task Task, or to the task itself if the task does not have a
// snap-setup-task (i.e. it _is_ the snap-setup-task)
func SetTaskSnapSetup(t *state.Task, snapsup *SnapSetup) error {
	if t.Has("snap-setup") {
		// this is the snap-setup-task so just write to the task directly
		t.Set("snap-setup", snapsup)
	} else {
		// this task isn't the snap-setup-task, so go get that and write to that
		// one
		var id string
		err := t.Get("snap-setup-task", &id)
		if err != nil {
			return err
		}

		ts := t.State().Task(id)
		if ts == nil {
			return fmt.Errorf("internal error: tasks are being pruned")
		}
		ts.Set("snap-setup", snapsup)
	}

	return nil
}

func snapSetupAndState(t *state.Task) (*SnapSetup, *SnapState, error) {
	snapsup, err := TaskSnapSetup(t)
	if err != nil {
		return nil, nil, err
	}
	var snapst SnapState
	err = Get(t.State(), snapsup.InstanceName(), &snapst)
	if err != nil && err != state.ErrNoState {
		return nil, nil, err
	}
	return snapsup, &snapst, nil
}

/* State Locking

   do* / undo* handlers should usually lock the state just once with:

	st.Lock()
	defer st.Unlock()

   For tasks doing slow operations (long i/o, networking operations) it's OK
   to unlock the state temporarily:

        st.Unlock()
        err := slowIOOp()
        st.Lock()
        if err != nil {
           ...
        }

    but if a task Get and then Set the SnapState of a snap it must avoid
    releasing the state lock in between, other tasks might have
    reasons to update the SnapState independently:

        // DO NOT DO THIS!:
        snapst := ...
        snapst.Attr = ...
        st.Unlock()
        ...
        st.Lock()
        Set(st, snapName, snapst)

    if a task really needs to mix mutating a SnapState and releasing the state
    lock it should be serialized at the task runner level, see
    SnapManger.blockedTask and TaskRunner.SetBlocked

*/

const defaultCoreSnapName = "core"

func defaultBaseSnapsChannel() string {
	channel := os.Getenv("SNAPD_BASES_CHANNEL")
	if channel == "" {
		return "stable"
	}
	return channel
}

func defaultSnapdSnapsChannel() string {
	channel := os.Getenv("SNAPD_SNAPD_CHANNEL")
	if channel == "" {
		return "stable"
	}
	return channel
}

func defaultPrereqSnapsChannel() string {
	channel := os.Getenv("SNAPD_PREREQS_CHANNEL")
	if channel == "" {
		return "stable"
	}
	return channel
}

func linkSnapInFlight(st *state.State, snapName string) (bool, error) {
	for _, chg := range st.Changes() {
		if chg.Status().Ready() {
			continue
		}
		for _, tc := range chg.Tasks() {
			if tc.Status().Ready() {
				continue
			}
			if tc.Kind() == "link-snap" {
				snapsup, err := TaskSnapSetup(tc)
				if err != nil {
					return false, err
				}
				if snapsup.InstanceName() == snapName {
					return true, nil
				}
			}
		}
	}

	return false, nil
}

func isInstalled(st *state.State, snapName string) (bool, error) {
	var snapState SnapState
	err := Get(st, snapName, &snapState)
	if err != nil && err != state.ErrNoState {
		return false, err
	}
	return snapState.IsInstalled(), nil
}

// timeout for tasks to check if the prerequisites are ready
var prerequisitesRetryTimeout = 30 * time.Second

func (m *SnapManager) doPrerequisites(t *state.Task, _ *tomb.Tomb) error {
	st := t.State()
	st.Lock()
	defer st.Unlock()

	perfTimings := state.TimingsForTask(t)
	defer perfTimings.Save(st)

	// check if we need to inject tasks to install core
	snapsup, _, err := snapSetupAndState(t)
	if err != nil {
		return err
	}

	// os/base/kernel/gadget cannot have prerequisites other
	// than the models default base (or core) which is installed anyway
	switch snapsup.Type {
	case snap.TypeOS, snap.TypeBase, snap.TypeKernel, snap.TypeGadget:
		return nil
	}
	// snapd is special and has no prereqs
	if snapsup.Type == snap.TypeSnapd {
		return nil
	}

	// we need to make sure we install all prereqs together in one
	// operation
	base := defaultCoreSnapName
	if snapsup.Base != "" {
		base = snapsup.Base
	}

	if err := m.installPrereqs(t, base, snapsup.Prereq, snapsup.UserID, perfTimings); err != nil {
		return err
	}

	return nil
}

func (m *SnapManager) installOneBaseOrRequired(st *state.State, snapName string, requireTypeBase bool, channel string, onInFlight error, userID int) (*state.TaskSet, error) {
	// The core snap provides everything we need for core16.
	coreInstalled, err := isInstalled(st, "core")
	if err != nil {
		return nil, err
	}
	if snapName == "core16" && coreInstalled {
		return nil, nil
	}

	// installed already?
	isInstalled, err := isInstalled(st, snapName)
	if err != nil {
		return nil, err
	}
	if isInstalled {
		return nil, nil
	}
	// in progress?
	inFlight, err := linkSnapInFlight(st, snapName)
	if err != nil {
		return nil, err
	}
	if inFlight {
		return nil, onInFlight
	}

	// not installed, nor queued for install -> install it
	ts, err := Install(context.TODO(), st, snapName, &RevisionOptions{Channel: channel}, userID, Flags{RequireTypeBase: requireTypeBase})

	// something might have triggered an explicit install while
	// the state was unlocked -> deal with that here by simply
	// retrying the operation.
	if _, ok := err.(*ChangeConflictError); ok {
		return nil, &state.Retry{After: prerequisitesRetryTimeout}
	}
	return ts, err
}

func (m *SnapManager) installPrereqs(t *state.Task, base string, prereq []string, userID int, tm timings.Measurer) error {
	st := t.State()

	// We try to install all wanted snaps. If one snap cannot be installed
	// because of change conflicts or similar we retry. Only if all snaps
	// can be installed together we add the tasks to the change.
	var tss []*state.TaskSet
	for _, prereqName := range prereq {
		var onInFlightErr error = nil
		var err error
		var ts *state.TaskSet
		timings.Run(tm, "install-prereq", fmt.Sprintf("install %q", prereqName), func(timings.Measurer) {
			noTypeBaseCheck := false
			ts, err = m.installOneBaseOrRequired(st, prereqName, noTypeBaseCheck, defaultPrereqSnapsChannel(), onInFlightErr, userID)
		})
		if err != nil {
			return prereqError("prerequisite", prereqName, err)
		}
		if ts == nil {
			continue
		}
		tss = append(tss, ts)
	}

	// for base snaps we need to wait until the change is done
	// (either finished or failed)
	onInFlightErr := &state.Retry{After: prerequisitesRetryTimeout}

	var tsBase *state.TaskSet
	var err error
	if base != "none" {
		timings.Run(tm, "install-prereq", fmt.Sprintf("install base %q", base), func(timings.Measurer) {
			requireTypeBase := true
			tsBase, err = m.installOneBaseOrRequired(st, base, requireTypeBase, defaultBaseSnapsChannel(), onInFlightErr, userID)
		})
		if err != nil {
			return prereqError("snap base", base, err)
		}
	}

	// on systems without core or snapd need to install snapd to
	// make interfaces work - LP: 1819318
	var tsSnapd *state.TaskSet
	snapdSnapInstalled, err := isInstalled(st, "snapd")
	if err != nil {
		return err
	}
	coreSnapInstalled, err := isInstalled(st, "core")
	if err != nil {
		return err
	}
	if base != "core" && !snapdSnapInstalled && !coreSnapInstalled {
		timings.Run(tm, "install-prereq", "install snapd", func(timings.Measurer) {
			noTypeBaseCheck := false
			tsSnapd, err = m.installOneBaseOrRequired(st, "snapd", noTypeBaseCheck, defaultSnapdSnapsChannel(), onInFlightErr, userID)
		})
		if err != nil {
			return prereqError("system snap", "snapd", err)
		}
	}

	chg := t.Change()
	// add all required snaps, no ordering, this will be done in the
	// auto-connect task handler
	for _, ts := range tss {
		ts.JoinLane(st.NewLane())
		chg.AddAll(ts)
	}
	// add the base if needed, prereqs else must wait on this
	if tsBase != nil {
		tsBase.JoinLane(st.NewLane())
		for _, t := range chg.Tasks() {
			t.WaitAll(tsBase)
		}
		chg.AddAll(tsBase)
	}
	// add snapd if needed, everything must wait on this
	if tsSnapd != nil {
		tsSnapd.JoinLane(st.NewLane())
		for _, t := range chg.Tasks() {
			t.WaitAll(tsSnapd)
		}
		chg.AddAll(tsSnapd)
	}

	// make sure that the new change is committed to the state
	// together with marking this task done
	t.SetStatus(state.DoneStatus)

	return nil
}

func prereqError(what, snapName string, err error) error {
	if _, ok := err.(*state.Retry); ok {
		return err
	}
	return fmt.Errorf("cannot install %s %q: %v", what, snapName, err)
}

func (m *SnapManager) doPrepareSnap(t *state.Task, _ *tomb.Tomb) error {
	st := t.State()
	st.Lock()
	defer st.Unlock()
	snapsup, snapst, err := snapSetupAndState(t)
	if err != nil {
		return err
	}

	if snapsup.Revision().Unset() {
		// Local revisions start at -1 and go down.
		revision := snapst.LocalRevision()
		if revision.Unset() || revision.N > 0 {
			revision = snap.R(-1)
		} else {
			revision.N--
		}
		if !revision.Local() {
			panic("internal error: invalid local revision built: " + revision.String())
		}
		snapsup.SideInfo.Revision = revision
	}

	t.Set("snap-setup", snapsup)
	return nil
}

func (m *SnapManager) undoPrepareSnap(t *state.Task, _ *tomb.Tomb) error {
	st := t.State()
	st.Lock()
	defer st.Unlock()

	snapsup, err := TaskSnapSetup(t)
	if err != nil {
		return err
	}

	if snapsup.SideInfo == nil || snapsup.SideInfo.RealName == "" {
		return nil
	}

	var logMsg []string
	var snapSetup string
	dupSig := []string{"snap-install:"}
	chg := t.Change()
	logMsg = append(logMsg, fmt.Sprintf("change %q: %q", chg.Kind(), chg.Summary()))
	for _, t := range chg.Tasks() {
		// TODO: report only tasks in intersecting lanes?
		tintro := fmt.Sprintf("%s: %s", t.Kind(), t.Status())
		logMsg = append(logMsg, tintro)
		dupSig = append(dupSig, tintro)
		if snapsup, err := TaskSnapSetup(t); err == nil && snapsup.SideInfo != nil {
			snapSetup1 := fmt.Sprintf(" snap-setup: %q (%v) %q", snapsup.SideInfo.RealName, snapsup.SideInfo.Revision, snapsup.SideInfo.Channel)
			if snapSetup1 != snapSetup {
				snapSetup = snapSetup1
				logMsg = append(logMsg, snapSetup)
				dupSig = append(dupSig, fmt.Sprintf(" snap-setup: %q", snapsup.SideInfo.RealName))
			}
		}
		for _, l := range t.Log() {
			// cut of the rfc339 timestamp to ensure duplicate
			// detection works in daisy
			tStampLen := strings.Index(l, " ")
			if tStampLen < 0 {
				continue
			}
			// not tStampLen+1 because the indent is nice
			entry := l[tStampLen:]
			logMsg = append(logMsg, entry)
			dupSig = append(dupSig, entry)
		}
	}

	var ubuntuCoreTransitionCount int
	err = st.Get("ubuntu-core-transition-retry", &ubuntuCoreTransitionCount)
	if err != nil && err != state.ErrNoState {
		return err
	}
	extra := map[string]string{
		"Channel":  snapsup.Channel,
		"Revision": snapsup.SideInfo.Revision.String(),
	}
	if ubuntuCoreTransitionCount > 0 {
		extra["UbuntuCoreTransitionCount"] = strconv.Itoa(ubuntuCoreTransitionCount)
	}

	// Only report and error if there is an actual error in the change,
	// we could undo things because the user canceled the change.
	var isErr bool
	for _, tt := range t.Change().Tasks() {
		if tt.Status() == state.ErrorStatus {
			isErr = true
			break
		}
	}
	if isErr && !settings.ProblemReportsDisabled(st) {
		st.Unlock()
		oopsid, err := errtrackerReport(snapsup.SideInfo.RealName, strings.Join(logMsg, "\n"), strings.Join(dupSig, "\n"), extra)
		st.Lock()
		if err == nil {
			logger.Noticef("Reported install problem for %q as %s", snapsup.SideInfo.RealName, oopsid)
		} else {
			logger.Debugf("Cannot report problem: %s", err)
		}
	}

	return nil
}

func installInfoUnlocked(st *state.State, snapsup *SnapSetup, deviceCtx DeviceContext) (store.SnapActionResult, error) {
	st.Lock()
	defer st.Unlock()
	opts := &RevisionOptions{Channel: snapsup.Channel, CohortKey: snapsup.CohortKey, Revision: snapsup.Revision()}
	return installInfo(context.TODO(), st, snapsup.InstanceName(), opts, snapsup.UserID, deviceCtx)
}

// autoRefreshRateLimited returns the rate limit of auto-refreshes or 0 if
// there is no limit.
func autoRefreshRateLimited(st *state.State) (rate int64) {
	tr := config.NewTransaction(st)

	var rateLimit string
	err := tr.Get("core", "refresh.rate-limit", &rateLimit)
	if err != nil {
		return 0
	}
	// NOTE ParseByteSize errors on negative rates
	val, err := strutil.ParseByteSize(rateLimit)
	if err != nil {
		return 0
	}
	return val
}

func downloadSnapParams(st *state.State, t *state.Task) (*SnapSetup, StoreService, *auth.UserState, error) {
	snapsup, err := TaskSnapSetup(t)
	if err != nil {
		return nil, nil, nil, err
	}

	deviceCtx, err := DeviceCtx(st, t, nil)
	if err != nil {
		return nil, nil, nil, err
	}

	sto := Store(st, deviceCtx)

	user, err := userFromUserID(st, snapsup.UserID)
	if err != nil {
		return nil, nil, nil, err
	}

	return snapsup, sto, user, nil
}

func (m *SnapManager) doDownloadSnap(t *state.Task, tomb *tomb.Tomb) error {
	st := t.State()
	var rate int64

	st.Lock()
	perfTimings := state.TimingsForTask(t)
	snapsup, theStore, user, err := downloadSnapParams(st, t)
	if snapsup != nil && snapsup.IsAutoRefresh {
		// NOTE rate is never negative
		rate = autoRefreshRateLimited(st)
	}
	st.Unlock()
	if err != nil {
		return err
	}

	meter := NewTaskProgressAdapterUnlocked(t)
	targetFn := snapsup.MountFile()

	dlOpts := &store.DownloadOptions{
		IsAutoRefresh: snapsup.IsAutoRefresh,
		RateLimit:     rate,
	}
	if snapsup.DownloadInfo == nil {
		var storeInfo store.SnapActionResult
		// COMPATIBILITY - this task was created from an older version
		// of snapd that did not store the DownloadInfo in the state
		// yet. Therefore do not worry about DeviceContext.
		storeInfo, err = installInfoUnlocked(st, snapsup, nil)
		if err != nil {
			return err
		}
		timings.Run(perfTimings, "download", fmt.Sprintf("download snap %q", snapsup.SnapName()), func(timings.Measurer) {
			err = theStore.Download(tomb.Context(nil), snapsup.SnapName(), targetFn, &storeInfo.DownloadInfo, meter, user, dlOpts)
		})
		snapsup.SideInfo = &storeInfo.SideInfo
	} else {
		timings.Run(perfTimings, "download", fmt.Sprintf("download snap %q", snapsup.SnapName()), func(timings.Measurer) {
			err = theStore.Download(tomb.Context(nil), snapsup.SnapName(), targetFn, snapsup.DownloadInfo, meter, user, dlOpts)
		})
	}
	if err != nil {
		return err
	}

	snapsup.SnapPath = targetFn

	// update the snap setup for the follow up tasks
	st.Lock()
	t.Set("snap-setup", snapsup)
	perfTimings.Save(st)
	st.Unlock()

	return nil
}

var (
	mountPollInterval = 1 * time.Second
)

// hasOtherInstances checks whether there are other instances of the snap, be it
// instance keyed or not
func hasOtherInstances(st *state.State, instanceName string) (bool, error) {
	snapName, _ := snap.SplitInstanceName(instanceName)
	var all map[string]*json.RawMessage
	if err := st.Get("snaps", &all); err != nil && err != state.ErrNoState {
		return false, err
	}
	for otherName := range all {
		if otherName == instanceName {
			continue
		}
		if otherSnapName, _ := snap.SplitInstanceName(otherName); otherSnapName == snapName {
			return true, nil
		}
	}
	return false, nil
}

func (m *SnapManager) doMountSnap(t *state.Task, _ *tomb.Tomb) error {
	st := t.State()
	st.Lock()
	perfTimings := state.TimingsForTask(t)
	snapsup, snapst, err := snapSetupAndState(t)
	st.Unlock()
	if err != nil {
		return err
	}

	curInfo, err := snapst.CurrentInfo()
	if err != nil && err != ErrNoCurrent {
		return err
	}

	m.backend.CurrentInfo(curInfo)

	st.Lock()
	deviceCtx, err := DeviceCtx(t.State(), t, nil)
	st.Unlock()
	if err != nil {
		return err
	}

	timings.Run(perfTimings, "check-snap", fmt.Sprintf("check snap %q", snapsup.InstanceName()), func(timings.Measurer) {
		err = checkSnap(st, snapsup.SnapPath, snapsup.InstanceName(), snapsup.SideInfo, curInfo, snapsup.Flags, deviceCtx)
	})
	if err != nil {
		return err
	}

	cleanup := func() {
		st.Lock()
		defer st.Unlock()

		otherInstances, err := hasOtherInstances(st, snapsup.InstanceName())
		if err != nil {
			t.Errorf("cannot cleanup partial setup snap %q: %v", snapsup.InstanceName(), err)
			return
		}

		// remove snap dir is idempotent so it's ok to always call it in the cleanup path
		if err := m.backend.RemoveSnapDir(snapsup.placeInfo(), otherInstances); err != nil {
			t.Errorf("cannot cleanup partial setup snap %q: %v", snapsup.InstanceName(), err)
		}

	}

	pb := NewTaskProgressAdapterUnlocked(t)
	// TODO Use snapsup.Revision() to obtain the right info to mount
	//      instead of assuming the candidate is the right one.
	var snapType snap.Type
	var installRecord *backend.InstallRecord
	timings.Run(perfTimings, "setup-snap", fmt.Sprintf("setup snap %q", snapsup.InstanceName()), func(timings.Measurer) {
		snapType, installRecord, err = m.backend.SetupSnap(snapsup.SnapPath, snapsup.InstanceName(), snapsup.SideInfo, deviceCtx, pb)
	})
	if err != nil {
		cleanup()
		return err
	}

	// double check that the snap is mounted
	var readInfoErr error
	for i := 0; i < 10; i++ {
		_, readInfoErr = readInfo(snapsup.InstanceName(), snapsup.SideInfo, errorOnBroken)
		if readInfoErr == nil {
			break
		}
		if _, ok := readInfoErr.(*snap.NotFoundError); !ok {
			break
		}
		// snap not found, seems is not mounted yet
		msg := fmt.Sprintf("expected snap %q revision %v to be mounted but is not", snapsup.InstanceName(), snapsup.Revision())
		readInfoErr = fmt.Errorf("cannot proceed, %s", msg)
		if i == 0 {
			logger.Noticef(msg)
		}
		time.Sleep(mountPollInterval)
	}
	if readInfoErr != nil {
		timings.Run(perfTimings, "undo-setup-snap", fmt.Sprintf("Undo setup of snap %q", snapsup.InstanceName()), func(timings.Measurer) {
			err = m.backend.UndoSetupSnap(snapsup.placeInfo(), snapType, installRecord, deviceCtx, pb)
		})
		if err != nil {
			st.Lock()
			t.Errorf("cannot undo partial setup snap %q: %v", snapsup.InstanceName(), err)
			st.Unlock()
		}

		cleanup()
		return readInfoErr
	}

	st.Lock()
	// set snapst type for undoMountSnap
	t.Set("snap-type", snapType)
	if installRecord != nil {
		t.Set("install-record", installRecord)
	}
	st.Unlock()

	if snapsup.Flags.RemoveSnapPath {
		if err := os.Remove(snapsup.SnapPath); err != nil {
			logger.Noticef("Failed to cleanup %s: %s", snapsup.SnapPath, err)
		}
	}

	st.Lock()
	perfTimings.Save(st)
	st.Unlock()

	return nil
}

func (m *SnapManager) undoMountSnap(t *state.Task, _ *tomb.Tomb) error {
	st := t.State()
	st.Lock()
	snapsup, err := TaskSnapSetup(t)
	st.Unlock()
	if err != nil {
		return err
	}

	st.Lock()
	deviceCtx, err := DeviceCtx(t.State(), t, nil)
	st.Unlock()
	if err != nil {
		return err
	}

	st.Lock()
	var typ snap.Type
	err = t.Get("snap-type", &typ)
	st.Unlock()
	// backward compatibility
	if err == state.ErrNoState {
		typ = "app"
	} else if err != nil {
		return err
	}

	var installRecord backend.InstallRecord
	st.Lock()
	// install-record is optional (e.g. not present in tasks from older snapd)
	err = t.Get("install-record", &installRecord)
	st.Unlock()
	if err != nil && err != state.ErrNoState {
		return err
	}

	pb := NewTaskProgressAdapterUnlocked(t)
	if err := m.backend.UndoSetupSnap(snapsup.placeInfo(), typ, &installRecord, deviceCtx, pb); err != nil {
		return err
	}

	st.Lock()
	defer st.Unlock()

	otherInstances, err := hasOtherInstances(st, snapsup.InstanceName())
	if err != nil {
		return err
	}

	return m.backend.RemoveSnapDir(snapsup.placeInfo(), otherInstances)
}

// queryDisabledServices uses wrappers.QueryDisabledServices()
//
// Note this function takes a snap info rather than snapst because there are
// situations where we want to call this on non-current snap infos, i.e. in the
// undo handlers, see undoLinkSnap for an example.
func (m *SnapManager) queryDisabledServices(info *snap.Info, pb progress.Meter) ([]string, error) {
	return m.backend.QueryDisabledServices(info, pb)
}

func (m *SnapManager) doUnlinkCurrentSnap(t *state.Task, _ *tomb.Tomb) error {
	st := t.State()
	st.Lock()
	defer st.Unlock()

	snapsup, snapst, err := snapSetupAndState(t)
	if err != nil {
		return err
	}

	oldInfo, err := snapst.CurrentInfo()
	if err != nil {
		return err
	}

	// add to the disabled services list in snapst services which were disabled
	// when stop-snap-services ran, for usage across changes like in reverting
	// and enabling after being disabled.
	// we keep what's already in the list in snapst because that list is
	// services which were previously present in the snap and disabled, but are
	// no longer present.
	snapst.LastActiveDisabledServices = append(
		snapst.LastActiveDisabledServices,
		snapsup.LastActiveDisabledServices...,
	)

	tr := config.NewTransaction(st)
	experimentalRefreshAppAwareness, err := features.Flag(tr, features.RefreshAppAwareness)
	if err != nil && !config.IsNoOption(err) {
		return err
	}

<<<<<<< HEAD
	if experimentalRefreshAppAwareness && !snapsup.Flags.IgnoreRunning {
		// A process may be created after the soft refresh done upon
		// the request to refresh a snap. If such process is alive by
		// the time this code is reached the refresh process is stopped.
		// In case of failure the snap state is modified to indicate
		// when the refresh was first inhibited. If the first
		// inhibition is outside of a grace period then refresh
		// proceeds regardless of the existing processes.
		if err := inhibitRefresh(st, snapst, oldInfo, HardNothingRunningRefreshCheck); err != nil {
=======
	if experimentalRefreshAppAwareness {
		// Invoke the hard refresh flow. Upon success the returned lock will be
		// held to prevent snap-run from advancing until UnlinkSnap, executed
		// below, completes.
		lock, err := hardEnsureNothingRunningDuringRefresh(m.backend, st, snapst, oldInfo)
		if err != nil {
>>>>>>> 0784b462
			return err
		}
		defer lock.Close()
	}

	snapst.Active = false

	// do the final unlink
	linkCtx := backend.LinkContext{
		FirstInstall: false,
		// This task is only used for unlinking a snap during refreshes so we
		// can safely hard-code this condition here.
		RunInhibitHint: runinhibit.HintInhibitedForRefresh,
	}
	err = m.backend.UnlinkSnap(oldInfo, linkCtx, NewTaskProgressAdapterLocked(t))
	if err != nil {
		return err
	}

	// mark as inactive
	Set(st, snapsup.InstanceName(), snapst)
	return nil
}

func (m *SnapManager) undoUnlinkCurrentSnap(t *state.Task, _ *tomb.Tomb) error {
	st := t.State()
	st.Lock()
	defer st.Unlock()

	perfTimings := state.TimingsForTask(t)
	defer perfTimings.Save(st)

	snapsup, snapst, err := snapSetupAndState(t)
	if err != nil {
		return err
	}

	oldInfo, err := snapst.CurrentInfo()
	if err != nil {
		return err
	}

	deviceCtx, err := DeviceCtx(st, t, nil)
	if err != nil {
		return err
	}

	// get the services which LinkSnap should disable when generating wrappers,
	// as well as the services which are not present in this revision, but were
	// present and disabled in a previous one and as such should be kept inside
	// snapst for persistent storage.
	svcsToSave, svcsToDisable, err := missingDisabledServices(snapst.LastActiveDisabledServices, oldInfo)
	if err != nil {
		return err
	}

	snapst.Active = true
	vitalityRank, err := vitalityRank(st, snapsup.InstanceName())
	if err != nil {
		return err
	}
	linkCtx := backend.LinkContext{
		PrevDisabledServices: svcsToDisable,
		FirstInstall:         false,
		VitalityRank:         vitalityRank,
	}
	reboot, err := m.backend.LinkSnap(oldInfo, deviceCtx, linkCtx, perfTimings)
	if err != nil {
		return err
	}

	// re-save the missing services so when we unlink this revision and go to a
	// different revision with potentially different service names, the
	// currently missing service names will be re-disabled if they exist later
	snapst.LastActiveDisabledServices = svcsToSave

	// mark as active again
	Set(st, snapsup.InstanceName(), snapst)

	// if we just put back a previous a core snap, request a restart
	// so that we switch executing its snapd
	m.maybeRestart(t, oldInfo, reboot, deviceCtx)

	return nil
}

func (m *SnapManager) doCopySnapData(t *state.Task, _ *tomb.Tomb) error {
	st := t.State()
	st.Lock()
	snapsup, snapst, err := snapSetupAndState(t)
	st.Unlock()
	if err != nil {
		return err
	}

	newInfo, err := readInfo(snapsup.InstanceName(), snapsup.SideInfo, 0)
	if err != nil {
		return err
	}

	oldInfo, err := snapst.CurrentInfo()
	if err != nil && err != ErrNoCurrent {
		return err
	}

	pb := NewTaskProgressAdapterUnlocked(t)
	if copyDataErr := m.backend.CopySnapData(newInfo, oldInfo, pb); copyDataErr != nil {
		if oldInfo != nil {
			// there is another revision of the snap, cannot remove
			// shared data directory
			return copyDataErr
		}

		// cleanup shared snap data directory
		st.Lock()
		defer st.Unlock()

		otherInstances, err := hasOtherInstances(st, snapsup.InstanceName())
		if err != nil {
			t.Errorf("cannot undo partial snap %q data copy: %v", snapsup.InstanceName(), err)
			return copyDataErr
		}
		// no other instances of this snap, shared data directory can be
		// removed now too
		if err := m.backend.RemoveSnapDataDir(newInfo, otherInstances); err != nil {
			t.Errorf("cannot undo partial snap %q data copy, failed removing shared directory: %v", snapsup.InstanceName(), err)
		}
		return copyDataErr
	}
	return nil
}

func (m *SnapManager) undoCopySnapData(t *state.Task, _ *tomb.Tomb) error {
	st := t.State()
	st.Lock()
	snapsup, snapst, err := snapSetupAndState(t)
	st.Unlock()
	if err != nil {
		return err
	}

	newInfo, err := readInfo(snapsup.InstanceName(), snapsup.SideInfo, 0)
	if err != nil {
		return err
	}

	oldInfo, err := snapst.CurrentInfo()
	if err != nil && err != ErrNoCurrent {
		return err
	}

	pb := NewTaskProgressAdapterUnlocked(t)
	if err := m.backend.UndoCopySnapData(newInfo, oldInfo, pb); err != nil {
		return err
	}

	if oldInfo != nil {
		// there is other revision of this snap, cannot remove shared
		// directory anyway
		return nil
	}

	st.Lock()
	defer st.Unlock()

	otherInstances, err := hasOtherInstances(st, snapsup.InstanceName())
	if err != nil {
		return err
	}
	// no other instances of this snap and no other revisions, shared data
	// directory can be removed
	if err := m.backend.RemoveSnapDataDir(newInfo, otherInstances); err != nil {
		return err
	}
	return nil
}

func (m *SnapManager) cleanupCopySnapData(t *state.Task, _ *tomb.Tomb) error {
	st := t.State()
	st.Lock()
	defer st.Unlock()

	if t.Status() != state.DoneStatus {
		// it failed
		return nil
	}

	_, snapst, err := snapSetupAndState(t)
	if err != nil {
		return err
	}

	info, err := snapst.CurrentInfo()
	if err != nil {
		return err
	}

	m.backend.ClearTrashedData(info)

	return nil
}

// writeSeqFile writes the sequence file for failover handling
func writeSeqFile(name string, snapst *SnapState) error {
	p := filepath.Join(dirs.SnapSeqDir, name+".json")
	if err := os.MkdirAll(filepath.Dir(p), 0755); err != nil {
		return err
	}

	b, err := json.Marshal(&struct {
		Sequence []*snap.SideInfo `json:"sequence"`
		Current  string           `json:"current"`
	}{
		Sequence: snapst.Sequence,
		Current:  snapst.Current.String(),
	})
	if err != nil {
		return err
	}

	return osutil.AtomicWriteFile(p, b, 0644, 0)
}

// missingDisabledServices returns a list of services that were disabled
// that are currently missing from the specific snap info (i.e. they were
// renamed in this snap info), as well as a list of disabled services that are
// present in this snap info.
// the first arg is the disabled services when the snap was last active
func missingDisabledServices(svcs []string, info *snap.Info) ([]string, []string, error) {
	// make a copy of all the previously disabled services that we will remove
	// from, as well as an empty list to add to for the found services
	missingSvcs := []string{}
	foundSvcs := []string{}

	// for all the previously disabled services, check if they are in the
	// current snap info revision as services or not
	for _, disabledSvcName := range svcs {
		// check if the service is an app _and_ is a service
		if app, ok := info.Apps[disabledSvcName]; ok && app.IsService() {
			foundSvcs = append(foundSvcs, disabledSvcName)
		} else {
			missingSvcs = append(missingSvcs, disabledSvcName)
		}
	}

	// sort the lists for easier testing
	sort.Strings(missingSvcs)
	sort.Strings(foundSvcs)

	return missingSvcs, foundSvcs, nil
}

func vitalityRank(st *state.State, instanceName string) (rank int, err error) {
	tr := config.NewTransaction(st)

	var vitalityStr string
	err = tr.GetMaybe("core", "resilience.vitality-hint", &vitalityStr)
	if err != nil {
		return 0, err
	}
	for i, s := range strings.Split(vitalityStr, ",") {
		if s == instanceName {
			return i + 1, nil
		}
	}
	return 0, nil
}

func (m *SnapManager) doLinkSnap(t *state.Task, _ *tomb.Tomb) (err error) {
	st := t.State()
	st.Lock()
	defer st.Unlock()

	perfTimings := state.TimingsForTask(t)
	defer perfTimings.Save(st)

	snapsup, snapst, err := snapSetupAndState(t)
	if err != nil {
		return err
	}

	deviceCtx, err := DeviceCtx(st, t, nil)
	if err != nil {
		return err
	}

	// find if the snap is already installed before we modify snapst below
	isInstalled := snapst.IsInstalled()

	cand := snapsup.SideInfo
	m.backend.Candidate(cand)

	oldCandidateIndex := snapst.LastIndex(cand.Revision)

	if oldCandidateIndex < 0 {
		snapst.Sequence = append(snapst.Sequence, cand)
	} else if !snapsup.Revert {
		// remove the old candidate from the sequence, add it at the end
		copy(snapst.Sequence[oldCandidateIndex:len(snapst.Sequence)-1], snapst.Sequence[oldCandidateIndex+1:])
		snapst.Sequence[len(snapst.Sequence)-1] = cand
	}

	oldCurrent := snapst.Current
	snapst.Current = cand.Revision
	snapst.Active = true
	oldChannel := snapst.TrackingChannel
	if snapsup.Channel != "" {
		err := snapst.SetTrackingChannel(snapsup.Channel)
		if err != nil {
			return err
		}
	}
	oldIgnoreValidation := snapst.IgnoreValidation
	snapst.IgnoreValidation = snapsup.IgnoreValidation
	oldTryMode := snapst.TryMode
	snapst.TryMode = snapsup.TryMode
	oldDevMode := snapst.DevMode
	snapst.DevMode = snapsup.DevMode
	oldJailMode := snapst.JailMode
	snapst.JailMode = snapsup.JailMode
	oldClassic := snapst.Classic
	snapst.Classic = snapsup.Classic
	oldCohortKey := snapst.CohortKey
	snapst.CohortKey = snapsup.CohortKey
	if snapsup.Required { // set only on install and left alone on refresh
		snapst.Required = true
	}
	oldRefreshInhibitedTime := snapst.RefreshInhibitedTime
	// only set userID if unset or logged out in snapst and if we
	// actually have an associated user
	if snapsup.UserID > 0 {
		var user *auth.UserState
		if snapst.UserID != 0 {
			user, err = auth.User(st, snapst.UserID)
			if err != nil && err != auth.ErrInvalidUser {
				return err
			}
		}
		if user == nil {
			// if the original user installing the snap is
			// no longer available transfer to user who
			// triggered this change
			snapst.UserID = snapsup.UserID
		}
	}
	// keep instance key
	snapst.InstanceKey = snapsup.InstanceKey

	newInfo, err := readInfo(snapsup.InstanceName(), cand, 0)
	if err != nil {
		return err
	}

	// record type
	snapst.SetType(newInfo.Type())

	pb := NewTaskProgressAdapterLocked(t)

	// Check for D-Bus service conflicts a second time to detect
	// conflicts within a transaction.
	if err := checkDBusServiceConflicts(st, newInfo); err != nil {
		return err
	}

	// get the services which LinkSnap should disable when generating wrappers,
	// as well as the services which are not present in this revision, but were
	// present and disabled in a previous one and as such should be kept inside
	// snapst for persistent storage
	svcsToSave, svcsToDisable, err := missingDisabledServices(snapst.LastActiveDisabledServices, newInfo)
	if err != nil {
		return err
	}

	vitalityRank, err := vitalityRank(st, snapsup.InstanceName())
	if err != nil {
		return err
	}
	linkCtx := backend.LinkContext{
		FirstInstall:         oldCurrent.Unset(),
		PrevDisabledServices: svcsToDisable,
		VitalityRank:         vitalityRank,
	}
	reboot, err := m.backend.LinkSnap(newInfo, deviceCtx, linkCtx, perfTimings)
	// defer a cleanup helper which will unlink the snap if anything fails after
	// this point
	defer func() {
		if err == nil {
			return
		}
		// err is not nil, we need to try and unlink the snap to cleanup after
		// ourselves
		var unlinkErr error
		unlinkErr = m.backend.UnlinkSnap(newInfo, linkCtx, pb)
		if unlinkErr != nil {
			t.Errorf("cannot cleanup failed attempt at making snap %q available to the system: %v", snapsup.InstanceName(), unlinkErr)
		}
	}()
	if err != nil {
		return err
	}

	// commit the missing services to state so when we unlink this revision and
	// go to a different revision with potentially different service names, the
	// currently missing service names will be re-disabled if they exist later
	snapst.LastActiveDisabledServices = svcsToSave

	// Restore configuration of the target revision (if available) on revert
	if isInstalled {
		// Make a copy of configuration of current snap revision
		if err = config.SaveRevisionConfig(st, snapsup.InstanceName(), oldCurrent); err != nil {
			return err
		}
	}

	// Restore configuration of the target revision (if available; nothing happens if it's not).
	// We only do this on reverts (and not on refreshes).
	if snapsup.Revert {
		if err = config.RestoreRevisionConfig(st, snapsup.InstanceName(), snapsup.Revision()); err != nil {
			return err
		}
	}

	if len(snapst.Sequence) == 1 {
		if err := m.createSnapCookie(st, snapsup.InstanceName()); err != nil {
			return fmt.Errorf("cannot create snap cookie: %v", err)
		}
	}
	// save for undoLinkSnap
	t.Set("old-trymode", oldTryMode)
	t.Set("old-devmode", oldDevMode)
	t.Set("old-jailmode", oldJailMode)
	t.Set("old-classic", oldClassic)
	t.Set("old-last-active-disabled-services", svcsToSave)
	t.Set("old-ignore-validation", oldIgnoreValidation)
	t.Set("old-channel", oldChannel)
	t.Set("old-current", oldCurrent)
	t.Set("old-candidate-index", oldCandidateIndex)
	t.Set("old-refresh-inhibited-time", oldRefreshInhibitedTime)
	t.Set("old-cohort-key", oldCohortKey)

	// Record the fact that the snap was refreshed successfully.
	snapst.RefreshInhibitedTime = nil

	// Do at the end so we only preserve the new state if it worked.
	Set(st, snapsup.InstanceName(), snapst)

	if cand.SnapID != "" {
		// write the auxiliary store info
		aux := &auxStoreInfo{
			Media:   snapsup.Media,
			Website: snapsup.Website,
		}
		if err := keepAuxStoreInfo(cand.SnapID, aux); err != nil {
			return err
		}
		if len(snapst.Sequence) == 1 {
			defer func() {
				if err != nil {
					// the install is getting undone, and there are no more of this snap
					// try to remove the aux info we just created
					discardAuxStoreInfo(cand.SnapID)
				}
			}()
		}
	}

	// write sequence file for failover helpers
	if err := writeSeqFile(snapsup.InstanceName(), snapst); err != nil {
		return err
	}

	// Compatibility with old snapd: check if we have auto-connect task and
	// if not, inject it after self (link-snap) for snaps that are not core
	if newInfo.Type() != snap.TypeOS {
		var hasAutoConnect, hasSetupProfiles bool
		for _, other := range t.Change().Tasks() {
			// Check if this is auto-connect task for same snap and we it's part of the change with setup-profiles task
			if other.Kind() == "auto-connect" || other.Kind() == "setup-profiles" {
				otherSnapsup, err := TaskSnapSetup(other)
				if err != nil {
					return err
				}
				if snapsup.InstanceName() == otherSnapsup.InstanceName() {
					if other.Kind() == "auto-connect" {
						hasAutoConnect = true
					} else {
						hasSetupProfiles = true
					}
				}
			}
		}
		if !hasAutoConnect && hasSetupProfiles {
			InjectAutoConnect(t, snapsup)
		}
	}

	// Make sure if state commits and snapst is mutated we won't be rerun
	t.SetStatus(state.DoneStatus)

	// if we just installed a core snap, request a restart
	// so that we switch executing its snapd.
	m.maybeRestart(t, newInfo, reboot, deviceCtx)

	return nil
}

// maybeRestart will schedule a reboot or restart as needed for the
// just linked snap with info if it's a core or snapd or kernel snap.
func (m *SnapManager) maybeRestart(t *state.Task, info *snap.Info, rebootRequired bool, deviceCtx DeviceContext) {
	// Don't restart when preseeding - we will switch to new snapd on
	// first boot.
	if m.preseed {
		return
	}

	st := t.State()

	if rebootRequired {
		t.Logf("Requested system restart.")
		st.RequestRestart(state.RestartSystem)
		return
	}

	typ := info.Type()

	// if bp is non-trivial then either we're not on classic, or the snap is
	// snapd. So daemonRestartReason will always return "" which is what we
	// want. If that combination stops being true and there's a situation
	// where a non-trivial bp could return a non-empty reason, use IsTrivial
	// to check and bail before reaching this far.

	restartReason := daemonRestartReason(st, typ)
	if restartReason == "" {
		// no message -> no restart
		return
	}

	t.Logf(restartReason)
	st.RequestRestart(state.RestartDaemon)
}

func daemonRestartReason(st *state.State, typ snap.Type) string {
	if !((release.OnClassic && typ == snap.TypeOS) || typ == snap.TypeSnapd) {
		// not interesting
		return ""
	}

	if typ == snap.TypeOS {
		// ignore error here as we have no way to return to caller
		snapdSnapInstalled, _ := isInstalled(st, "snapd")
		if snapdSnapInstalled {
			// this snap is the base, but snapd is running from the snapd snap
			return ""
		}
		return "Requested daemon restart."
	}

	return "Requested daemon restart (snapd snap)."
}

// maybeUndoRemodelBootChanges will check if an undo needs to update the
// bootloader. This can happen if e.g. a new kernel gets installed. This
// will switch the bootloader to the new kernel but if the change is later
// undone we need to switch back to the kernel of the old model.
func (m *SnapManager) maybeUndoRemodelBootChanges(t *state.Task) error {
	// get the new and the old model
	deviceCtx, err := DeviceCtx(t.State(), t, nil)
	if err != nil {
		return err
	}
	// we only have an old model if we are in a remodel situation
	if !deviceCtx.ForRemodeling() {
		return nil
	}
	groundDeviceCtx := deviceCtx.GroundContext()
	oldModel := groundDeviceCtx.Model()
	newModel := deviceCtx.Model()

	// check type of the snap we are undoing, only kernel/base/core are
	// relevant
	snapsup, _, err := snapSetupAndState(t)
	if err != nil {
		return err
	}
	var newSnapName, snapName string
	switch snapsup.Type {
	case snap.TypeKernel:
		snapName = oldModel.Kernel()
		newSnapName = newModel.Kernel()
	case snap.TypeOS, snap.TypeBase:
		// XXX: add support for "core"
		snapName = oldModel.Base()
		newSnapName = newModel.Base()
	default:
		return nil
	}
	// we can stop if the kernel/base has not changed
	if snapName == newSnapName {
		return nil
	}
	// we can stop if the snap we are looking at is not a kernel/base
	// of the new model
	if snapsup.InstanceName() != newSnapName {
		return nil
	}
	// get info for *old* kernel/base/core and see if we need to reboot
	// TODO: we may need something like infoForDeviceSnap here
	var snapst SnapState
	if err = Get(t.State(), snapName, &snapst); err != nil {
		return err
	}
	info, err := snapst.CurrentInfo()
	if err != nil && err != ErrNoCurrent {
		return err
	}
	bp := boot.Participant(info, info.Type(), groundDeviceCtx)
	reboot, err := bp.SetNextBoot()
	if err != nil {
		return err
	}

	// we may just have switch back to the old kernel/base/core so
	// we may need to restart
	m.maybeRestart(t, info, reboot, groundDeviceCtx)

	return nil
}

func (m *SnapManager) undoLinkSnap(t *state.Task, _ *tomb.Tomb) error {
	st := t.State()
	st.Lock()
	defer st.Unlock()

	perfTimings := state.TimingsForTask(t)
	defer perfTimings.Save(st)

	snapsup, snapst, err := snapSetupAndState(t)
	if err != nil {
		return err
	}

	var oldChannel string
	err = t.Get("old-channel", &oldChannel)
	if err != nil {
		return err
	}
	var oldIgnoreValidation bool
	err = t.Get("old-ignore-validation", &oldIgnoreValidation)
	if err != nil && err != state.ErrNoState {
		return err
	}
	var oldTryMode bool
	err = t.Get("old-trymode", &oldTryMode)
	if err != nil {
		return err
	}
	var oldDevMode bool
	err = t.Get("old-devmode", &oldDevMode)
	if err != nil {
		return err
	}
	var oldJailMode bool
	err = t.Get("old-jailmode", &oldJailMode)
	if err != nil {
		return err
	}
	var oldClassic bool
	err = t.Get("old-classic", &oldClassic)
	if err != nil {
		return err
	}
	var oldCurrent snap.Revision
	err = t.Get("old-current", &oldCurrent)
	if err != nil {
		return err
	}
	var oldCandidateIndex int
	if err := t.Get("old-candidate-index", &oldCandidateIndex); err != nil {
		return err
	}
	var oldRefreshInhibitedTime *time.Time
	if err := t.Get("old-refresh-inhibited-time", &oldRefreshInhibitedTime); err != nil && err != state.ErrNoState {
		return err
	}
	var oldCohortKey string
	if err := t.Get("old-cohort-key", &oldCohortKey); err != nil && err != state.ErrNoState {
		return err
	}

	var oldLastActiveDisabledServices []string
	if err := t.Get("old-last-active-disabled-services", &oldLastActiveDisabledServices); err != nil && err != state.ErrNoState {
		return err
	}

	if len(snapst.Sequence) == 1 {
		// XXX: shouldn't these two just log and carry on? this is an undo handler...
		timings.Run(perfTimings, "discard-snap-namespace", fmt.Sprintf("discard the namespace of snap %q", snapsup.InstanceName()), func(tm timings.Measurer) {
			err = m.backend.DiscardSnapNamespace(snapsup.InstanceName())
		})
		if err != nil {
			t.Errorf("cannot discard snap namespace %q, will retry in 3 mins: %s", snapsup.InstanceName(), err)
			return &state.Retry{After: 3 * time.Minute}
		}
		if err := m.removeSnapCookie(st, snapsup.InstanceName()); err != nil {
			return fmt.Errorf("cannot remove snap cookie: %v", err)
		}
		// try to remove the auxiliary store info
		if err := discardAuxStoreInfo(snapsup.SideInfo.SnapID); err != nil {
			return fmt.Errorf("cannot remove auxiliary store info: %v", err)
		}
	}

	isRevert := snapsup.Revert

	// relinking of the old snap is done in the undo of unlink-current-snap
	currentIndex := snapst.LastIndex(snapst.Current)
	if currentIndex < 0 {
		return fmt.Errorf("internal error: cannot find revision %d in %v for undoing the added revision", snapsup.SideInfo.Revision, snapst.Sequence)
	}

	if oldCandidateIndex < 0 {
		snapst.Sequence = append(snapst.Sequence[:currentIndex], snapst.Sequence[currentIndex+1:]...)
	} else if !isRevert {
		oldCand := snapst.Sequence[currentIndex]
		copy(snapst.Sequence[oldCandidateIndex+1:], snapst.Sequence[oldCandidateIndex:])
		snapst.Sequence[oldCandidateIndex] = oldCand
	}
	snapst.Current = oldCurrent
	snapst.Active = false
	snapst.TrackingChannel = oldChannel
	snapst.IgnoreValidation = oldIgnoreValidation
	snapst.TryMode = oldTryMode
	snapst.DevMode = oldDevMode
	snapst.JailMode = oldJailMode
	snapst.Classic = oldClassic
	snapst.RefreshInhibitedTime = oldRefreshInhibitedTime
	snapst.CohortKey = oldCohortKey
	snapst.LastActiveDisabledServices = oldLastActiveDisabledServices

	newInfo, err := readInfo(snapsup.InstanceName(), snapsup.SideInfo, 0)
	if err != nil {
		return err
	}

	// we need to undo potential changes to current snap configuration (e.g. if
	// modified by post-refresh/install/configure hooks as part of failed
	// refresh/install) by restoring the configuration of "old current".
	// similarly, we need to re-save the disabled services if there is a
	// revision for us to go back to, see comment below for full explanation
	if len(snapst.Sequence) > 0 {
		if err = config.RestoreRevisionConfig(st, snapsup.InstanceName(), oldCurrent); err != nil {
			return err
		}

		// unlock state while we talk to systemd
		st.Unlock()
		defer st.Lock()

		// get the currently disabled services and add them to
		// snapst.LastActiveDisabledServices because if we completed a successful
		// doLinkSnap (hence we are in the undo handler), then we already disabled
		// the services and deleted currently existing services from the state
		// during doLinkSnap, but now we will need that information again when we go
		// to link the old version to prevent accidental enabling of disabled
		// services on a failed revert/refresh
		disabledServices, err := m.queryDisabledServices(newInfo, NewTaskProgressAdapterUnlocked(t))
		if err != nil {
			return err
		}

		st.Lock()
		defer st.Unlock()

		snapst.LastActiveDisabledServices = append(
			snapst.LastActiveDisabledServices,
			disabledServices...,
		)
	} else {
		// in the case of an install we need to clear any config
		err = config.DeleteSnapConfig(st, snapsup.InstanceName())
		if err != nil {
			return err
		}
	}

	pb := NewTaskProgressAdapterLocked(t)
	linkCtx := backend.LinkContext{
		FirstInstall: oldCurrent.Unset(),
	}
	err = m.backend.UnlinkSnap(newInfo, linkCtx, pb)
	if err != nil {
		return err
	}

	if err := m.maybeUndoRemodelBootChanges(t); err != nil {
		return err
	}

	// restart only when snapd was installed for the first time and the rest of
	// the cleanup is performed by snapd from core;
	// when reverting a subsequent snapd revision, the restart happens in
	// undoLinkCurrentSnap() instead
	if linkCtx.FirstInstall && newInfo.Type() == snap.TypeSnapd {
		// only way to get
		deviceCtx, err := DeviceCtx(st, t, nil)
		if err != nil {
			return err
		}
		const rebootRequired = false
		m.maybeRestart(t, newInfo, rebootRequired, deviceCtx)
	}

	// mark as inactive
	Set(st, snapsup.InstanceName(), snapst)
	// write sequence file for failover helpers
	if err := writeSeqFile(snapsup.InstanceName(), snapst); err != nil {
		return err
	}
	// Make sure if state commits and snapst is mutated we won't be rerun
	t.SetStatus(state.UndoneStatus)

	// If we are on classic and have no previous version of core
	// we may have restarted from a distro package into the core
	// snap. We need to undo that restart here. Instead of in
	// doUnlinkCurrentSnap() like we usually do when going from
	// core snap -> next core snap
	if release.OnClassic && newInfo.Type() == snap.TypeOS && oldCurrent.Unset() {
		t.Logf("Requested daemon restart (undo classic initial core install)")
		st.RequestRestart(state.RestartDaemon)
	}
	return nil
}

type doSwitchFlags struct {
	switchCurrentChannel bool
}

// doSwitchSnapChannel switches the snap's tracking channel and/or cohort. It
// also switches the current channel if appropriate. For use from 'Update'.
func (m *SnapManager) doSwitchSnapChannel(t *state.Task, _ *tomb.Tomb) error {
	return m.genericDoSwitchSnap(t, doSwitchFlags{switchCurrentChannel: true})
}

// doSwitchSnap switches the snap's tracking channel and/or cohort, *without*
// switching the current snap channel. For use from 'Switch'.
func (m *SnapManager) doSwitchSnap(t *state.Task, _ *tomb.Tomb) error {
	return m.genericDoSwitchSnap(t, doSwitchFlags{})
}

func (m *SnapManager) genericDoSwitchSnap(t *state.Task, flags doSwitchFlags) error {
	st := t.State()
	st.Lock()
	defer st.Unlock()

	snapsup, snapst, err := snapSetupAndState(t)
	if err != nil {
		return err
	}

	// switched the tracked channel
	if err := snapst.SetTrackingChannel(snapsup.Channel); err != nil {
		return err
	}
	snapst.CohortKey = snapsup.CohortKey
	if flags.switchCurrentChannel {
		// optionally support switching the current snap channel too, e.g.
		// if a snap is in both stable and candidate with the same revision
		// we can update it here and it will be displayed correctly in the UI
		if snapsup.SideInfo.Channel != "" {
			snapst.CurrentSideInfo().Channel = snapsup.Channel
		}
	}

	Set(st, snapsup.InstanceName(), snapst)
	return nil
}

func (m *SnapManager) doToggleSnapFlags(t *state.Task, _ *tomb.Tomb) error {
	st := t.State()
	st.Lock()
	defer st.Unlock()

	snapsup, snapst, err := snapSetupAndState(t)
	if err != nil {
		return err
	}

	// for now we support toggling only ignore-validation
	snapst.IgnoreValidation = snapsup.IgnoreValidation

	Set(st, snapsup.InstanceName(), snapst)
	return nil
}

func (m *SnapManager) startSnapServices(t *state.Task, _ *tomb.Tomb) error {
	st := t.State()
	st.Lock()
	defer st.Unlock()

	perfTimings := state.TimingsForTask(t)
	defer perfTimings.Save(st)

	_, snapst, err := snapSetupAndState(t)
	if err != nil {
		return err
	}

	currentInfo, err := snapst.CurrentInfo()
	if err != nil {
		return err
	}
	svcs := currentInfo.Services()
	if len(svcs) == 0 {
		return nil
	}

	startupOrdered, err := snap.SortServices(svcs)
	if err != nil {
		return err
	}

	pb := NewTaskProgressAdapterUnlocked(t)
	st.Unlock()
	err = m.backend.StartServices(startupOrdered, pb, perfTimings)
	st.Lock()
	return err
}

func (m *SnapManager) stopSnapServices(t *state.Task, _ *tomb.Tomb) error {
	st := t.State()
	st.Lock()
	defer st.Unlock()

	perfTimings := state.TimingsForTask(t)
	defer perfTimings.Save(st)

	snapsup, snapst, err := snapSetupAndState(t)
	if err != nil {
		return err
	}

	currentInfo, err := snapst.CurrentInfo()
	if err != nil {
		return err
	}
	svcs := currentInfo.Services()
	if len(svcs) == 0 {
		return nil
	}

	var stopReason snap.ServiceStopReason
	if err := t.Get("stop-reason", &stopReason); err != nil && err != state.ErrNoState {
		return err
	}

	pb := NewTaskProgressAdapterUnlocked(t)
	st.Unlock()
	defer st.Lock()

	// stop the services
	err = m.backend.StopServices(svcs, stopReason, pb, perfTimings)
	if err != nil {
		return err
	}

	// get the disabled services after we stopped all the services.
	// NOTE: we could probably do this before we stopped all the services (or
	// later in a different task from this entirely), but the important ordering
	// for saving the disabled services is that we save the list before we
	// unlink the snap (and hence destroy systemd's state of what services are
	// disabled).
	// this list is not meant to save what services are disabled at any given
	// time, specifically just what services are disabled while systemd loses
	// track of the services because we need to delete and re-generate the
	// service units.
	disabledServices, err := m.queryDisabledServices(currentInfo, pb)
	if err != nil {
		return err
	}

	st.Lock()
	defer st.Unlock()

	// finally commit the disabled services to snapsetup
	snapsup.LastActiveDisabledServices = disabledServices

	err = SetTaskSnapSetup(t, snapsup)
	if err != nil {
		return err
	}

	return nil
}

func (m *SnapManager) doUnlinkSnap(t *state.Task, _ *tomb.Tomb) error {
	// invoked only if snap has a current active revision
	st := t.State()
	st.Lock()
	defer st.Unlock()

	snapsup, snapst, err := snapSetupAndState(t)
	if err != nil {
		return err
	}

	info, err := Info(t.State(), snapsup.InstanceName(), snapsup.Revision())
	if err != nil {
		return err
	}

	// do the final unlink
	linkCtx := backend.LinkContext{
		FirstInstall: false,
	}
	err = m.backend.UnlinkSnap(info, linkCtx, NewTaskProgressAdapterLocked(t))
	if err != nil {
		return err
	}

	// add to the disabled services list in snapst services which were disabled
	// when stop-snap-services ran, for usage across changes like in reverting
	// and enabling after being disabled.
	// we keep what's already in the list in snapst because that list is
	// services which were previously present in the snap and disabled, but are
	// no longer present.
	snapst.LastActiveDisabledServices = append(
		snapst.LastActiveDisabledServices,
		snapsup.LastActiveDisabledServices...,
	)

	// mark as inactive
	snapst.Active = false
	Set(st, snapsup.InstanceName(), snapst)

	return err
}

func (m *SnapManager) doClearSnapData(t *state.Task, _ *tomb.Tomb) error {
	st := t.State()
	st.Lock()
	snapsup, snapst, err := snapSetupAndState(t)
	st.Unlock()
	if err != nil {
		return err
	}

	st.Lock()
	info, err := Info(t.State(), snapsup.InstanceName(), snapsup.Revision())
	st.Unlock()
	if err != nil {
		return err
	}

	if err = m.backend.RemoveSnapData(info); err != nil {
		return err
	}

	if len(snapst.Sequence) == 1 {
		// Only remove data common between versions if this is the last version
		if err = m.backend.RemoveSnapCommonData(info); err != nil {
			return err
		}

		st.Lock()
		defer st.Unlock()

		otherInstances, err := hasOtherInstances(st, snapsup.InstanceName())
		if err != nil {
			return err
		}
		// Snap data directory can be removed now too
		if err := m.backend.RemoveSnapDataDir(info, otherInstances); err != nil {
			return err
		}
	}

	return nil
}

func (m *SnapManager) doDiscardSnap(t *state.Task, _ *tomb.Tomb) error {
	st := t.State()
	st.Lock()
	defer st.Unlock()

	snapsup, snapst, err := snapSetupAndState(t)
	if err != nil {
		return err
	}

	deviceCtx, err := DeviceCtx(st, t, nil)
	if err != nil {
		return err
	}

	if snapst.Current == snapsup.Revision() && snapst.Active {
		return fmt.Errorf("internal error: cannot discard snap %q: still active", snapsup.InstanceName())
	}

	if len(snapst.Sequence) == 1 {
		snapst.Sequence = nil
		snapst.Current = snap.Revision{}
	} else {
		newSeq := make([]*snap.SideInfo, 0, len(snapst.Sequence))
		for _, si := range snapst.Sequence {
			if si.Revision == snapsup.Revision() {
				// leave out
				continue
			}
			newSeq = append(newSeq, si)
		}
		snapst.Sequence = newSeq
		if snapst.Current == snapsup.Revision() {
			snapst.Current = newSeq[len(newSeq)-1].Revision
		}
	}

	pb := NewTaskProgressAdapterLocked(t)
	typ, err := snapst.Type()
	if err != nil {
		return err
	}
	err = m.backend.RemoveSnapFiles(snapsup.placeInfo(), typ, nil, deviceCtx, pb)
	if err != nil {
		t.Errorf("cannot remove snap file %q, will retry in 3 mins: %s", snapsup.InstanceName(), err)
		return &state.Retry{After: 3 * time.Minute}
	}
	if len(snapst.Sequence) == 0 {
		// Remove configuration associated with this snap.
		err = config.DeleteSnapConfig(st, snapsup.InstanceName())
		if err != nil {
			return err
		}
		err = m.backend.DiscardSnapNamespace(snapsup.InstanceName())
		if err != nil {
			t.Errorf("cannot discard snap namespace %q, will retry in 3 mins: %s", snapsup.InstanceName(), err)
			return &state.Retry{After: 3 * time.Minute}
		}
		err = m.backend.RemoveSnapInhibitLock(snapsup.InstanceName())
		if err != nil {
			return err
		}
		if err := m.removeSnapCookie(st, snapsup.InstanceName()); err != nil {
			return fmt.Errorf("cannot remove snap cookie: %v", err)
		}

		otherInstances, err := hasOtherInstances(st, snapsup.InstanceName())
		if err != nil {
			return err
		}

		if err := m.backend.RemoveSnapDir(snapsup.placeInfo(), otherInstances); err != nil {
			return fmt.Errorf("cannot remove snap directory: %v", err)
		}

		// try to remove the auxiliary store info
		if err := discardAuxStoreInfo(snapsup.SideInfo.SnapID); err != nil {
			logger.Noticef("Cannot remove auxiliary store info for %q: %v", snapsup.InstanceName(), err)
		}

		// XXX: also remove sequence files?
	}
	if err = config.DiscardRevisionConfig(st, snapsup.InstanceName(), snapsup.Revision()); err != nil {
		return err
	}
	Set(st, snapsup.InstanceName(), snapst)
	return nil
}

/* aliases v2

aliases v2 implementation uses the following tasks:

  * for install/refresh/remove/enable/disable etc

    - remove-aliases: remove aliases of a snap from disk and mark them pending

    - setup-aliases: (re)creates aliases from snap state, mark them as
      not pending

    - set-auto-aliases: updates aliases snap state based on the
      snap-declaration and current revision info of the snap

  * for refresh & when the snap-declaration aliases change without a
    new revision

    - refresh-aliases: updates aliases snap state and updates them on disk too;
      its undo is used generically by other tasks as well

    - prune-auto-aliases: used for the special case of automatic
      aliases transferred from one snap to another to prune them from
      the source snaps to avoid conflicts in later operations

  * for alias/unalias/prefer:

    - alias: creates a manual alias

    - unalias: removes a manual alias

    - disable-aliases: disable the automatic aliases of a snap and
      removes all manual ones as well

    - prefer-aliases: enables the automatic aliases of a snap after
      disabling any other snap conflicting aliases

*/

func (m *SnapManager) doSetAutoAliases(t *state.Task, _ *tomb.Tomb) error {
	st := t.State()
	st.Lock()
	defer st.Unlock()
	snapsup, snapst, err := snapSetupAndState(t)
	if err != nil {
		return err
	}
	snapName := snapsup.InstanceName()
	curInfo, err := snapst.CurrentInfo()
	if err != nil {
		return err
	}

	// --unaliased
	if snapsup.Unaliased {
		t.Set("old-auto-aliases-disabled", snapst.AutoAliasesDisabled)
		snapst.AutoAliasesDisabled = true
	}

	curAliases := snapst.Aliases
	// TODO: implement --prefer logic
	newAliases, err := refreshAliases(st, curInfo, curAliases)
	if err != nil {
		return err
	}
	_, err = checkAliasesConflicts(st, snapName, snapst.AutoAliasesDisabled, newAliases, nil)
	if err != nil {
		return err
	}

	t.Set("old-aliases-v2", curAliases)
	// noop, except on first install where we need to set this here
	snapst.AliasesPending = true
	snapst.Aliases = newAliases
	Set(st, snapName, snapst)
	return nil
}

func (m *SnapManager) doRemoveAliases(t *state.Task, _ *tomb.Tomb) error {
	st := t.State()
	st.Lock()
	defer st.Unlock()
	snapsup, snapst, err := snapSetupAndState(t)
	if err != nil {
		return err
	}
	snapName := snapsup.InstanceName()

	err = m.backend.RemoveSnapAliases(snapName)
	if err != nil {
		return err
	}

	snapst.AliasesPending = true
	Set(st, snapName, snapst)
	return nil
}

func (m *SnapManager) doSetupAliases(t *state.Task, _ *tomb.Tomb) error {
	st := t.State()
	st.Lock()
	defer st.Unlock()
	snapsup, snapst, err := snapSetupAndState(t)
	if err != nil {
		return err
	}
	snapName := snapsup.InstanceName()
	curAliases := snapst.Aliases

	_, _, err = applyAliasesChange(snapName, autoDis, nil, snapst.AutoAliasesDisabled, curAliases, m.backend, doApply)
	if err != nil {
		return err
	}

	snapst.AliasesPending = false
	Set(st, snapName, snapst)
	return nil
}

func (m *SnapManager) doRefreshAliases(t *state.Task, _ *tomb.Tomb) error {
	st := t.State()
	st.Lock()
	defer st.Unlock()
	snapsup, snapst, err := snapSetupAndState(t)
	if err != nil {
		return err
	}
	snapName := snapsup.InstanceName()
	curInfo, err := snapst.CurrentInfo()
	if err != nil {
		return err
	}

	autoDisabled := snapst.AutoAliasesDisabled
	curAliases := snapst.Aliases
	newAliases, err := refreshAliases(st, curInfo, curAliases)
	if err != nil {
		return err
	}
	_, err = checkAliasesConflicts(st, snapName, autoDisabled, newAliases, nil)
	if err != nil {
		return err
	}

	if !snapst.AliasesPending {
		if _, _, err := applyAliasesChange(snapName, autoDisabled, curAliases, autoDisabled, newAliases, m.backend, doApply); err != nil {
			return err
		}
	}

	t.Set("old-aliases-v2", curAliases)
	snapst.Aliases = newAliases
	Set(st, snapName, snapst)
	return nil
}

func (m *SnapManager) undoRefreshAliases(t *state.Task, _ *tomb.Tomb) error {
	st := t.State()
	st.Lock()
	defer st.Unlock()
	var oldAliases map[string]*AliasTarget
	err := t.Get("old-aliases-v2", &oldAliases)
	if err == state.ErrNoState {
		// nothing to do
		return nil
	}
	if err != nil {
		return err
	}
	snapsup, snapst, err := snapSetupAndState(t)
	if err != nil {
		return err
	}
	snapName := snapsup.InstanceName()
	curAutoDisabled := snapst.AutoAliasesDisabled
	autoDisabled := curAutoDisabled
	if err = t.Get("old-auto-aliases-disabled", &autoDisabled); err != nil && err != state.ErrNoState {
		return err
	}

	var otherSnapDisabled map[string]*otherDisabledAliases
	if err = t.Get("other-disabled-aliases", &otherSnapDisabled); err != nil && err != state.ErrNoState {
		return err
	}

	// check if the old states creates conflicts now
	_, err = checkAliasesConflicts(st, snapName, autoDisabled, oldAliases, nil)
	if _, ok := err.(*AliasConflictError); ok {
		// best we can do is reinstate with all aliases disabled
		t.Errorf("cannot reinstate alias state because of conflicts, disabling: %v", err)
		oldAliases, _ = disableAliases(oldAliases)
		autoDisabled = true
	} else if err != nil {
		return err
	}

	if !snapst.AliasesPending {
		curAliases := snapst.Aliases
		if _, _, err := applyAliasesChange(snapName, curAutoDisabled, curAliases, autoDisabled, oldAliases, m.backend, doApply); err != nil {
			return err
		}
	}

	snapst.AutoAliasesDisabled = autoDisabled
	snapst.Aliases = oldAliases
	newSnapStates := make(map[string]*SnapState, 1+len(otherSnapDisabled))
	newSnapStates[snapName] = snapst

	// if we disabled other snap aliases try to undo that
	conflicting := make(map[string]bool, len(otherSnapDisabled))
	otherCurSnapStates := make(map[string]*SnapState, len(otherSnapDisabled))
	for otherSnap, otherDisabled := range otherSnapDisabled {
		var otherSnapState SnapState
		err := Get(st, otherSnap, &otherSnapState)
		if err != nil {
			return err
		}
		otherCurInfo, err := otherSnapState.CurrentInfo()
		if err != nil {
			return err
		}

		otherCurSnapStates[otherSnap] = &otherSnapState

		autoDisabled := otherSnapState.AutoAliasesDisabled
		if otherDisabled.Auto {
			// automatic aliases of other were disabled, undo that
			autoDisabled = false
		}
		otherAliases := reenableAliases(otherCurInfo, otherSnapState.Aliases, otherDisabled.Manual)
		// check for conflicts taking into account
		// re-enabled aliases
		conflicts, err := checkAliasesConflicts(st, otherSnap, autoDisabled, otherAliases, newSnapStates)
		if _, ok := err.(*AliasConflictError); ok {
			conflicting[otherSnap] = true
			for conflictSnap := range conflicts {
				conflicting[conflictSnap] = true
			}
		} else if err != nil {
			return err
		}

		newSnapState := otherSnapState
		newSnapState.Aliases = otherAliases
		newSnapState.AutoAliasesDisabled = autoDisabled
		newSnapStates[otherSnap] = &newSnapState
	}

	// apply non-conflicting other
	for otherSnap, otherSnapState := range otherCurSnapStates {
		if conflicting[otherSnap] {
			// keep as it was
			continue
		}
		newSnapSt := newSnapStates[otherSnap]
		if !otherSnapState.AliasesPending {
			if _, _, err := applyAliasesChange(otherSnap, otherSnapState.AutoAliasesDisabled, otherSnapState.Aliases, newSnapSt.AutoAliasesDisabled, newSnapSt.Aliases, m.backend, doApply); err != nil {
				return err
			}
		}
	}

	for instanceName, snapst := range newSnapStates {
		if conflicting[instanceName] {
			// keep as it was
			continue
		}
		Set(st, instanceName, snapst)
	}
	return nil
}

func (m *SnapManager) doPruneAutoAliases(t *state.Task, _ *tomb.Tomb) error {
	st := t.State()
	st.Lock()
	defer st.Unlock()
	snapsup, snapst, err := snapSetupAndState(t)
	if err != nil {
		return err
	}
	var which []string
	err = t.Get("aliases", &which)
	if err != nil {
		return err
	}
	snapName := snapsup.InstanceName()
	autoDisabled := snapst.AutoAliasesDisabled
	curAliases := snapst.Aliases

	newAliases := pruneAutoAliases(curAliases, which)

	if !snapst.AliasesPending {
		if _, _, err := applyAliasesChange(snapName, autoDisabled, curAliases, autoDisabled, newAliases, m.backend, doApply); err != nil {
			return err
		}
	}

	t.Set("old-aliases-v2", curAliases)
	snapst.Aliases = newAliases
	Set(st, snapName, snapst)
	return nil
}

type changedAlias struct {
	Snap  string `json:"snap"`
	App   string `json:"app"`
	Alias string `json:"alias"`
}

func aliasesTrace(t *state.Task, added, removed []*backend.Alias) error {
	chg := t.Change()
	var data map[string]interface{}
	err := chg.Get("api-data", &data)
	if err != nil && err != state.ErrNoState {
		return err
	}
	if len(data) == 0 {
		data = make(map[string]interface{})
	}

	curAdded, _ := data["aliases-added"].([]interface{})
	for _, a := range added {
		snap, app := snap.SplitSnapApp(a.Target)
		curAdded = append(curAdded, &changedAlias{
			Snap:  snap,
			App:   app,
			Alias: a.Name,
		})
	}
	data["aliases-added"] = curAdded

	curRemoved, _ := data["aliases-removed"].([]interface{})
	for _, a := range removed {
		snap, app := snap.SplitSnapApp(a.Target)
		curRemoved = append(curRemoved, &changedAlias{
			Snap:  snap,
			App:   app,
			Alias: a.Name,
		})
	}
	data["aliases-removed"] = curRemoved

	chg.Set("api-data", data)
	return nil
}

func (m *SnapManager) doAlias(t *state.Task, _ *tomb.Tomb) error {
	st := t.State()
	st.Lock()
	defer st.Unlock()
	snapsup, snapst, err := snapSetupAndState(t)
	if err != nil {
		return err
	}
	var target, alias string
	err = t.Get("target", &target)
	if err != nil {
		return err
	}
	err = t.Get("alias", &alias)
	if err != nil {
		return err
	}

	snapName := snapsup.InstanceName()
	curInfo, err := snapst.CurrentInfo()
	if err != nil {
		return err
	}

	autoDisabled := snapst.AutoAliasesDisabled
	curAliases := snapst.Aliases
	newAliases, err := manualAlias(curInfo, curAliases, target, alias)
	if err != nil {
		return err
	}
	_, err = checkAliasesConflicts(st, snapName, autoDisabled, newAliases, nil)
	if err != nil {
		return err
	}

	added, removed, err := applyAliasesChange(snapName, autoDisabled, curAliases, autoDisabled, newAliases, m.backend, snapst.AliasesPending)
	if err != nil {
		return err
	}
	if err := aliasesTrace(t, added, removed); err != nil {
		return err
	}

	t.Set("old-aliases-v2", curAliases)
	snapst.Aliases = newAliases
	Set(st, snapName, snapst)
	return nil
}

func (m *SnapManager) doDisableAliases(t *state.Task, _ *tomb.Tomb) error {
	st := t.State()
	st.Lock()
	defer st.Unlock()
	snapsup, snapst, err := snapSetupAndState(t)
	if err != nil {
		return err
	}
	snapName := snapsup.InstanceName()

	oldAutoDisabled := snapst.AutoAliasesDisabled
	oldAliases := snapst.Aliases
	newAliases, _ := disableAliases(oldAliases)

	added, removed, err := applyAliasesChange(snapName, oldAutoDisabled, oldAliases, autoDis, newAliases, m.backend, snapst.AliasesPending)
	if err != nil {
		return err
	}
	if err := aliasesTrace(t, added, removed); err != nil {
		return err
	}

	t.Set("old-auto-aliases-disabled", oldAutoDisabled)
	snapst.AutoAliasesDisabled = true
	t.Set("old-aliases-v2", oldAliases)
	snapst.Aliases = newAliases
	Set(st, snapName, snapst)
	return nil
}

func (m *SnapManager) doUnalias(t *state.Task, _ *tomb.Tomb) error {
	st := t.State()
	st.Lock()
	defer st.Unlock()
	snapsup, snapst, err := snapSetupAndState(t)
	if err != nil {
		return err
	}
	var alias string
	err = t.Get("alias", &alias)
	if err != nil {
		return err
	}
	snapName := snapsup.InstanceName()

	autoDisabled := snapst.AutoAliasesDisabled
	oldAliases := snapst.Aliases
	newAliases, err := manualUnalias(oldAliases, alias)
	if err != nil {
		return err
	}

	added, removed, err := applyAliasesChange(snapName, autoDisabled, oldAliases, autoDisabled, newAliases, m.backend, snapst.AliasesPending)
	if err != nil {
		return err
	}
	if err := aliasesTrace(t, added, removed); err != nil {
		return err
	}

	t.Set("old-aliases-v2", oldAliases)
	snapst.Aliases = newAliases
	Set(st, snapName, snapst)
	return nil
}

// otherDisabledAliases is used to track for the benefit of undo what
// changes were made aka what aliases were disabled of another
// conflicting snap by prefer logic
type otherDisabledAliases struct {
	// Auto records whether prefer had to disable automatic aliases
	Auto bool `json:"auto,omitempty"`
	// Manual records which manual aliases were removed by prefer
	Manual map[string]string `json:"manual,omitempty"`
}

func (m *SnapManager) doPreferAliases(t *state.Task, _ *tomb.Tomb) error {
	st := t.State()
	st.Lock()
	defer st.Unlock()
	snapsup, snapst, err := snapSetupAndState(t)
	if err != nil {
		return err
	}
	instanceName := snapsup.InstanceName()

	if !snapst.AutoAliasesDisabled {
		// already enabled, nothing to do
		return nil
	}

	curAliases := snapst.Aliases
	aliasConflicts, err := checkAliasesConflicts(st, instanceName, autoEn, curAliases, nil)
	conflErr, isConflErr := err.(*AliasConflictError)
	if err != nil && !isConflErr {
		return err
	}
	if isConflErr && conflErr.Conflicts == nil {
		// it's a snap command namespace conflict, we cannot remedy it
		return conflErr
	}
	// proceed to disable conflicting aliases as needed
	// before re-enabling instanceName aliases

	otherSnapStates := make(map[string]*SnapState, len(aliasConflicts))
	otherSnapDisabled := make(map[string]*otherDisabledAliases, len(aliasConflicts))
	for otherSnap := range aliasConflicts {
		var otherSnapState SnapState
		err := Get(st, otherSnap, &otherSnapState)
		if err != nil {
			return err
		}

		otherAliases, disabledManual := disableAliases(otherSnapState.Aliases)

		added, removed, err := applyAliasesChange(otherSnap, otherSnapState.AutoAliasesDisabled, otherSnapState.Aliases, autoDis, otherAliases, m.backend, otherSnapState.AliasesPending)
		if err != nil {
			return err
		}
		if err := aliasesTrace(t, added, removed); err != nil {
			return err
		}

		var otherDisabled otherDisabledAliases
		otherDisabled.Manual = disabledManual
		otherSnapState.Aliases = otherAliases
		// disable automatic aliases as needed
		if !otherSnapState.AutoAliasesDisabled && len(otherAliases) != 0 {
			// record that we did disable automatic aliases
			otherDisabled.Auto = true
			otherSnapState.AutoAliasesDisabled = true
		}
		otherSnapDisabled[otherSnap] = &otherDisabled
		otherSnapStates[otherSnap] = &otherSnapState
	}

	added, removed, err := applyAliasesChange(instanceName, autoDis, curAliases, autoEn, curAliases, m.backend, snapst.AliasesPending)
	if err != nil {
		return err
	}
	if err := aliasesTrace(t, added, removed); err != nil {
		return err
	}

	for otherSnap, otherSnapState := range otherSnapStates {
		Set(st, otherSnap, otherSnapState)
	}
	if len(otherSnapDisabled) != 0 {
		t.Set("other-disabled-aliases", otherSnapDisabled)
	}
	t.Set("old-auto-aliases-disabled", true)
	t.Set("old-aliases-v2", curAliases)
	snapst.AutoAliasesDisabled = false
	Set(st, instanceName, snapst)
	return nil
}

// changeReadyUpToTask returns whether all other change's tasks are Ready.
func changeReadyUpToTask(task *state.Task) bool {
	me := task.ID()
	change := task.Change()
	for _, task := range change.Tasks() {
		if me == task.ID() {
			// ignore self
			continue
		}
		if !task.Status().Ready() {
			return false
		}
	}
	return true
}

// refreshedSnaps returns the instance names of the snaps successfully refreshed
// in the last batch of refreshes before the given (re-refresh) task.
//
// It does this by advancing through the given task's change's tasks, keeping
// track of the instance names from the first SnapSetup in every lane, stopping
// when finding the given task, and resetting things when finding a different
// re-refresh task (that indicates the end of a batch that isn't the given one).
func refreshedSnaps(reTask *state.Task) []string {
	// NOTE nothing requires reTask to be a check-rerefresh task, nor even to be in
	// a refresh-ish change, but it doesn't make much sense to call this otherwise.
	tid := reTask.ID()
	laneSnaps := map[int]string{}
	// change.Tasks() preserves the order tasks were added, otherwise it all falls apart
	for _, task := range reTask.Change().Tasks() {
		if task.ID() == tid {
			// we've reached ourselves; we don't care about anything beyond this
			break
		}
		if task.Kind() == "check-rerefresh" {
			// we've reached a previous check-rerefresh (but not ourselves).
			// Only snaps in tasks after this point are of interest.
			laneSnaps = map[int]string{}
		}
		lanes := task.Lanes()
		if len(lanes) != 1 {
			// can't happen, really
			continue
		}
		lane := lanes[0]
		if lane == 0 {
			// not really a lane
			continue
		}
		if task.Status() != state.DoneStatus {
			// ignore non-successful lane (1)
			laneSnaps[lane] = ""
			continue
		}
		if _, ok := laneSnaps[lane]; ok {
			// ignore lanes we've already seen (including ones explicitly ignored in (1))
			continue
		}
		var snapsup SnapSetup
		if err := task.Get("snap-setup", &snapsup); err != nil {
			continue
		}
		laneSnaps[lane] = snapsup.InstanceName()
	}

	snapNames := make([]string, 0, len(laneSnaps))
	for _, name := range laneSnaps {
		if name == "" {
			// the lane was unsuccessful
			continue
		}
		snapNames = append(snapNames, name)
	}
	return snapNames
}

// reRefreshSetup holds the necessary details to re-refresh snaps that need it
type reRefreshSetup struct {
	UserID int `json:"user-id,omitempty"`
	*Flags
}

// reRefreshUpdateMany exists just to make testing simpler
var reRefreshUpdateMany = updateManyFiltered

// reRefreshFilter is an updateFilter that returns whether the given update
// needs a re-refresh because of further epoch transitions available.
func reRefreshFilter(update *snap.Info, snapst *SnapState) bool {
	cur, err := snapst.CurrentInfo()
	if err != nil {
		return false
	}
	return !update.Epoch.Equal(&cur.Epoch)
}

var reRefreshRetryTimeout = time.Second / 10

func (m *SnapManager) doCheckReRefresh(t *state.Task, tomb *tomb.Tomb) error {
	st := t.State()
	st.Lock()
	defer st.Unlock()

	if numHaltTasks := t.NumHaltTasks(); numHaltTasks > 0 {
		logger.Panicf("Re-refresh task has %d tasks waiting for it.", numHaltTasks)
	}

	if !changeReadyUpToTask(t) {
		return &state.Retry{After: reRefreshRetryTimeout, Reason: "pending refreshes"}
	}
	snaps := refreshedSnaps(t)
	if len(snaps) == 0 {
		// nothing to do (maybe everything failed)
		return nil
	}

	var re reRefreshSetup
	if err := t.Get("rerefresh-setup", &re); err != nil {
		return err
	}
	chg := t.Change()
	updated, tasksets, err := reRefreshUpdateMany(tomb.Context(nil), st, snaps, re.UserID, reRefreshFilter, re.Flags, chg.ID())
	if err != nil {
		return err
	}

	if len(updated) == 0 {
		t.Logf("No re-refreshes found.")
	} else {
		t.Logf("Found re-refresh for %s.", strutil.Quoted(updated))

		for _, taskset := range tasksets {
			chg.AddAll(taskset)
		}
		st.EnsureBefore(0)
	}
	t.SetStatus(state.DoneStatus)

	return nil
}

// InjectTasks makes all the halt tasks of the mainTask wait for extraTasks;
// extraTasks join the same lane and change as the mainTask.
func InjectTasks(mainTask *state.Task, extraTasks *state.TaskSet) {
	lanes := mainTask.Lanes()
	if len(lanes) == 1 && lanes[0] == 0 {
		lanes = nil
	}
	for _, l := range lanes {
		extraTasks.JoinLane(l)
	}

	chg := mainTask.Change()
	// Change shouldn't normally be nil, except for cases where
	// this helper is used before tasks are added to a change.
	if chg != nil {
		chg.AddAll(extraTasks)
	}

	// make all halt tasks of the mainTask wait on extraTasks
	ht := mainTask.HaltTasks()
	for _, t := range ht {
		t.WaitAll(extraTasks)
	}

	// make the extra tasks wait for main task
	extraTasks.WaitFor(mainTask)
}

func InjectAutoConnect(mainTask *state.Task, snapsup *SnapSetup) {
	st := mainTask.State()
	autoConnect := st.NewTask("auto-connect", fmt.Sprintf(i18n.G("Automatically connect eligible plugs and slots of snap %q"), snapsup.InstanceName()))
	autoConnect.Set("snap-setup", snapsup)
	InjectTasks(mainTask, state.NewTaskSet(autoConnect))
	mainTask.Logf("added auto-connect task")
}<|MERGE_RESOLUTION|>--- conflicted
+++ resolved
@@ -834,24 +834,12 @@
 		return err
 	}
 
-<<<<<<< HEAD
 	if experimentalRefreshAppAwareness && !snapsup.Flags.IgnoreRunning {
-		// A process may be created after the soft refresh done upon
-		// the request to refresh a snap. If such process is alive by
-		// the time this code is reached the refresh process is stopped.
-		// In case of failure the snap state is modified to indicate
-		// when the refresh was first inhibited. If the first
-		// inhibition is outside of a grace period then refresh
-		// proceeds regardless of the existing processes.
-		if err := inhibitRefresh(st, snapst, oldInfo, HardNothingRunningRefreshCheck); err != nil {
-=======
-	if experimentalRefreshAppAwareness {
 		// Invoke the hard refresh flow. Upon success the returned lock will be
 		// held to prevent snap-run from advancing until UnlinkSnap, executed
 		// below, completes.
 		lock, err := hardEnsureNothingRunningDuringRefresh(m.backend, st, snapst, oldInfo)
 		if err != nil {
->>>>>>> 0784b462
 			return err
 		}
 		defer lock.Close()
