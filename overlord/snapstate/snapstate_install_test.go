--- conflicted
+++ resolved
@@ -3705,11 +3705,7 @@
 	c.Check(snapSt.Current, Equals, snap.R(42))
 }
 
-<<<<<<< HEAD
-func (s *validationSetsSuite) installSnapReferencedByValidationSet(c *C, presence, requiredRev string, installRev snap.Revision) error {
-=======
 func (s *validationSetsSuite) installSnapReferencedByValidationSet(c *C, presence, requiredRev string, installRev snap.Revision, cohort string) error {
->>>>>>> c92868d7
 	restore := snapstate.MockEnforcedValidationSets(func(st *state.State) (*snapasserts.ValidationSets, error) {
 		vs := snapasserts.NewValidationSets()
 		someSnap := map[string]interface{}{
@@ -3737,47 +3733,29 @@
 	}
 	assertstate.UpdateValidationSet(s.state, &tr)
 
-<<<<<<< HEAD
-	var opts *snapstate.RevisionOptions
-	if !installRev.Unset() {
-		opts = &snapstate.RevisionOptions{Revision: installRev}
-=======
 	opts := &snapstate.RevisionOptions{}
 	if !installRev.Unset() {
 		opts.Revision = installRev
 	}
 	if cohort != "" {
 		opts.CohortKey = cohort
->>>>>>> c92868d7
 	}
 	_, err := snapstate.Install(context.Background(), s.state, "some-snap", opts, 0, snapstate.Flags{})
 	return err
 }
 
 func (s *validationSetsSuite) TestInstallSnapInvalidForValidationSetRefused(c *C) {
-<<<<<<< HEAD
-	err := s.installSnapReferencedByValidationSet(c, "invalid", "", snap.R(0))
-=======
 	err := s.installSnapReferencedByValidationSet(c, "invalid", "", snap.R(0), "")
->>>>>>> c92868d7
 	c.Assert(err, ErrorMatches, `cannot install snap "some-snap" due to enforcing rules of validation set foo/bar`)
 }
 
 func (s *validationSetsSuite) TestInstallSnapOptionalForValidationSetOK(c *C) {
-<<<<<<< HEAD
-	err := s.installSnapReferencedByValidationSet(c, "optional", "", snap.R(0))
-=======
 	err := s.installSnapReferencedByValidationSet(c, "optional", "", snap.R(0), "")
->>>>>>> c92868d7
 	c.Assert(err, IsNil)
 }
 
 func (s *validationSetsSuite) TestInstallSnapRequiredForValidationSet(c *C) {
-<<<<<<< HEAD
-	err := s.installSnapReferencedByValidationSet(c, "required", "", snap.R(0))
-=======
 	err := s.installSnapReferencedByValidationSet(c, "required", "", snap.R(0), "")
->>>>>>> c92868d7
 	c.Assert(err, IsNil)
 	c.Assert(s.fakeBackend.ops, HasLen, 2)
 	expectedOp := fakeOp{
@@ -3794,9 +3772,6 @@
 }
 
 func (s *validationSetsSuite) TestInstallSnapRequiredForValidationSetAtRevision(c *C) {
-<<<<<<< HEAD
-	err := s.installSnapReferencedByValidationSet(c, "required", "2", snap.R(2))
-=======
 	err := s.installSnapReferencedByValidationSet(c, "required", "2", snap.R(2), "")
 	c.Assert(err, IsNil)
 	c.Assert(s.fakeBackend.ops, HasLen, 2)
@@ -3815,7 +3790,6 @@
 
 func (s *validationSetsSuite) TestInstallSnapRequiredForValidationSetCohortIgnored(c *C) {
 	err := s.installSnapReferencedByValidationSet(c, "required", "2", snap.R(0), "cohortkey")
->>>>>>> c92868d7
 	c.Assert(err, IsNil)
 	c.Assert(s.fakeBackend.ops, HasLen, 2)
 	expectedOp := fakeOp{
@@ -3832,11 +3806,6 @@
 }
 
 func (s *validationSetsSuite) TestInstallSnapReferencedByValidationSetWrongRevision(c *C) {
-<<<<<<< HEAD
-	err := s.installSnapReferencedByValidationSet(c, "required", "3", snap.R(2))
-	c.Assert(err, ErrorMatches, `cannot install snap "some-snap" at requested revision 2, revision 3 required by validation sets: foo/bar`)
-=======
 	err := s.installSnapReferencedByValidationSet(c, "required", "3", snap.R(2), "")
 	c.Assert(err, ErrorMatches, `cannot install snap "some-snap" at requested revision 2 without --ignore-validation, revision 3 required by validation sets: foo/bar`)
->>>>>>> c92868d7
 }