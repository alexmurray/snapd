// -*- Mode: Go; indent-tabs-mode: t -*-

/*
 * Copyright (C) 2016-2017 Canonical Ltd
 *
 * This program is free software: you can redistribute it and/or modify
 * it under the terms of the GNU General Public License version 3 as
 * published by the Free Software Foundation.
 *
 * This program is distributed in the hope that it will be useful,
 * but WITHOUT ANY WARRANTY; without even the implied warranty of
 * MERCHANTABILITY or FITNESS FOR A PARTICULAR PURPOSE.  See the
 * GNU General Public License for more details.
 *
 * You should have received a copy of the GNU General Public License
 * along with this program.  If not, see <http://www.gnu.org/licenses/>.
 *
 */

package snapstate

import (
	"encoding/json"
	"fmt"
	"strings"

	"github.com/snapcore/snapd/overlord/snapstate/backend"
	"github.com/snapcore/snapd/overlord/state"
	"github.com/snapcore/snapd/snap"
	"github.com/snapcore/snapd/strutil"
)

<<<<<<< HEAD
// AliasState describes the state of an alias in the context of a snap.
// aliases-v2 top state entry is a snapName -> alias -> AliasState map.
type AliasState struct {
	Status        string `json:"status"` // one of: auto,disabled,manual,overridden
	Target        string `json:"target"`
	AutoTargetBak string `json:"auto-target,omitempty"`
=======
// AliasesStatus represents the global automatic aliases status for a snap.
type AliasesStatus string

// Possible global automatic aliases statuses for a snap.
const (
	EnabledAliases  AliasesStatus = "enabled"
	DisabledAliases AliasesStatus = "disabled"
)

// AliasTarget carries the targets of an alias in the context of snap.
// If Manual is set it is the target of an enabled manual alias.
// Auto is set to the target for an automatic alias, enabled or
// disabled depending on the aliases status of the whole snap.
type AliasTarget struct {
	Manual string `json:"manual,omitempty"`
	Auto   string `json:"auto,omitempty"`
>>>>>>> cbb1ee72
}

// Effective returns the target to use based on the aliasesStatus of the whole snap, returns "" if the alias is disabled.
func (at *AliasTarget) Effective(aliasesStatus AliasesStatus) string {
	if at == nil {
		return ""
	}
	if at.Manual != "" {
		return at.Manual
	}
	if aliasesStatus == EnabledAliases {
		return at.Auto
	}
	return ""
}

func (as *AliasState) Manual() bool {
	switch as.Status {
	case "manual", "overridden":
		return true
	}
	return false
}

func (as *AliasState) AutoTarget() string {
	switch as.Status {
	case "manual":
		return ""
	case "overridden":
		return as.AutoTargetBak
	default:
		return as.Target
	}
}

/*
   There are two kinds of aliases:

   * automatic aliases listed with their target application in the
     snap-declaration of the snap (states: auto,disabled,overridden)

   * manual aliases setup with "snap alias SNAP.APP ALIAS" (states:
     manual,overridden)

   Further

   * all automatic aliases of a snap are either enabled (state: auto)
     or disabled together

   * disabling a manual alias removes it from disk and state (for
     simplicity there is no disabled state for manual aliases)

   * therefore enabled automatic aliases and manual aliases never mix
     for a snap (no snap with mixed auto and manual/overridden states)

   * a snap with manual aliases can only have disabled or overridden
     automatic aliases, the latter means a manual alias overlaid on
     top of what is declared by the snap as an automatic alias

   Given that aliases are shared and can conflict between snaps and
   (because of --prefer/prefer) some operations might need to touch
   implicitly the aliases of other snaps, the execution of all tasks
   touching alias states or aliases on disk are serialized, see
   SnapManager.blockedTask
*/

// TODO: helper from snap
func composeTarget(snapName, targetApp string) string {
	if targetApp == snapName {
		return targetApp
	}
	return fmt.Sprintf("%s.%s", snapName, targetApp)
}

// applyAliasesChange applies the necessary changes to aliases on disk
// to go from prevAliases under the snap global prevStatus for
// automatic aliases to newAliases under newStatus for snapName.
// It assumes that conflicts have already been checked.
func applyAliasesChange(st *state.State, snapName string, prevStatus AliasesStatus, prevAliases map[string]*AliasTarget, newStatus AliasesStatus, newAliases map[string]*AliasTarget, be managerBackend) error {
	var add, remove []*backend.Alias
	for alias, prevTargets := range prevAliases {
		if _, ok := newAliases[alias]; ok {
			continue
		}
		// gone
		if effTgt := prevTargets.Effective(prevStatus); effTgt != "" {
			remove = append(remove, &backend.Alias{
				Name:   alias,
				Target: composeTarget(snapName, effTgt),
			})
		}
	}
	for alias, newTargets := range newAliases {
		prevTgt := prevAliases[alias].Effective(prevStatus)
		newTgt := newTargets.Effective(newStatus)
		if prevTgt == newTgt {
			// nothing to do
			continue
		}
		if prevTgt != "" {
			remove = append(remove, &backend.Alias{
				Name:   alias,
				Target: composeTarget(snapName, prevTgt),
			})
		}
		if newTgt != "" {
			add = append(add, &backend.Alias{
				Name:   alias,
				Target: composeTarget(snapName, newTgt),
			})
		}
	}
	st.Unlock()
	err := be.UpdateAliases(add, remove)
	st.Lock()
	if err != nil {
		return err
	}
	return nil
}

func getAliasStates(st *state.State, snapName string) (map[string]*AliasState, error) {
	var allAliasStates map[string]*json.RawMessage
	err := st.Get("aliases-v2", &allAliasStates)
	if err != nil {
		return nil, err
	}
	raw := allAliasStates[snapName]
	if raw == nil {
		return nil, state.ErrNoState
	}
	var aliasStates map[string]*AliasState
	err = json.Unmarshal([]byte(*raw), &aliasStates)
	if err != nil {
		return nil, fmt.Errorf("cannot unmarshal snap %q alias states: %v", snapName, err)
	}
	return aliasStates, nil
}

// autoAliasStatesDelta compares the alias states with the current snap
// declaration for the installed snaps with the given names (or all if
// names is empty) and returns touched and retired auto-aliases by snap
// name.
func autoAliasStatesDelta(st *state.State, names []string) (touched map[string][]string, retired map[string][]string, err error) {
	var snapStates map[string]*SnapState
	if len(names) == 0 {
		var err error
		snapStates, err = All(st)
		if err != nil {
			return nil, nil, err
		}
	} else {
		snapStates = make(map[string]*SnapState, len(names))
		for _, name := range names {
			var snapst SnapState
			err := Get(st, name, &snapst)
			if err != nil {
				return nil, nil, err
			}
			snapStates[name] = &snapst
		}
	}
	var firstErr error
	touched = make(map[string][]string)
	retired = make(map[string][]string)
	for snapName, snapst := range snapStates {
		aliasStates, err := getAliasStates(st, snapName)
		if err != nil && err != state.ErrNoState {
			if firstErr == nil {
				firstErr = err
			}
			continue
		}
		info, err := snapst.CurrentInfo()
		if err != nil {
			if firstErr == nil {
				firstErr = err
			}
			continue
		}
		autoAliases, err := AutoAliases(st, info)
		if err != nil {
			if firstErr == nil {
				firstErr = err
			}
			continue
		}
		for alias, target := range autoAliases {
			curState := aliasStates[alias]
			if curState == nil || curState.AutoTarget() != target {
				touched[snapName] = append(touched[snapName], alias)
			}
		}
		for alias, aliasState := range aliasStates {
			if aliasState.Status == "auto" && autoAliases[alias] == "" {
				retired[snapName] = append(retired[snapName], alias)
			}
		}
	}
	return touched, retired, firstErr
}

// refreshAliasStates applies the current snap-declaration aliases
// considering which applications exist in info and produces new alias
// states for the snap. It preserves the overall enabled or disabled
// state of automatic aliases for the snap.
func refreshAliasStates(st *state.State, info *snap.Info, curStates map[string]*AliasState) (newStates map[string]*AliasState, err error) {
	auto := true
	for _, aliasState := range curStates {
		if aliasState.Status != "auto" {
			auto = false
			break
		}
	}
	autoAliases, err := AutoAliases(st, info)
	if err != nil {
		return nil, err
	}

	newStates = make(map[string]*AliasState, len(autoAliases))
	// apply the current auto-aliases
	for alias, target := range autoAliases {
		if info.Apps[target] == nil {
			// not an existing app
			continue
		}
		status := "disabled"
		if auto {
			status = "auto"
		}
		newStates[alias] = &AliasState{Status: status, Target: target}
	}
	if auto {
		// nothing else to do
		return newStates, nil
	}
	// carry over the current manual ones
	for alias, curState := range curStates {
		if !curState.Manual() {
			continue
		}
		if info.Apps[curState.Target] == nil {
			// not an existing app
			continue
		}
		newState := newStates[alias]
		if newState == nil {
			newStates[alias] = &AliasState{Status: "manual", Target: curState.Target}
		} else {
			// alias is both manually setup but has an overlapping auto-alias
			newStates[alias] = &AliasState{Status: "overridden", Target: curState.Target, AutoTargetBak: newState.Target}
		}
	}
	return newStates, nil
}

type AliasConflictError struct {
	Snap      string
	Alias     string
	Reason    string
	Conflicts map[string][]string
}

func (e *AliasConflictError) Error() string {
	if len(e.Conflicts) != 0 {
		errParts := []string{"cannot enable"}
		first := true
		for snapName, aliases := range e.Conflicts {
			if !first {
				errParts = append(errParts, "nor")
			}
			if len(aliases) == 1 {
				errParts = append(errParts, fmt.Sprintf("alias %q", aliases[0]))
			} else {
				errParts = append(errParts, fmt.Sprintf("aliases %s", strutil.Quoted(aliases)))
			}
			if first {
				errParts = append(errParts, fmt.Sprintf("for %q,", e.Snap))
				first = false
			}
			errParts = append(errParts, fmt.Sprintf("already enabled for %q", snapName))
		}
		// TODO: add recommendation about what to do next
		return strings.Join(errParts, " ")
	}
	return fmt.Sprintf("cannot enable alias %q for %q, %s", e.Alias, e.Snap, e.Reason)
}

func checkAgainstEnabledAliasStates(st *state.State, checkedSnap string, checker func(alias, otherSnap string) error) error {
	var allAliasStates map[string]map[string]*AliasState
	err := st.Get("aliases-v2", &allAliasStates)
	if err == state.ErrNoState {
		return nil
	}
	if err != nil {
		return err
	}
	for otherSnap, aliasStates := range allAliasStates {
		if otherSnap == checkedSnap {
			// skip
			continue
		}
		for alias, aliasState := range aliasStates {
			if aliasState.Enabled() {
				if err := checker(alias, otherSnap); err != nil {
					return err
				}
			}
		}
	}
	return nil
}

// checkAliasStatesConflicts checks candStates for conflicts against
// other snaps' alias states returning conflicting snaps and aliases
// for alias conflicts.
func checkAliasStatesConflicts(st *state.State, snapName string, candStates map[string]*AliasState) (conflicts map[string][]string, err error) {
	var snapNames map[string]*json.RawMessage
	err = st.Get("snaps", &snapNames)
	if err != nil && err != state.ErrNoState {
		return nil, err
	}

	enabled := make(map[string]bool, len(candStates))
	for alias, candState := range candStates {
		if candState.Enabled() {
			enabled[alias] = true
		}
		namespace := alias
		if i := strings.IndexRune(alias, '.'); i != -1 {
			namespace = alias[:i]
		}
		// check against snap namespaces
		if snapNames[namespace] != nil {
			return nil, &AliasConflictError{
				Alias:  alias,
				Snap:   snapName,
				Reason: fmt.Sprintf("it conflicts with the command namespace of installed snap %q", namespace),
			}
		}
	}

	// check against enabled aliases
	conflicts = make(map[string][]string)
	err = checkAgainstEnabledAliasStates(st, snapName, func(alias, otherSnap string) error {
		if enabled[alias] {
			conflicts[otherSnap] = append(conflicts[otherSnap], alias)
		}
		return nil
	})
	if err != nil {
		return nil, err
	}
	if len(conflicts) != 0 {
		return conflicts, &AliasConflictError{Snap: snapName, Conflicts: conflicts}
	}
	return nil, nil
}<|MERGE_RESOLUTION|>--- conflicted
+++ resolved
@@ -30,18 +30,10 @@
 	"github.com/snapcore/snapd/strutil"
 )
 
-<<<<<<< HEAD
-// AliasState describes the state of an alias in the context of a snap.
-// aliases-v2 top state entry is a snapName -> alias -> AliasState map.
-type AliasState struct {
-	Status        string `json:"status"` // one of: auto,disabled,manual,overridden
-	Target        string `json:"target"`
-	AutoTargetBak string `json:"auto-target,omitempty"`
-=======
-// AliasesStatus represents the global automatic aliases status for a snap.
+// AliasesStatus represents the global aliases status for a snap.
 type AliasesStatus string
 
-// Possible global automatic aliases statuses for a snap.
+// Possible global aliases statuses for a snap.
 const (
 	EnabledAliases  AliasesStatus = "enabled"
 	DisabledAliases AliasesStatus = "disabled"
@@ -54,7 +46,6 @@
 type AliasTarget struct {
 	Manual string `json:"manual,omitempty"`
 	Auto   string `json:"auto,omitempty"`
->>>>>>> cbb1ee72
 }
 
 // Effective returns the target to use based on the aliasesStatus of the whole snap, returns "" if the alias is disabled.
@@ -71,54 +62,36 @@
 	return ""
 }
 
-func (as *AliasState) Manual() bool {
-	switch as.Status {
-	case "manual", "overridden":
-		return true
-	}
-	return false
-}
-
-func (as *AliasState) AutoTarget() string {
-	switch as.Status {
-	case "manual":
-		return ""
-	case "overridden":
-		return as.AutoTargetBak
-	default:
-		return as.Target
-	}
-}
-
 /*
+   State for aliases for a snap is tracked in SnapState with:
+
+	type SnapState struct {
+                ...
+		Aliases       map[string]*AliasTarget `json:"aliases,omitempty"`
+		AliasesStatus AliasesStatus           `json:"aliases-status,omitempty"`
+	}
+}
+
    There are two kinds of aliases:
 
    * automatic aliases listed with their target application in the
-     snap-declaration of the snap (states: auto,disabled,overridden)
-
-   * manual aliases setup with "snap alias SNAP.APP ALIAS" (states:
-     manual,overridden)
+     snap-declaration of the snap (using AliasTarget.Auto)
+
+   * manual aliases setup with "snap alias SNAP.APP ALIAS" (tracked
+     using AliasTarget.Manual)
 
    Further
 
-   * all automatic aliases of a snap are either enabled (state: auto)
-     or disabled together
+   * all automatic aliases of a snap are either enabled
+     or disabled together (tracked with AliasesStatus)
 
    * disabling a manual alias removes it from disk and state (for
      simplicity there is no disabled state for manual aliases)
 
-   * therefore enabled automatic aliases and manual aliases never mix
-     for a snap (no snap with mixed auto and manual/overridden states)
-
-   * a snap with manual aliases can only have disabled or overridden
-     automatic aliases, the latter means a manual alias overlaid on
-     top of what is declared by the snap as an automatic alias
-
-   Given that aliases are shared and can conflict between snaps and
-   (because of --prefer/prefer) some operations might need to touch
-   implicitly the aliases of other snaps, the execution of all tasks
-   touching alias states or aliases on disk are serialized, see
-   SnapManager.blockedTask
+   * an AliasTarget with both Auto and Manual set is a manual alias
+     that has the same name as an automatic one, the manual target
+     is what wins
+
 */
 
 // TODO: helper from snap
@@ -167,38 +140,19 @@
 			})
 		}
 	}
-	st.Unlock()
 	err := be.UpdateAliases(add, remove)
-	st.Lock()
 	if err != nil {
 		return err
 	}
 	return nil
 }
 
-func getAliasStates(st *state.State, snapName string) (map[string]*AliasState, error) {
-	var allAliasStates map[string]*json.RawMessage
-	err := st.Get("aliases-v2", &allAliasStates)
-	if err != nil {
-		return nil, err
-	}
-	raw := allAliasStates[snapName]
-	if raw == nil {
-		return nil, state.ErrNoState
-	}
-	var aliasStates map[string]*AliasState
-	err = json.Unmarshal([]byte(*raw), &aliasStates)
-	if err != nil {
-		return nil, fmt.Errorf("cannot unmarshal snap %q alias states: %v", snapName, err)
-	}
-	return aliasStates, nil
-}
-
-// autoAliasStatesDelta compares the alias states with the current snap
+// autoAliasesDeltaV2 compares the automatic aliases with the current snap
 // declaration for the installed snaps with the given names (or all if
-// names is empty) and returns touched and retired auto-aliases by snap
-// name.
-func autoAliasStatesDelta(st *state.State, names []string) (touched map[string][]string, retired map[string][]string, err error) {
+// names is empty) and returns touched and retired auto-aliases by
+// snap name.
+// TODO: temporary name
+func autoAliasesDeltaV2(st *state.State, names []string) (touched map[string][]string, retired map[string][]string, err error) {
 	var snapStates map[string]*SnapState
 	if len(names) == 0 {
 		var err error
@@ -221,13 +175,7 @@
 	touched = make(map[string][]string)
 	retired = make(map[string][]string)
 	for snapName, snapst := range snapStates {
-		aliasStates, err := getAliasStates(st, snapName)
-		if err != nil && err != state.ErrNoState {
-			if firstErr == nil {
-				firstErr = err
-			}
-			continue
-		}
+		aliases := snapst.Aliases
 		info, err := snapst.CurrentInfo()
 		if err != nil {
 			if firstErr == nil {
@@ -243,13 +191,13 @@
 			continue
 		}
 		for alias, target := range autoAliases {
-			curState := aliasStates[alias]
-			if curState == nil || curState.AutoTarget() != target {
+			curTarget := aliases[alias]
+			if curTarget == nil || curTarget.Auto != target {
 				touched[snapName] = append(touched[snapName], alias)
 			}
 		}
-		for alias, aliasState := range aliasStates {
-			if aliasState.Status == "auto" && autoAliases[alias] == "" {
+		for alias, target := range aliases {
+			if target.Auto != "" && autoAliases[alias] == "" {
 				retired[snapName] = append(retired[snapName], alias)
 			}
 		}
@@ -257,58 +205,43 @@
 	return touched, retired, firstErr
 }
 
-// refreshAliasStates applies the current snap-declaration aliases
-// considering which applications exist in info and produces new alias
-// states for the snap. It preserves the overall enabled or disabled
-// state of automatic aliases for the snap.
-func refreshAliasStates(st *state.State, info *snap.Info, curStates map[string]*AliasState) (newStates map[string]*AliasState, err error) {
-	auto := true
-	for _, aliasState := range curStates {
-		if aliasState.Status != "auto" {
-			auto = false
-			break
-		}
-	}
+// refreshAliases applies the current snap-declaration aliases
+// considering which applications exist in info and produces new aliases
+// for the snap.
+func refreshAliases(st *state.State, info *snap.Info, curAliases map[string]*AliasTarget) (newAliases map[string]*AliasTarget, err error) {
 	autoAliases, err := AutoAliases(st, info)
 	if err != nil {
 		return nil, err
 	}
 
-	newStates = make(map[string]*AliasState, len(autoAliases))
+	newAliases = make(map[string]*AliasTarget, len(autoAliases))
 	// apply the current auto-aliases
 	for alias, target := range autoAliases {
 		if info.Apps[target] == nil {
 			// not an existing app
 			continue
 		}
-		status := "disabled"
-		if auto {
-			status = "auto"
-		}
-		newStates[alias] = &AliasState{Status: status, Target: target}
-	}
-	if auto {
-		// nothing else to do
-		return newStates, nil
-	}
+		newAliases[alias] = &AliasTarget{Auto: target}
+	}
+
 	// carry over the current manual ones
-	for alias, curState := range curStates {
-		if !curState.Manual() {
-			continue
-		}
-		if info.Apps[curState.Target] == nil {
+	for alias, curTarget := range curAliases {
+		if curTarget.Manual == "" {
+			continue
+		}
+		if info.Apps[curTarget.Manual] == nil {
 			// not an existing app
 			continue
 		}
-		newState := newStates[alias]
-		if newState == nil {
-			newStates[alias] = &AliasState{Status: "manual", Target: curState.Target}
+		newTarget := newAliases[alias]
+		if newTarget == nil {
+			newAliases[alias] = &AliasTarget{Manual: curTarget.Manual}
 		} else {
-			// alias is both manually setup but has an overlapping auto-alias
-			newStates[alias] = &AliasState{Status: "overridden", Target: curState.Target, AutoTargetBak: newState.Target}
-		}
-	}
-	return newStates, nil
+			// alias is both manually setup but has an underlying auto-alias
+			newAliases[alias] = &AliasTarget{Manual: curTarget.Manual, Auto: newTarget.Auto}
+		}
+	}
+	return newAliases, nil
 }
 
 type AliasConflictError struct {
@@ -343,22 +276,18 @@
 	return fmt.Sprintf("cannot enable alias %q for %q, %s", e.Alias, e.Snap, e.Reason)
 }
 
-func checkAgainstEnabledAliasStates(st *state.State, checkedSnap string, checker func(alias, otherSnap string) error) error {
-	var allAliasStates map[string]map[string]*AliasState
-	err := st.Get("aliases-v2", &allAliasStates)
-	if err == state.ErrNoState {
-		return nil
-	}
+func checkAgainstEffectiveAliases(st *state.State, checkedSnap string, checker func(alias, otherSnap string) error) error {
+	snapStates, err := All(st)
 	if err != nil {
 		return err
 	}
-	for otherSnap, aliasStates := range allAliasStates {
+	for otherSnap, snapst := range snapStates {
 		if otherSnap == checkedSnap {
 			// skip
 			continue
 		}
-		for alias, aliasState := range aliasStates {
-			if aliasState.Enabled() {
+		for alias, target := range snapst.Aliases {
+			if target.Effective(snapst.AliasesStatus) != "" {
 				if err := checker(alias, otherSnap); err != nil {
 					return err
 				}
@@ -368,20 +297,22 @@
 	return nil
 }
 
-// checkAliasStatesConflicts checks candStates for conflicts against
-// other snaps' alias states returning conflicting snaps and aliases
-// for alias conflicts.
-func checkAliasStatesConflicts(st *state.State, snapName string, candStates map[string]*AliasState) (conflicts map[string][]string, err error) {
+// checkAliasesStatConflicts checks candAliases under candStatus for
+// conflicts against other snap aliases returning conflicting
+// snaps and aliases for alias conflicts.
+func checkAliasesConflicts(st *state.State, snapName string, candStatus AliasesStatus, candAliases map[string]*AliasTarget) (conflicts map[string][]string, err error) {
 	var snapNames map[string]*json.RawMessage
 	err = st.Get("snaps", &snapNames)
 	if err != nil && err != state.ErrNoState {
 		return nil, err
 	}
 
-	enabled := make(map[string]bool, len(candStates))
-	for alias, candState := range candStates {
-		if candState.Enabled() {
+	enabled := make(map[string]bool, len(candAliases))
+	for alias, candTarget := range candAliases {
+		if candTarget.Effective(candStatus) != "" {
 			enabled[alias] = true
+		} else {
+			continue
 		}
 		namespace := alias
 		if i := strings.IndexRune(alias, '.'); i != -1 {
@@ -399,7 +330,7 @@
 
 	// check against enabled aliases
 	conflicts = make(map[string][]string)
-	err = checkAgainstEnabledAliasStates(st, snapName, func(alias, otherSnap string) error {
+	err = checkAgainstEffectiveAliases(st, snapName, func(alias, otherSnap string) error {
 		if enabled[alias] {
 			conflicts[otherSnap] = append(conflicts[otherSnap], alias)
 		}
