--- conflicted
+++ resolved
@@ -79,12 +79,9 @@
 }
 
 func (fsbs *filesystemBackstore) Put(assertType *AssertionType, assert Assertion) error {
-<<<<<<< HEAD
-=======
 	fsbs.mu.Lock()
 	defer fsbs.mu.Unlock()
 
->>>>>>> 9fae71b3
 	primaryPath := make([]string, len(assertType.PrimaryKey))
 	for i, k := range assertType.PrimaryKey {
 		primaryPath[i] = assert.Header(k)
@@ -110,12 +107,9 @@
 }
 
 func (fsbs *filesystemBackstore) Get(assertType *AssertionType, key []string) (Assertion, error) {
-<<<<<<< HEAD
-=======
 	fsbs.mu.RLock()
 	defer fsbs.mu.RUnlock()
 
->>>>>>> 9fae71b3
 	return fsbs.readAssertion(assertType, buildDiskPrimaryPath(key))
 }
 
@@ -140,12 +134,9 @@
 }
 
 func (fsbs *filesystemBackstore) Search(assertType *AssertionType, headers map[string]string, foundCb func(Assertion)) error {
-<<<<<<< HEAD
-=======
 	fsbs.mu.RLock()
 	defer fsbs.mu.RUnlock()
 
->>>>>>> 9fae71b3
 	diskPattern := make([]string, len(assertType.PrimaryKey))
 	for i, k := range assertType.PrimaryKey {
 		keyVal := headers[k]
