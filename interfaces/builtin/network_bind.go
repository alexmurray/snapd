// -*- Mode: Go; indent-tabs-mode: t -*-

/*
 * Copyright (C) 2016 Canonical Ltd
 *
 * This program is free software: you can redistribute it and/or modify
 * it under the terms of the GNU General Public License version 3 as
 * published by the Free Software Foundation.
 *
 * This program is distributed in the hope that it will be useful,
 * but WITHOUT ANY WARRANTY; without even the implied warranty of
 * MERCHANTABILITY or FITNESS FOR A PARTICULAR PURPOSE.  See the
 * GNU General Public License for more details.
 *
 * You should have received a copy of the GNU General Public License
 * along with this program.  If not, see <http://www.gnu.org/licenses/>.
 *
 */

package builtin

const networkBindSummary = `allows operating as a network service`

// http://bazaar.launchpad.net/~ubuntu-security/ubuntu-core-security/trunk/view/head:/data/apparmor/policygroups/ubuntu-core/16.04/network-bind
const networkBindConnectedPlugAppArmor = `
# Description: Can access the network as a server.
#include <abstractions/nameservice>
#include <abstractions/ssl_certs>

# These probably shouldn't be something that apps should use, but this offers
# no information disclosure since the files are in the read-only part of the
# system.
/etc/hosts.deny r,
/etc/hosts.allow r,

@{PROC}/sys/net/core/somaxconn r,
@{PROC}/sys/net/ipv4/ip_local_port_range r,

# LP: #1496906: java apps need these for some reason and they leak the IPv6 IP
# addresses and routes. Until we find another way to handle them (see the bug
# for some options), we need to allow them to avoid developer confusion.
@{PROC}/@{pid}/net/if_inet6 r,
@{PROC}/@{pid}/net/ipv6_route r,

# java apps attempt this, presumably to handle interface changes, but a
# corresponding seccomp socket rule is required to use netlink. When
# fine-grained netlink mediation is implemented (LP: #1669552), we can perhaps
# allow 'read' with NETLINK_ROUTE, but for now we omit it here and don't
# explicitly deny this noisy denial so --devmode isn't broken. LP: #1499897
#deny network netlink dgram,
`

// http://bazaar.launchpad.net/~ubuntu-security/ubuntu-core-security/trunk/view/head:/data/seccomp/policygroups/ubuntu-core/16.04/network-bind
const networkBindConnectedPlugSecComp = `
# Description: Can access the network as a server.
accept
accept4
bind
listen
shutdown
# TODO: remove this rule once seccomp errno with logging is implemented.
# java apps attempt this, presumably to handle interface changes, but a
# corresponding AppArmor rule is required (eg, network netlink dgram) to use
# netlink. We allow it here but not network-bind policy for AppArmor since java
# falls back gracefully when faced with an EPERM. Without this rule, the
# application would be KILLed due to our default seccomp policy.
socket AF_NETLINK - NETLINK_ROUTE
`

func init() {
	registerIface(&commonInterface{
		name:                  "network-bind",
<<<<<<< HEAD
		implicitOnCore:        true,
		implicitOnClassic:     true,
=======
		summary:               networkBindSummary,
>>>>>>> d455a619
		connectedPlugAppArmor: networkBindConnectedPlugAppArmor,
		connectedPlugSecComp:  networkBindConnectedPlugSecComp,
		reservedForOS:         true,
	})
}<|MERGE_RESOLUTION|>--- conflicted
+++ resolved
@@ -70,12 +70,9 @@
 func init() {
 	registerIface(&commonInterface{
 		name:                  "network-bind",
-<<<<<<< HEAD
+		summary:               networkBindSummary,
 		implicitOnCore:        true,
 		implicitOnClassic:     true,
-=======
-		summary:               networkBindSummary,
->>>>>>> d455a619
 		connectedPlugAppArmor: networkBindConnectedPlugAppArmor,
 		connectedPlugSecComp:  networkBindConnectedPlugSecComp,
 		reservedForOS:         true,
