--- conflicted
+++ resolved
@@ -485,11 +485,7 @@
 }
 
 func (s *snapsSuite) testPostSnapsOp(c *check.C, extraJSON, contentType string) (systemRestartImmediate bool) {
-<<<<<<< HEAD
-	defer daemon.MockAssertstateRefreshSnapDeclarations(func(*state.State, int) error { return nil })()
-=======
 	defer daemon.MockAssertstateRefreshSnapAssertions(func(*state.State, int, *assertstate.RefreshAssertionsOptions) error { return nil })()
->>>>>>> 3b125d75
 	defer daemon.MockSnapstateUpdateMany(func(_ context.Context, s *state.State, names []string, userID int, flags *snapstate.Flags) ([]string, []*state.TaskSet, error) {
 		c.Check(names, check.HasLen, 0)
 		t := s.NewTask("fake-refresh-all", "Refreshing everything")
@@ -1151,7 +1147,6 @@
 	summary, systemRestartImmediate := s.testPostSnap(c, `"channel": "xyzzy"`, checkOpts)
 	c.Check(summary, check.Equals, `Install "foo" snap from "xyzzy" channel`)
 	c.Check(systemRestartImmediate, check.Equals, false)
-<<<<<<< HEAD
 }
 
 func (s *snapsSuite) TestPostSnapSystemRestartImmediate(c *check.C) {
@@ -1161,19 +1156,7 @@
 }
 
 func (s *snapsSuite) testPostSnap(c *check.C, extraJSON string, checkOpts func(opts *snapstate.RevisionOptions)) (summary string, systemRestartImmediate bool) {
-	d := s.daemonWithOverlordMock(c)
-=======
-}
-
-func (s *snapsSuite) TestPostSnapSystemRestartImmediate(c *check.C) {
-	checkOpts := func(opts *snapstate.RevisionOptions) {}
-	_, systemRestartImmediate := s.testPostSnap(c, `"system-restart-immediate": true`, checkOpts)
-	c.Check(systemRestartImmediate, check.Equals, true)
-}
-
-func (s *snapsSuite) testPostSnap(c *check.C, extraJSON string, checkOpts func(opts *snapstate.RevisionOptions)) (summary string, systemRestartImmediate bool) {
 	d := s.daemonWithOverlordMock()
->>>>>>> 3b125d75
 
 	soon := 0
 	var origEnsureStateSoon func(*state.State)
