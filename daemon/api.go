// -*- Mode: Go; indent-tabs-mode: t -*-

/*
 * Copyright (C) 2015-2018 Canonical Ltd
 *
 * This program is free software: you can redistribute it and/or modify
 * it under the terms of the GNU General Public License version 3 as
 * published by the Free Software Foundation.
 *
 * This program is distributed in the hope that it will be useful,
 * but WITHOUT ANY WARRANTY; without even the implied warranty of
 * MERCHANTABILITY or FITNESS FOR A PARTICULAR PURPOSE.  See the
 * GNU General Public License for more details.
 *
 * You should have received a copy of the GNU General Public License
 * along with this program.  If not, see <http://www.gnu.org/licenses/>.
 *
 */

package daemon

import (
	"context"
	"encoding/json"
	"errors"
	"fmt"
	"io"
	"io/ioutil"
	"mime"
	"mime/multipart"
	"net"
	"net/http"
	"net/url"
	"os"
	"os/user"
	"path/filepath"
	"regexp"
	"sort"
	"strconv"
	"strings"
	"time"

	"github.com/gorilla/mux"
	"github.com/jessevdk/go-flags"

	"github.com/snapcore/snapd/asserts"
	"github.com/snapcore/snapd/asserts/snapasserts"
	"github.com/snapcore/snapd/client"
	"github.com/snapcore/snapd/cmd"
	"github.com/snapcore/snapd/dirs"
	"github.com/snapcore/snapd/i18n"
	"github.com/snapcore/snapd/interfaces"
	"github.com/snapcore/snapd/jsonutil"
	"github.com/snapcore/snapd/logger"
	"github.com/snapcore/snapd/osutil"
	"github.com/snapcore/snapd/overlord/assertstate"
	"github.com/snapcore/snapd/overlord/auth"
	"github.com/snapcore/snapd/overlord/configstate"
	"github.com/snapcore/snapd/overlord/configstate/config"
	"github.com/snapcore/snapd/overlord/devicestate"
	"github.com/snapcore/snapd/overlord/hookstate/ctlcmd"
	"github.com/snapcore/snapd/overlord/ifacestate"
	"github.com/snapcore/snapd/overlord/servicestate"
	"github.com/snapcore/snapd/overlord/snapshotstate"
	"github.com/snapcore/snapd/overlord/snapstate"
	"github.com/snapcore/snapd/overlord/state"
	"github.com/snapcore/snapd/progress"
	"github.com/snapcore/snapd/release"
	"github.com/snapcore/snapd/snap"
	"github.com/snapcore/snapd/store"
	"github.com/snapcore/snapd/strutil"
	"github.com/snapcore/snapd/systemd"
)

var api = []*Command{
	rootCmd,
	sysInfoCmd,
	loginCmd,
	logoutCmd,
	appIconCmd,
	findCmd,
	snapsCmd,
	snapCmd,
	snapConfCmd,
	interfacesCmd,
	assertsCmd,
	assertsFindManyCmd,
	stateChangeCmd,
	stateChangesCmd,
	createUserCmd,
	buyCmd,
	readyToBuyCmd,
	snapctlCmd,
	usersCmd,
	sectionsCmd,
	aliasesCmd,
	appsCmd,
	logsCmd,
	warningsCmd,
	debugCmd,
	snapshotCmd,
	connectionsCmd,
	modelCmd,
}

var (
	// see daemon.go:canAccess for details how the access is controlled
	rootCmd = &Command{
		Path:    "/",
		GuestOK: true,
		GET:     tbd,
	}

	sysInfoCmd = &Command{
		Path:    "/v2/system-info",
		GuestOK: true,
		GET:     sysInfo,
	}

	loginCmd = &Command{
		Path:     "/v2/login",
		POST:     loginUser,
		PolkitOK: "io.snapcraft.snapd.login",
	}

	logoutCmd = &Command{
		Path: "/v2/logout",
		POST: logoutUser,
	}

	appIconCmd = &Command{
		Path:   "/v2/icons/{name}/icon",
		UserOK: true,
		GET:    appIconGet,
	}

	findCmd = &Command{
		Path:   "/v2/find",
		UserOK: true,
		GET:    searchStore,
	}

	snapsCmd = &Command{
		Path:     "/v2/snaps",
		UserOK:   true,
		PolkitOK: "io.snapcraft.snapd.manage",
		GET:      getSnapsInfo,
		POST:     postSnaps,
	}

	snapCmd = &Command{
		Path:     "/v2/snaps/{name}",
		UserOK:   true,
		PolkitOK: "io.snapcraft.snapd.manage",
		GET:      getSnapInfo,
		POST:     postSnap,
	}

	appsCmd = &Command{
		Path:   "/v2/apps",
		UserOK: true,
		GET:    getAppsInfo,
		POST:   postApps,
	}

	logsCmd = &Command{
		Path:     "/v2/logs",
		PolkitOK: "io.snapcraft.snapd.manage",
		GET:      getLogs,
	}

	snapConfCmd = &Command{
		Path: "/v2/snaps/{name}/conf",
		GET:  getSnapConf,
		PUT:  setSnapConf,
	}

	interfacesCmd = &Command{
		Path:     "/v2/interfaces",
		UserOK:   true,
		PolkitOK: "io.snapcraft.snapd.manage-interfaces",
		GET:      interfacesConnectionsMultiplexer,
		POST:     changeInterfaces,
	}

	// TODO: allow to post assertions for UserOK? they are verified anyway
	assertsCmd = &Command{
		Path:   "/v2/assertions",
		UserOK: true,
		GET:    getAssertTypeNames,
		POST:   doAssert,
	}

	assertsFindManyCmd = &Command{
		Path:   "/v2/assertions/{assertType}",
		UserOK: true,
		GET:    assertsFindMany,
	}

	stateChangeCmd = &Command{
		Path:     "/v2/changes/{id}",
		UserOK:   true,
		PolkitOK: "io.snapcraft.snapd.manage",
		GET:      getChange,
		POST:     abortChange,
	}

	stateChangesCmd = &Command{
		Path:   "/v2/changes",
		UserOK: true,
		GET:    getChanges,
	}

	createUserCmd = &Command{
		Path: "/v2/create-user",
		POST: postCreateUser,
	}

	buyCmd = &Command{
		Path: "/v2/buy",
		POST: postBuy,
	}

	readyToBuyCmd = &Command{
		Path: "/v2/buy/ready",
		GET:  readyToBuy,
	}

	snapctlCmd = &Command{
		Path:   "/v2/snapctl",
		SnapOK: true,
		POST:   runSnapctl,
	}

	usersCmd = &Command{
		Path: "/v2/users",
		GET:  getUsers,
	}

	sectionsCmd = &Command{
		Path:   "/v2/sections",
		UserOK: true,
		GET:    getSections,
	}

	aliasesCmd = &Command{
		Path:   "/v2/aliases",
		UserOK: true,
		GET:    getAliases,
		POST:   changeAliases,
	}

	warningsCmd = &Command{
		Path:     "/v2/warnings",
		UserOK:   true,
		PolkitOK: "io.snapcraft.snapd.manage",
		GET:      getWarnings,
		POST:     ackWarnings,
	}

	modelCmd = &Command{
		Path: "/v2/model",
		POST: postModel,
		// FIXME: provide getModel here instead of via debug?
	}

	buildID = "unknown"
)

func init() {
	// cache the build-id on startup to ensure that changes in
	// the underlying binary do not affect us
	if bid, err := osutil.MyBuildID(); err == nil {
		buildID = bid
	}
}

func tbd(c *Command, r *http.Request, user *auth.UserState) Response {
	return SyncResponse([]string{"TBD"}, nil)
}

func formatRefreshTime(t time.Time) string {
	if t.IsZero() {
		return ""
	}
	return fmt.Sprintf("%s", t.Truncate(time.Minute).Format(time.RFC3339))
}

func sysInfo(c *Command, r *http.Request, user *auth.UserState) Response {
	st := c.d.overlord.State()
	snapMgr := c.d.overlord.SnapManager()
	st.Lock()
	defer st.Unlock()
	nextRefresh := snapMgr.NextRefresh()
	lastRefresh, _ := snapMgr.LastRefresh()
	refreshHold, _ := snapMgr.EffectiveRefreshHold()
	refreshScheduleStr, legacySchedule, err := snapMgr.RefreshSchedule()
	if err != nil {
		return InternalError("cannot get refresh schedule: %s", err)
	}
	users, err := auth.Users(st)
	if err != nil && err != state.ErrNoState {
		return InternalError("cannot get user auth data: %s", err)
	}

	refreshInfo := client.RefreshInfo{
		Last: formatRefreshTime(lastRefresh),
		Hold: formatRefreshTime(refreshHold),
		Next: formatRefreshTime(nextRefresh),
	}
	if !legacySchedule {
		refreshInfo.Timer = refreshScheduleStr
	} else {
		refreshInfo.Schedule = refreshScheduleStr
	}

	m := map[string]interface{}{
		"series":         release.Series,
		"version":        c.d.Version,
		"build-id":       buildID,
		"os-release":     release.ReleaseInfo,
		"on-classic":     release.OnClassic,
		"managed":        len(users) > 0,
		"kernel-version": osutil.KernelVersion(),
		"locations": map[string]interface{}{
			"snap-mount-dir": dirs.SnapMountDir,
			"snap-bin-dir":   dirs.SnapBinariesDir,
		},
		"refresh": refreshInfo,
	}
	// NOTE: Right now we don't have a good way to differentiate if we
	// only have partial confinement (ala AppArmor disabled and Seccomp
	// enabled) or no confinement at all. Once we have a better system
	// in place how we can dynamically retrieve these information from
	// snapd we will use this here.
	if release.ReleaseInfo.ForceDevMode() {
		m["confinement"] = "partial"
	} else {
		m["confinement"] = "strict"
	}

	// Convey richer information about features of available security backends.
	if features := sandboxFeatures(c.d.overlord.InterfaceManager().Repository().Backends()); features != nil {
		m["sandbox-features"] = features
	}

	return SyncResponse(m, nil)
}

func sandboxFeatures(backends []interfaces.SecurityBackend) map[string][]string {
	result := make(map[string][]string, len(backends)+1)
	for _, backend := range backends {
		features := backend.SandboxFeatures()
		if len(features) > 0 {
			sort.Strings(features)
			result[string(backend.Name())] = features
		}
	}

	// Add information about supported confinement types as a fake backend
	features := make([]string, 1, 3)
	features[0] = "devmode"
	if !release.ReleaseInfo.ForceDevMode() {
		features = append(features, "strict")
	}
	if dirs.SupportsClassicConfinement() {
		features = append(features, "classic")
	}
	sort.Strings(features)
	result["confinement-options"] = features

	return result
}

// userResponseData contains the data releated to user creation/login/query
type userResponseData struct {
	ID       int      `json:"id,omitempty"`
	Username string   `json:"username,omitempty"`
	Email    string   `json:"email,omitempty"`
	SSHKeys  []string `json:"ssh-keys,omitempty"`

	Macaroon   string   `json:"macaroon,omitempty"`
	Discharges []string `json:"discharges,omitempty"`
}

var isEmailish = regexp.MustCompile(`.@.*\..`).MatchString

func loginUser(c *Command, r *http.Request, user *auth.UserState) Response {
	var loginData struct {
		Username string `json:"username"`
		Email    string `json:"email"`
		Password string `json:"password"`
		Otp      string `json:"otp"`
	}

	decoder := json.NewDecoder(r.Body)
	if err := decoder.Decode(&loginData); err != nil {
		return BadRequest("cannot decode login data from request body: %v", err)
	}

	if loginData.Email == "" && isEmailish(loginData.Username) {
		// for backwards compatibility, if no email is provided assume username is the email
		loginData.Email = loginData.Username
		loginData.Username = ""
	}

	if loginData.Email == "" && user != nil && user.Email != "" {
		loginData.Email = user.Email
	}

	// the "username" needs to look a lot like an email address
	if !isEmailish(loginData.Email) {
		return SyncResponse(&resp{
			Type: ResponseTypeError,
			Result: &errorResult{
				Message: "please use a valid email address.",
				Kind:    errorKindInvalidAuthData,
				Value:   map[string][]string{"email": {"invalid"}},
			},
			Status: 400,
		}, nil)
	}

	overlord := c.d.overlord
	st := overlord.State()
	theStore := getStore(c)
	macaroon, discharge, err := theStore.LoginUser(loginData.Email, loginData.Password, loginData.Otp)
	switch err {
	case store.ErrAuthenticationNeeds2fa:
		return SyncResponse(&resp{
			Type: ResponseTypeError,
			Result: &errorResult{
				Kind:    errorKindTwoFactorRequired,
				Message: err.Error(),
			},
			Status: 401,
		}, nil)
	case store.Err2faFailed:
		return SyncResponse(&resp{
			Type: ResponseTypeError,
			Result: &errorResult{
				Kind:    errorKindTwoFactorFailed,
				Message: err.Error(),
			},
			Status: 401,
		}, nil)
	default:
		switch err := err.(type) {
		case store.InvalidAuthDataError:
			return SyncResponse(&resp{
				Type: ResponseTypeError,
				Result: &errorResult{
					Message: err.Error(),
					Kind:    errorKindInvalidAuthData,
					Value:   err,
				},
				Status: 400,
			}, nil)
		case store.PasswordPolicyError:
			return SyncResponse(&resp{
				Type: ResponseTypeError,
				Result: &errorResult{
					Message: err.Error(),
					Kind:    errorKindPasswordPolicy,
					Value:   err,
				},
				Status: 401,
			}, nil)
		}
		return Unauthorized(err.Error())
	case nil:
		// continue
	}
	st.Lock()
	if user != nil {
		// local user logged-in, set its store macaroons
		user.StoreMacaroon = macaroon
		user.StoreDischarges = []string{discharge}
		// user's email address authenticated by the store
		user.Email = loginData.Email
		err = auth.UpdateUser(st, user)
	} else {
		user, err = auth.NewUser(st, loginData.Username, loginData.Email, macaroon, []string{discharge})
	}
	st.Unlock()
	if err != nil {
		return InternalError("cannot persist authentication details: %v", err)
	}

	result := userResponseData{
		ID:         user.ID,
		Username:   user.Username,
		Email:      user.Email,
		Macaroon:   user.Macaroon,
		Discharges: user.Discharges,
	}
	return SyncResponse(result, nil)
}

func logoutUser(c *Command, r *http.Request, user *auth.UserState) Response {
	state := c.d.overlord.State()
	state.Lock()
	defer state.Unlock()

	if user == nil {
		return BadRequest("not logged in")
	}
	err := auth.RemoveUser(state, user.ID)
	if err != nil {
		return InternalError(err.Error())
	}

	return SyncResponse(nil, nil)
}

// UserFromRequest extracts user information from request and return the respective user in state, if valid
// It requires the state to be locked
func UserFromRequest(st *state.State, req *http.Request) (*auth.UserState, error) {
	// extract macaroons data from request
	header := req.Header.Get("Authorization")
	if header == "" {
		return nil, auth.ErrInvalidAuth
	}

	authorizationData := strings.SplitN(header, " ", 2)
	if len(authorizationData) != 2 || authorizationData[0] != "Macaroon" {
		return nil, fmt.Errorf("authorization header misses Macaroon prefix")
	}

	var macaroon string
	var discharges []string
	for _, field := range strutil.CommaSeparatedList(authorizationData[1]) {
		if strings.HasPrefix(field, `root="`) {
			macaroon = strings.TrimSuffix(field[6:], `"`)
		}
		if strings.HasPrefix(field, `discharge="`) {
			discharges = append(discharges, strings.TrimSuffix(field[11:], `"`))
		}
	}

	if macaroon == "" {
		return nil, fmt.Errorf("invalid authorization header")
	}

	user, err := auth.CheckMacaroon(st, macaroon, discharges)
	return user, err
}

var muxVars = mux.Vars

func getSnapInfo(c *Command, r *http.Request, user *auth.UserState) Response {
	vars := muxVars(r)
	name := vars["name"]

	about, err := localSnapInfo(c.d.overlord.State(), name)
	if err != nil {
		if err == errNoSnap {
			return SnapNotFound(name, err)
		}

		return InternalError("%v", err)
	}

	route := c.d.router.Get(c.Path)
	if route == nil {
		return InternalError("cannot find route for %q snap", name)
	}

	url, err := route.URL("name", name)
	if err != nil {
		return InternalError("cannot build URL for %q snap: %v", name, err)
	}

	result := webify(mapLocal(about), url.String())

	return SyncResponse(result, nil)
}

func webify(result *client.Snap, resource string) *client.Snap {
	if result.Icon == "" || strings.HasPrefix(result.Icon, "http") {
		return result
	}
	result.Icon = ""

	route := appIconCmd.d.router.Get(appIconCmd.Path)
	if route != nil {
		url, err := route.URL("name", result.Name)
		if err == nil {
			result.Icon = url.String()
		}
	}

	return result
}

func getStore(c *Command) snapstate.StoreService {
	st := c.d.overlord.State()
	st.Lock()
	defer st.Unlock()

	return snapstate.Store(st)
}

func getSections(c *Command, r *http.Request, user *auth.UserState) Response {
	route := c.d.router.Get(snapCmd.Path)
	if route == nil {
		return InternalError("cannot find route for snaps")
	}

	theStore := getStore(c)

	// TODO: use a per-request context
	sections, err := theStore.Sections(context.TODO(), user)
	switch err {
	case nil:
		// pass
	case store.ErrBadQuery:
		return SyncResponse(&resp{
			Type:   ResponseTypeError,
			Result: &errorResult{Message: err.Error(), Kind: errorKindBadQuery},
			Status: 400,
		}, nil)
	case store.ErrUnauthenticated, store.ErrInvalidCredentials:
		return Unauthorized("%v", err)
	default:
		return InternalError("%v", err)
	}

	return SyncResponse(sections, nil)
}

func searchStore(c *Command, r *http.Request, user *auth.UserState) Response {
	route := c.d.router.Get(snapCmd.Path)
	if route == nil {
		return InternalError("cannot find route for snaps")
	}
	query := r.URL.Query()
	q := query.Get("q")
	section := query.Get("section")
	name := query.Get("name")
	scope := query.Get("scope")
	private := false
	prefix := false

	if name != "" {
		if q != "" {
			return BadRequest("cannot use 'q' and 'name' together")
		}

		if name[len(name)-1] != '*' {
			return findOne(c, r, user, name)
		}

		prefix = true
		q = name[:len(name)-1]
	}

	if sel := query.Get("select"); sel != "" {
		switch sel {
		case "refresh":
			if prefix {
				return BadRequest("cannot use 'name' with 'select=refresh'")
			}
			if q != "" {
				return BadRequest("cannot use 'q' with 'select=refresh'")
			}
			return storeUpdates(c, r, user)
		case "private":
			private = true
		}
	}

	theStore := getStore(c)
	found, err := theStore.Find(&store.Search{
		Query:   q,
		Section: section,
		Private: private,
		Prefix:  prefix,
		Scope:   scope,
	}, user)
	switch err {
	case nil:
		// pass
	case store.ErrBadQuery:
		return SyncResponse(&resp{
			Type:   ResponseTypeError,
			Result: &errorResult{Message: err.Error(), Kind: errorKindBadQuery},
			Status: 400,
		}, nil)
	case store.ErrUnauthenticated, store.ErrInvalidCredentials:
		return Unauthorized(err.Error())
	default:
		if e, ok := err.(*url.Error); ok {
			if neterr, ok := e.Err.(*net.OpError); ok {
				if dnserr, ok := neterr.Err.(*net.DNSError); ok {
					return SyncResponse(&resp{
						Type:   ResponseTypeError,
						Result: &errorResult{Message: dnserr.Error(), Kind: errorKindDNSFailure},
						Status: 400,
					}, nil)
				}
			}
		}
		if e, ok := err.(net.Error); ok && e.Timeout() {
			return SyncResponse(&resp{
				Type:   ResponseTypeError,
				Result: &errorResult{Message: err.Error(), Kind: errorKindNetworkTimeout},
				Status: 400,
			}, nil)
		}

		return InternalError("%v", err)
	}

	meta := &Meta{
		SuggestedCurrency: theStore.SuggestedCurrency(),
		Sources:           []string{"store"},
	}

	return sendStorePackages(route, meta, found)
}

func findOne(c *Command, r *http.Request, user *auth.UserState, name string) Response {
	if err := snap.ValidateName(name); err != nil {
		return BadRequest(err.Error())
	}

	theStore := getStore(c)
	spec := store.SnapSpec{
		Name: name,
	}
	snapInfo, err := theStore.SnapInfo(spec, user)
	switch err {
	case nil:
		// pass
	case store.ErrInvalidCredentials:
		return Unauthorized("%v", err)
	case store.ErrSnapNotFound:
		return SnapNotFound(name, err)
	default:
		return InternalError("%v", err)
	}

	meta := &Meta{
		SuggestedCurrency: theStore.SuggestedCurrency(),
		Sources:           []string{"store"},
	}

	results := make([]*json.RawMessage, 1)
	data, err := json.Marshal(webify(mapRemote(snapInfo), r.URL.String()))
	if err != nil {
		return InternalError(err.Error())
	}
	results[0] = (*json.RawMessage)(&data)
	return SyncResponse(results, meta)
}

func shouldSearchStore(r *http.Request) bool {
	// we should jump to the old behaviour iff q is given, or if
	// sources is given and either empty or contains the word
	// 'store'.  Otherwise, local results only.

	query := r.URL.Query()

	if _, ok := query["q"]; ok {
		logger.Debugf("use of obsolete \"q\" parameter: %q", r.URL)
		return true
	}

	if src, ok := query["sources"]; ok {
		logger.Debugf("use of obsolete \"sources\" parameter: %q", r.URL)
		if len(src) == 0 || strings.Contains(src[0], "store") {
			return true
		}
	}

	return false
}

func storeUpdates(c *Command, r *http.Request, user *auth.UserState) Response {
	route := c.d.router.Get(snapCmd.Path)
	if route == nil {
		return InternalError("cannot find route for snaps")
	}

	state := c.d.overlord.State()
	state.Lock()
	updates, err := snapstateRefreshCandidates(state, user)
	state.Unlock()
	if err != nil {
		return InternalError("cannot list updates: %v", err)
	}

	return sendStorePackages(route, nil, updates)
}

func sendStorePackages(route *mux.Route, meta *Meta, found []*snap.Info) Response {
	results := make([]*json.RawMessage, 0, len(found))
	for _, x := range found {
		url, err := route.URL("name", x.InstanceName())
		if err != nil {
			logger.Noticef("Cannot build URL for snap %q revision %s: %v", x.InstanceName(), x.Revision, err)
			continue
		}

		data, err := json.Marshal(webify(mapRemote(x), url.String()))
		if err != nil {
			return InternalError("%v", err)
		}
		raw := json.RawMessage(data)
		results = append(results, &raw)
	}

	return SyncResponse(results, meta)
}

// plural!
func getSnapsInfo(c *Command, r *http.Request, user *auth.UserState) Response {

	if shouldSearchStore(r) {
		logger.Noticef("Jumping to \"find\" to better support legacy request %q", r.URL)
		return searchStore(c, r, user)
	}

	route := c.d.router.Get(snapCmd.Path)
	if route == nil {
		return InternalError("cannot find route for snaps")
	}

	query := r.URL.Query()
	var all bool
	sel := query.Get("select")
	switch sel {
	case "all":
		all = true
	case "enabled", "":
		all = false
	default:
		return BadRequest("invalid select parameter: %q", sel)
	}
	var wanted map[string]bool
	if ns := query.Get("snaps"); len(ns) > 0 {
		nsl := strutil.CommaSeparatedList(ns)
		wanted = make(map[string]bool, len(nsl))
		for _, name := range nsl {
			wanted[name] = true
		}
	}

	found, err := allLocalSnapInfos(c.d.overlord.State(), all, wanted)
	if err != nil {
		return InternalError("cannot list local snaps! %v", err)
	}

	results := make([]*json.RawMessage, len(found))

	for i, x := range found {
		name := x.info.InstanceName()
		rev := x.info.Revision

		url, err := route.URL("name", name)
		if err != nil {
			logger.Noticef("Cannot build URL for snap %q revision %s: %v", name, rev, err)
			continue
		}

		data, err := json.Marshal(webify(mapLocal(x), url.String()))
		if err != nil {
			return InternalError("cannot serialize snap %q revision %s: %v", name, rev, err)
		}
		raw := json.RawMessage(data)
		results[i] = &raw
	}

	return SyncResponse(results, &Meta{Sources: []string{"local"}})
}

// licenseData holds details about the snap license, and may be
// marshaled back as an error when the license agreement is pending,
// and is expected as input to accept (or not) that license
// agreement. As such, its field names are part of the API.
type licenseData struct {
	Intro   string `json:"intro"`
	License string `json:"license"`
	Agreed  bool   `json:"agreed"`
}

func (*licenseData) Error() string {
	return "license agreement required"
}

type snapInstruction struct {
	progress.NullMeter
	Action           string        `json:"action"`
	Amend            bool          `json:"amend"`
	Channel          string        `json:"channel"`
	Revision         snap.Revision `json:"revision"`
	DevMode          bool          `json:"devmode"`
	JailMode         bool          `json:"jailmode"`
	Classic          bool          `json:"classic"`
	IgnoreValidation bool          `json:"ignore-validation"`
	Unaliased        bool          `json:"unaliased"`
	// dropping support temporarely until flag confusion is sorted,
	// this isn't supported by client atm anyway
	LeaveOld bool         `json:"temp-dropped-leave-old"`
	License  *licenseData `json:"license"`
	Snaps    []string     `json:"snaps"`
	Users    []string     `json:"users"`

	// The fields below should not be unmarshalled into. Do not export them.
	userID int
}

func (inst *snapInstruction) modeFlags() (snapstate.Flags, error) {
	return modeFlags(inst.DevMode, inst.JailMode, inst.Classic)
}

func (inst *snapInstruction) installFlags() (snapstate.Flags, error) {
	flags, err := inst.modeFlags()
	if err != nil {
		return snapstate.Flags{}, err
	}
	if inst.Unaliased {
		flags.Unaliased = true
	}
	return flags, nil
}

type snapInstructionResult struct {
	Summary  string
	Affected []string
	Tasksets []*state.TaskSet
	Result   map[string]interface{}
}

var (
	snapstateInstall           = snapstate.Install
	snapstateInstallPath       = snapstate.InstallPath
	snapstateRefreshCandidates = snapstate.RefreshCandidates
	snapstateTryPath           = snapstate.TryPath
	snapstateUpdate            = snapstate.Update
	snapstateUpdateMany        = snapstate.UpdateMany
	snapstateInstallMany       = snapstate.InstallMany
	snapstateRemoveMany        = snapstate.RemoveMany
	snapstateRevert            = snapstate.Revert
	snapstateRevertToRevision  = snapstate.RevertToRevision

	devicestateRemodel = devicestate.Remodel

	snapshotList    = snapshotstate.List
	snapshotCheck   = snapshotstate.Check
	snapshotForget  = snapshotstate.Forget
	snapshotRestore = snapshotstate.Restore
	snapshotSave    = snapshotstate.Save

	assertstateRefreshSnapDeclarations = assertstate.RefreshSnapDeclarations
)

func ensureStateSoonImpl(st *state.State) {
	st.EnsureBefore(0)
}

var ensureStateSoon = ensureStateSoonImpl

var errDevJailModeConflict = errors.New("cannot use devmode and jailmode flags together")
var errClassicDevmodeConflict = errors.New("cannot use classic and devmode flags together")
var errNoJailMode = errors.New("this system cannot honour the jailmode flag")

func modeFlags(devMode, jailMode, classic bool) (snapstate.Flags, error) {
	flags := snapstate.Flags{}
	devModeOS := release.ReleaseInfo.ForceDevMode()
	switch {
	case jailMode && devModeOS:
		return flags, errNoJailMode
	case jailMode && devMode:
		return flags, errDevJailModeConflict
	case devMode && classic:
		return flags, errClassicDevmodeConflict
	}
	// NOTE: jailmode and classic are allowed together. In that setting,
	// jailmode overrides classic and the app gets regular (non-classic)
	// confinement.
	flags.JailMode = jailMode
	flags.Classic = classic
	flags.DevMode = devMode
	return flags, nil
}

func snapUpdateMany(inst *snapInstruction, st *state.State) (*snapInstructionResult, error) {
	// we need refreshed snap-declarations to enforce refresh-control as best as we can, this also ensures that snap-declarations and their prerequisite assertions are updated regularly
	if err := assertstateRefreshSnapDeclarations(st, inst.userID); err != nil {
		return nil, err
	}

	// TODO: use a per-request context
	updated, tasksets, err := snapstateUpdateMany(context.TODO(), st, inst.Snaps, inst.userID, nil)
	if err != nil {
		return nil, err
	}

	var msg string
	switch len(updated) {
	case 0:
		if len(inst.Snaps) != 0 {
			// TRANSLATORS: the %s is a comma-separated list of quoted snap names
			msg = fmt.Sprintf(i18n.G("Refresh snaps %s: no updates"), strutil.Quoted(inst.Snaps))
		} else {
			msg = i18n.G("Refresh all snaps: no updates")
		}
	case 1:
		msg = fmt.Sprintf(i18n.G("Refresh snap %q"), updated[0])
	default:
		quoted := strutil.Quoted(updated)
		// TRANSLATORS: the %s is a comma-separated list of quoted snap names
		msg = fmt.Sprintf(i18n.G("Refresh snaps %s"), quoted)
	}

	return &snapInstructionResult{
		Summary:  msg,
		Affected: updated,
		Tasksets: tasksets,
	}, nil
}

func verifySnapInstructions(inst *snapInstruction) error {
	switch inst.Action {
	case "install":
		for _, snapName := range inst.Snaps {
			// FIXME: alternatively we could simply mutate *inst
			//        and s/ubuntu-core/core/ ?
			if snapName == "ubuntu-core" {
				return fmt.Errorf(`cannot install "ubuntu-core", please use "core" instead`)
			}
		}
	}

	return nil
}

func snapInstallMany(inst *snapInstruction, st *state.State) (*snapInstructionResult, error) {
	for _, name := range inst.Snaps {
		if len(name) == 0 {
			return nil, fmt.Errorf(i18n.G("cannot install snap with empty name"))
		}
	}
	installed, tasksets, err := snapstateInstallMany(st, inst.Snaps, inst.userID)
	if err != nil {
		return nil, err
	}

	var msg string
	switch len(inst.Snaps) {
	case 0:
		return nil, fmt.Errorf("cannot install zero snaps")
	case 1:
		msg = fmt.Sprintf(i18n.G("Install snap %q"), inst.Snaps[0])
	default:
		quoted := strutil.Quoted(inst.Snaps)
		// TRANSLATORS: the %s is a comma-separated list of quoted snap names
		msg = fmt.Sprintf(i18n.G("Install snaps %s"), quoted)
	}

	return &snapInstructionResult{
		Summary:  msg,
		Affected: installed,
		Tasksets: tasksets,
	}, nil
}

func snapInstall(inst *snapInstruction, st *state.State) (string, []*state.TaskSet, error) {
	if len(inst.Snaps[0]) == 0 {
		return "", nil, fmt.Errorf(i18n.G("cannot install snap with empty name"))
	}

	flags, err := inst.installFlags()
	if err != nil {
		return "", nil, err
	}

	logger.Noticef("Installing snap %q revision %s", inst.Snaps[0], inst.Revision)

	tset, err := snapstateInstall(st, inst.Snaps[0], inst.Channel, inst.Revision, inst.userID, flags)
	if err != nil {
		return "", nil, err
	}

	msg := fmt.Sprintf(i18n.G("Install %q snap"), inst.Snaps[0])
	if inst.Channel != "stable" && inst.Channel != "" {
		msg = fmt.Sprintf(i18n.G("Install %q snap from %q channel"), inst.Snaps[0], inst.Channel)
	}
	return msg, []*state.TaskSet{tset}, nil
}

func snapUpdate(inst *snapInstruction, st *state.State) (string, []*state.TaskSet, error) {
	// TODO: bail if revision is given (and != current?), *or* behave as with install --revision?
	flags, err := inst.modeFlags()
	if err != nil {
		return "", nil, err
	}
	if inst.IgnoreValidation {
		flags.IgnoreValidation = true
	}
	if inst.Amend {
		flags.Amend = true
	}

	// we need refreshed snap-declarations to enforce refresh-control as best as we can
	if err = assertstateRefreshSnapDeclarations(st, inst.userID); err != nil {
		return "", nil, err
	}

	ts, err := snapstateUpdate(st, inst.Snaps[0], inst.Channel, inst.Revision, inst.userID, flags)
	if err != nil {
		return "", nil, err
	}

	msg := fmt.Sprintf(i18n.G("Refresh %q snap"), inst.Snaps[0])
	if inst.Channel != "stable" && inst.Channel != "" {
		msg = fmt.Sprintf(i18n.G("Refresh %q snap from %q channel"), inst.Snaps[0], inst.Channel)
	}

	return msg, []*state.TaskSet{ts}, nil
}

func snapRemoveMany(inst *snapInstruction, st *state.State) (*snapInstructionResult, error) {
	removed, tasksets, err := snapstateRemoveMany(st, inst.Snaps)
	if err != nil {
		return nil, err
	}

	var msg string
	switch len(inst.Snaps) {
	case 0:
		return nil, fmt.Errorf("cannot remove zero snaps")
	case 1:
		msg = fmt.Sprintf(i18n.G("Remove snap %q"), inst.Snaps[0])
	default:
		quoted := strutil.Quoted(inst.Snaps)
		// TRANSLATORS: the %s is a comma-separated list of quoted snap names
		msg = fmt.Sprintf(i18n.G("Remove snaps %s"), quoted)
	}

	return &snapInstructionResult{
		Summary:  msg,
		Affected: removed,
		Tasksets: tasksets,
	}, nil
}

func snapRemove(inst *snapInstruction, st *state.State) (string, []*state.TaskSet, error) {
	ts, err := snapstate.Remove(st, inst.Snaps[0], inst.Revision)
	if err != nil {
		return "", nil, err
	}

	msg := fmt.Sprintf(i18n.G("Remove %q snap"), inst.Snaps[0])
	return msg, []*state.TaskSet{ts}, nil
}

func snapRevert(inst *snapInstruction, st *state.State) (string, []*state.TaskSet, error) {
	var ts *state.TaskSet

	flags, err := inst.modeFlags()
	if err != nil {
		return "", nil, err
	}

	if inst.Revision.Unset() {
		ts, err = snapstateRevert(st, inst.Snaps[0], flags)
	} else {
		ts, err = snapstateRevertToRevision(st, inst.Snaps[0], inst.Revision, flags)
	}
	if err != nil {
		return "", nil, err
	}

	msg := fmt.Sprintf(i18n.G("Revert %q snap"), inst.Snaps[0])
	return msg, []*state.TaskSet{ts}, nil
}

func snapEnable(inst *snapInstruction, st *state.State) (string, []*state.TaskSet, error) {
	if !inst.Revision.Unset() {
		return "", nil, errors.New("enable takes no revision")
	}
	ts, err := snapstate.Enable(st, inst.Snaps[0])
	if err != nil {
		return "", nil, err
	}

	msg := fmt.Sprintf(i18n.G("Enable %q snap"), inst.Snaps[0])
	return msg, []*state.TaskSet{ts}, nil
}

func snapDisable(inst *snapInstruction, st *state.State) (string, []*state.TaskSet, error) {
	if !inst.Revision.Unset() {
		return "", nil, errors.New("disable takes no revision")
	}
	ts, err := snapstate.Disable(st, inst.Snaps[0])
	if err != nil {
		return "", nil, err
	}

	msg := fmt.Sprintf(i18n.G("Disable %q snap"), inst.Snaps[0])
	return msg, []*state.TaskSet{ts}, nil
}

func snapSwitch(inst *snapInstruction, st *state.State) (string, []*state.TaskSet, error) {
	if !inst.Revision.Unset() {
		return "", nil, errors.New("switch takes no revision")
	}
	ts, err := snapstate.Switch(st, inst.Snaps[0], inst.Channel)
	if err != nil {
		return "", nil, err
	}

	msg := fmt.Sprintf(i18n.G("Switch %q snap to %s"), inst.Snaps[0], inst.Channel)
	return msg, []*state.TaskSet{ts}, nil
}

func snapshotMany(inst *snapInstruction, st *state.State) (*snapInstructionResult, error) {
	setID, snapshotted, ts, err := snapshotSave(st, inst.Snaps, inst.Users)
	if err != nil {
		return nil, err
	}

	var msg string
	if len(inst.Snaps) == 0 {
		msg = i18n.G("Snapshot all snaps")
	} else {
		// TRANSLATORS: the %s is a comma-separated list of quoted snap names
		msg = fmt.Sprintf(i18n.G("Snapshot snaps %s"), strutil.Quoted(inst.Snaps))
	}

	return &snapInstructionResult{
		Summary:  msg,
		Affected: snapshotted,
		Tasksets: []*state.TaskSet{ts},
		Result:   map[string]interface{}{"set-id": setID},
	}, nil
}

type snapActionFunc func(*snapInstruction, *state.State) (string, []*state.TaskSet, error)

var snapInstructionDispTable = map[string]snapActionFunc{
	"install": snapInstall,
	"refresh": snapUpdate,
	"remove":  snapRemove,
	"revert":  snapRevert,
	"enable":  snapEnable,
	"disable": snapDisable,
	"switch":  snapSwitch,
}

func (inst *snapInstruction) dispatch() snapActionFunc {
	if len(inst.Snaps) != 1 {
		logger.Panicf("dispatch only handles single-snap ops; got %d", len(inst.Snaps))
	}
	return snapInstructionDispTable[inst.Action]
}

func (inst *snapInstruction) errToResponse(err error) Response {
	if len(inst.Snaps) == 0 {
		return errToResponse(err, nil, BadRequest, "cannot %s: %v", inst.Action)
	}

	return errToResponse(err, inst.Snaps, BadRequest, "cannot %s %s: %v", inst.Action, strutil.Quoted(inst.Snaps))
}

func postSnap(c *Command, r *http.Request, user *auth.UserState) Response {
	route := c.d.router.Get(stateChangeCmd.Path)
	if route == nil {
		return InternalError("cannot find route for change")
	}

	decoder := json.NewDecoder(r.Body)
	var inst snapInstruction
	if err := decoder.Decode(&inst); err != nil {
		return BadRequest("cannot decode request body into snap instruction: %v", err)
	}

	state := c.d.overlord.State()
	state.Lock()
	defer state.Unlock()

	if user != nil {
		inst.userID = user.ID
	}

	vars := muxVars(r)
	inst.Snaps = []string{vars["name"]}

	if err := verifySnapInstructions(&inst); err != nil {
		return BadRequest("%s", err)
	}

	impl := inst.dispatch()
	if impl == nil {
		return BadRequest("unknown action %s", inst.Action)
	}

	msg, tsets, err := impl(&inst, state)
	if err != nil {
		return inst.errToResponse(err)
	}

	chg := newChange(state, inst.Action+"-snap", msg, tsets, inst.Snaps)

	ensureStateSoon(state)

	return AsyncResponse(nil, &Meta{Change: chg.ID()})
}

func newChange(st *state.State, kind, summary string, tsets []*state.TaskSet, snapNames []string) *state.Change {
	chg := st.NewChange(kind, summary)
	for _, ts := range tsets {
		chg.AddAll(ts)
	}
	if snapNames != nil {
		chg.Set("snap-names", snapNames)
	}
	return chg
}

const maxReadBuflen = 1024 * 1024

func trySnap(c *Command, r *http.Request, user *auth.UserState, trydir string, flags snapstate.Flags) Response {
	st := c.d.overlord.State()
	st.Lock()
	defer st.Unlock()

	if !filepath.IsAbs(trydir) {
		return BadRequest("cannot try %q: need an absolute path", trydir)
	}
	if !osutil.IsDirectory(trydir) {
		return BadRequest("cannot try %q: not a snap directory", trydir)
	}

	// the developer asked us to do this with a trusted snap dir
	info, err := unsafeReadSnapInfo(trydir)
	if _, ok := err.(snap.NotSnapError); ok {
		return SyncResponse(&resp{
			Type: ResponseTypeError,
			Result: &errorResult{
				Message: err.Error(),
				Kind:    errorKindNotSnap,
			},
			Status: 400,
		}, nil)
	}
	if err != nil {
		return BadRequest("cannot read snap info for %s: %s", trydir, err)
	}

	tset, err := snapstateTryPath(st, info.InstanceName(), trydir, flags)
	if err != nil {
		return errToResponse(err, []string{info.InstanceName()}, BadRequest, "cannot try %s: %s", trydir)
	}

	msg := fmt.Sprintf(i18n.G("Try %q snap from %s"), info.InstanceName(), trydir)
	chg := newChange(st, "try-snap", msg, []*state.TaskSet{tset}, []string{info.InstanceName()})
	chg.Set("api-data", map[string]string{"snap-name": info.InstanceName()})

	ensureStateSoon(st)

	return AsyncResponse(nil, &Meta{Change: chg.ID()})
}

func isTrue(form *multipart.Form, key string) bool {
	value := form.Value[key]
	if len(value) == 0 {
		return false
	}
	b, err := strconv.ParseBool(value[0])
	if err != nil {
		return false
	}

	return b
}

func snapsOp(c *Command, r *http.Request, user *auth.UserState) Response {
	route := c.d.router.Get(stateChangeCmd.Path)
	if route == nil {
		return InternalError("cannot find route for change")
	}

	decoder := json.NewDecoder(r.Body)
	var inst snapInstruction
	if err := decoder.Decode(&inst); err != nil {
		return BadRequest("cannot decode request body into snap instruction: %v", err)
	}

	if inst.Channel != "" || !inst.Revision.Unset() || inst.DevMode || inst.JailMode {
		return BadRequest("unsupported option provided for multi-snap operation")
	}

	st := c.d.overlord.State()
	st.Lock()
	defer st.Unlock()

	if user != nil {
		inst.userID = user.ID
	}

	var op func(*snapInstruction, *state.State) (*snapInstructionResult, error)

	switch inst.Action {
	case "refresh":
		op = snapUpdateMany
	case "install":
		op = snapInstallMany
	case "remove":
		op = snapRemoveMany
	case "snapshot":
		op = snapshotMany
	default:
		return BadRequest("unsupported multi-snap operation %q", inst.Action)
	}
	res, err := op(&inst, st)
	if err != nil {
		return inst.errToResponse(err)
	}

	var chg *state.Change
	if len(res.Tasksets) == 0 {
		chg = st.NewChange(inst.Action+"-snap", res.Summary)
		chg.SetStatus(state.DoneStatus)
	} else {
		chg = newChange(st, inst.Action+"-snap", res.Summary, res.Tasksets, res.Affected)
		ensureStateSoon(st)
	}

	chg.Set("api-data", map[string]interface{}{"snap-names": res.Affected})

	return AsyncResponse(res.Result, &Meta{Change: chg.ID()})
}

func postSnaps(c *Command, r *http.Request, user *auth.UserState) Response {
	contentType := r.Header.Get("Content-Type")

	if contentType == "application/json" {
		return snapsOp(c, r, user)
	}

	if !strings.HasPrefix(contentType, "multipart/") {
		return BadRequest("unknown content type: %s", contentType)
	}

	route := c.d.router.Get(stateChangeCmd.Path)
	if route == nil {
		return InternalError("cannot find route for change")
	}

	// POSTs to sideload snaps must be a multipart/form-data file upload.
	_, params, err := mime.ParseMediaType(contentType)
	if err != nil {
		return BadRequest("cannot parse POST body: %v", err)
	}

	form, err := multipart.NewReader(r.Body, params["boundary"]).ReadForm(maxReadBuflen)
	if err != nil {
		return BadRequest("cannot read POST form: %v", err)
	}

	dangerousOK := isTrue(form, "dangerous")
	flags, err := modeFlags(isTrue(form, "devmode"), isTrue(form, "jailmode"), isTrue(form, "classic"))
	if err != nil {
		return BadRequest(err.Error())
	}

	if len(form.Value["action"]) > 0 && form.Value["action"][0] == "try" {
		if len(form.Value["snap-path"]) == 0 {
			return BadRequest("need 'snap-path' value in form")
		}
		return trySnap(c, r, user, form.Value["snap-path"][0], flags)
	}
	flags.RemoveSnapPath = true

	flags.Unaliased = isTrue(form, "unaliased")

	// find the file for the "snap" form field
	var snapBody multipart.File
	var origPath string
out:
	for name, fheaders := range form.File {
		if name != "snap" {
			continue
		}
		for _, fheader := range fheaders {
			snapBody, err = fheader.Open()
			origPath = fheader.Filename
			if err != nil {
				return BadRequest(`cannot open uploaded "snap" file: %v`, err)
			}
			defer snapBody.Close()

			break out
		}
	}
	defer form.RemoveAll()

	if snapBody == nil {
		return BadRequest(`cannot find "snap" file field in provided multipart/form-data payload`)
	}

	// we are in charge of the tempfile life cycle until we hand it off to the change
	changeTriggered := false
	// if you change this prefix, look for it in the tests
	// also see localInstallCleanup in snapstate/snapmgr.go
	tmpf, err := ioutil.TempFile(dirs.SnapBlobDir, dirs.LocalInstallBlobTempPrefix)
	if err != nil {
		return InternalError("cannot create temporary file: %v", err)
	}

	tempPath := tmpf.Name()

	defer func() {
		if !changeTriggered {
			os.Remove(tempPath)
		}
	}()

	if _, err := io.Copy(tmpf, snapBody); err != nil {
		return InternalError("cannot copy request into temporary file: %v", err)
	}
	tmpf.Sync()

	if len(form.Value["snap-path"]) > 0 {
		origPath = form.Value["snap-path"][0]
	}

	var instanceName string

	if len(form.Value["name"]) > 0 {
		// caller has specified desired instance name
		instanceName = form.Value["name"][0]
		if err := snap.ValidateInstanceName(instanceName); err != nil {
			return BadRequest(err.Error())
		}
	}

	st := c.d.overlord.State()
	st.Lock()
	defer st.Unlock()

	var snapName string
	var sideInfo *snap.SideInfo

	if !dangerousOK {
		si, err := snapasserts.DeriveSideInfo(tempPath, assertstate.DB(st))
		switch {
		case err == nil:
			snapName = si.RealName
			sideInfo = si
		case asserts.IsNotFound(err):
			// with devmode we try to find assertions but it's ok
			// if they are not there (implies --dangerous)
			if !isTrue(form, "devmode") {
				msg := "cannot find signatures with metadata for snap"
				if origPath != "" {
					msg = fmt.Sprintf("%s %q", msg, origPath)
				}
				return BadRequest(msg)
			}
			// TODO: set a warning if devmode
		default:
			return BadRequest(err.Error())
		}
	}

	if snapName == "" {
		// potentially dangerous but dangerous or devmode params were set
		info, err := unsafeReadSnapInfo(tempPath)
		if err != nil {
			return BadRequest("cannot read snap file: %v", err)
		}
		snapName = info.SnapName()
		sideInfo = &snap.SideInfo{RealName: snapName}
	}

	if instanceName != "" {
		requestedSnapName := snap.InstanceSnap(instanceName)
		if requestedSnapName != snapName {
			return BadRequest(fmt.Sprintf("instance name %q does not match snap name %q", instanceName, snapName))
		}
	} else {
		instanceName = snapName
	}

	msg := fmt.Sprintf(i18n.G("Install %q snap from file"), instanceName)
	if origPath != "" {
		msg = fmt.Sprintf(i18n.G("Install %q snap from file %q"), instanceName, origPath)
	}

	tset, _, err := snapstateInstallPath(st, sideInfo, tempPath, instanceName, "", flags)
	if err != nil {
		return errToResponse(err, []string{snapName}, InternalError, "cannot install snap file: %v")
	}

	chg := newChange(st, "install-snap", msg, []*state.TaskSet{tset}, []string{instanceName})
	chg.Set("api-data", map[string]string{"snap-name": instanceName})

	ensureStateSoon(st)

	// only when the unlock succeeds (as opposed to panicing) is the handoff done
	// but this is good enough
	changeTriggered = true

	return AsyncResponse(nil, &Meta{Change: chg.ID()})
}

func unsafeReadSnapInfoImpl(snapPath string) (*snap.Info, error) {
	// Condider using DeriveSideInfo before falling back to this!
	snapf, err := snap.Open(snapPath)
	if err != nil {
		return nil, err
	}
	return snap.ReadInfoFromSnapFile(snapf, nil)
}

var unsafeReadSnapInfo = unsafeReadSnapInfoImpl

func iconGet(st *state.State, name string) Response {
	st.Lock()
	defer st.Unlock()

	var snapst snapstate.SnapState
	err := snapstate.Get(st, name, &snapst)
	if err != nil {
		if err == state.ErrNoState {
			return SnapNotFound(name, err)
		}
		return InternalError("cannot consult state: %v", err)
	}
	sideInfo := snapst.CurrentSideInfo()
	if sideInfo == nil {
		return NotFound("snap has no current revision")
	}

	icon := snapIcon(snap.MinimalPlaceInfo(name, sideInfo.Revision))

	if icon == "" {
		return NotFound("local snap has no icon")
	}

	return FileResponse(icon)
}

func appIconGet(c *Command, r *http.Request, user *auth.UserState) Response {
	vars := muxVars(r)
	name := vars["name"]

	return iconGet(c.d.overlord.State(), name)
}

func getSnapConf(c *Command, r *http.Request, user *auth.UserState) Response {
	vars := muxVars(r)
	snapName := configstate.RemapSnapFromRequest(vars["name"])

	keys := strutil.CommaSeparatedList(r.URL.Query().Get("keys"))

	s := c.d.overlord.State()
	s.Lock()
	tr := config.NewTransaction(s)
	s.Unlock()

	currentConfValues := make(map[string]interface{})
	// Special case - return root document
	if len(keys) == 0 {
		keys = []string{""}
	}
	for _, key := range keys {
		var value interface{}
		if err := tr.Get(snapName, key, &value); err != nil {
			if config.IsNoOption(err) {
				if key == "" {
					// no configuration - return empty document
					currentConfValues = make(map[string]interface{})
					break
				}
				return SyncResponse(&resp{
					Type: ResponseTypeError,
					Result: &errorResult{
						Message: err.Error(),
						Kind:    errorKindConfigNoSuchOption,
						Value:   err,
					},
					Status: 400,
				}, nil)
			} else {
				return InternalError("%v", err)
			}
		}
		if key == "" {
			if len(keys) > 1 {
				return BadRequest("keys contains zero-length string")
			}
			return SyncResponse(value, nil)
		}

		currentConfValues[key] = value
	}

	return SyncResponse(currentConfValues, nil)
}

func setSnapConf(c *Command, r *http.Request, user *auth.UserState) Response {
	vars := muxVars(r)
	snapName := configstate.RemapSnapFromRequest(vars["name"])

	var patchValues map[string]interface{}
	if err := jsonutil.DecodeWithNumber(r.Body, &patchValues); err != nil {
		return BadRequest("cannot decode request body into patch values: %v", err)
	}

	st := c.d.overlord.State()
	st.Lock()
	defer st.Unlock()

	taskset, err := configstate.ConfigureInstalled(st, snapName, patchValues, 0)
	if err != nil {
		// TODO: just return snap-not-installed instead ?
		if _, ok := err.(*snap.NotInstalledError); ok {
			return SnapNotFound(snapName, err)
		}
		return errToResponse(err, []string{snapName}, InternalError, "%v")
	}

	summary := fmt.Sprintf("Change configuration of %q snap", snapName)
	change := newChange(st, "configure-snap", summary, []*state.TaskSet{taskset}, []string{snapName})

	st.EnsureBefore(0)

	return AsyncResponse(nil, &Meta{Change: change.ID()})
}

// interfacesConnectionsMultiplexer multiplexes to either legacy (connection) or modern behavior (interfaces).
func interfacesConnectionsMultiplexer(c *Command, r *http.Request, user *auth.UserState) Response {
	query := r.URL.Query()
	qselect := query.Get("select")
	if qselect == "" {
		return getLegacyConnections(c, r, user)
	} else {
		return getInterfaces(c, r, user)
	}
}

func getInterfaces(c *Command, r *http.Request, user *auth.UserState) Response {
	// Collect query options from request arguments.
	q := r.URL.Query()
	pselect := q.Get("select")
	if pselect != "all" && pselect != "connected" {
		return BadRequest("unsupported select qualifier")
	}
	var names []string // Interface names
	namesStr := q.Get("names")
	if namesStr != "" {
		names = strings.Split(namesStr, ",")
	}
	opts := &interfaces.InfoOptions{
		Names:     names,
		Doc:       q.Get("doc") == "true",
		Plugs:     q.Get("plugs") == "true",
		Slots:     q.Get("slots") == "true",
		Connected: pselect == "connected",
	}
	// Query the interface repository (this returns []*interface.Info).
	infos := c.d.overlord.InterfaceManager().Repository().Info(opts)
	infoJSONs := make([]*interfaceJSON, 0, len(infos))

	for _, info := range infos {
		// Convert interfaces.Info into interfaceJSON
		plugs := make([]*plugJSON, 0, len(info.Plugs))
		for _, plug := range info.Plugs {
			plugs = append(plugs, &plugJSON{
				Snap:  plug.Snap.InstanceName(),
				Name:  plug.Name,
				Attrs: plug.Attrs,
				Label: plug.Label,
			})
		}
		slots := make([]*slotJSON, 0, len(info.Slots))
		for _, slot := range info.Slots {
			slots = append(slots, &slotJSON{
				Snap:  slot.Snap.InstanceName(),
				Name:  slot.Name,
				Attrs: slot.Attrs,
				Label: slot.Label,
			})
		}
		infoJSONs = append(infoJSONs, &interfaceJSON{
			Name:    info.Name,
			Summary: info.Summary,
			DocURL:  info.DocURL,
			Plugs:   plugs,
			Slots:   slots,
		})
	}
	return SyncResponse(infoJSONs, nil)
}

func getLegacyConnections(c *Command, r *http.Request, user *auth.UserState) Response {
	connsjson, err := collectConnections(c.d.overlord.InterfaceManager(), collectFilter{})
	if err != nil {
		return InternalError("collecting connection information failed: %v", err)
	}
	legacyconnsjson := legacyConnectionsJSON{
		Plugs: connsjson.Plugs,
		Slots: connsjson.Slots,
	}
	return SyncResponse(legacyconnsjson, nil)
}

func snapNamesFromConns(conns []*interfaces.ConnRef) []string {
	m := make(map[string]bool)
	for _, conn := range conns {
		m[conn.PlugRef.Snap] = true
		m[conn.SlotRef.Snap] = true
	}
	l := make([]string, 0, len(m))
	for name := range m {
		l = append(l, name)
	}
	sort.Strings(l)
	return l
}

// changeInterfaces controls the interfaces system.
// Plugs can be connected to and disconnected from slots.
func changeInterfaces(c *Command, r *http.Request, user *auth.UserState) Response {
	var a interfaceAction
	decoder := json.NewDecoder(r.Body)
	if err := decoder.Decode(&a); err != nil {
		return BadRequest("cannot decode request body into an interface action: %v", err)
	}
	if a.Action == "" {
		return BadRequest("interface action not specified")
	}
	if len(a.Plugs) > 1 || len(a.Slots) > 1 {
		return NotImplemented("many-to-many operations are not implemented")
	}
	if a.Action != "connect" && a.Action != "disconnect" {
		return BadRequest("unsupported interface action: %q", a.Action)
	}
	if len(a.Plugs) == 0 || len(a.Slots) == 0 {
		return BadRequest("at least one plug and slot is required")
	}

	var summary string
	var err error

	var tasksets []*state.TaskSet
	var affected []string

	st := c.d.overlord.State()
	st.Lock()
	defer st.Unlock()

	for i := range a.Plugs {
		a.Plugs[i].Snap = ifacestate.RemapSnapFromRequest(a.Plugs[i].Snap)
	}
	for i := range a.Slots {
		a.Slots[i].Snap = ifacestate.RemapSnapFromRequest(a.Slots[i].Snap)
	}

	switch a.Action {
	case "connect":
		var connRef *interfaces.ConnRef
		repo := c.d.overlord.InterfaceManager().Repository()
		connRef, err = repo.ResolveConnect(a.Plugs[0].Snap, a.Plugs[0].Name, a.Slots[0].Snap, a.Slots[0].Name)
		if err == nil {
			var ts *state.TaskSet
			affected = snapNamesFromConns([]*interfaces.ConnRef{connRef})
			summary = fmt.Sprintf("Connect %s:%s to %s:%s", connRef.PlugRef.Snap, connRef.PlugRef.Name, connRef.SlotRef.Snap, connRef.SlotRef.Name)
			ts, err = ifacestate.Connect(st, connRef.PlugRef.Snap, connRef.PlugRef.Name, connRef.SlotRef.Snap, connRef.SlotRef.Name)
			if _, ok := err.(*ifacestate.ErrAlreadyConnected); ok {
				change := newChange(st, a.Action+"-snap", summary, nil, affected)
				change.SetStatus(state.DoneStatus)
				return AsyncResponse(nil, &Meta{Change: change.ID()})
			}
			tasksets = append(tasksets, ts)
		}
	case "disconnect":
		var conns []*interfaces.ConnRef
		repo := c.d.overlord.InterfaceManager().Repository()
		summary = fmt.Sprintf("Disconnect %s:%s from %s:%s", a.Plugs[0].Snap, a.Plugs[0].Name, a.Slots[0].Snap, a.Slots[0].Name)
		conns, err = repo.ResolveDisconnect(a.Plugs[0].Snap, a.Plugs[0].Name, a.Slots[0].Snap, a.Slots[0].Name)
		if err == nil {
			if len(conns) == 0 {
				return InterfacesUnchanged("nothing to do")
			}
			for _, connRef := range conns {
				var ts *state.TaskSet
				var conn *interfaces.Connection
				conn, err = repo.Connection(connRef)
				if err != nil {
					break
				}
				ts, err = ifacestate.Disconnect(st, conn)
				if err != nil {
					break
				}
				ts.JoinLane(st.NewLane())
				tasksets = append(tasksets, ts)
			}
			affected = snapNamesFromConns(conns)
		}
	}
	if err != nil {
		return errToResponse(err, nil, BadRequest, "%v")
	}

	change := newChange(st, a.Action+"-snap", summary, tasksets, affected)
	st.EnsureBefore(0)

	return AsyncResponse(nil, &Meta{Change: change.ID()})
}

func getAssertTypeNames(c *Command, r *http.Request, user *auth.UserState) Response {
	return SyncResponse(map[string][]string{
		"types": asserts.TypeNames(),
	}, nil)
}

func doAssert(c *Command, r *http.Request, user *auth.UserState) Response {
	batch := assertstate.NewBatch()
	_, err := batch.AddStream(r.Body)
	if err != nil {
		return BadRequest("cannot decode request body into assertions: %v", err)
	}

	state := c.d.overlord.State()
	state.Lock()
	defer state.Unlock()

	if err := batch.Commit(state); err != nil {
		return BadRequest("assert failed: %v", err)
	}
	// TODO: what more info do we want to return on success?
	return &resp{
		Type:   ResponseTypeSync,
		Status: 200,
	}
}

func assertsFindMany(c *Command, r *http.Request, user *auth.UserState) Response {
	assertTypeName := muxVars(r)["assertType"]
	assertType := asserts.Type(assertTypeName)
	if assertType == nil {
		return BadRequest("invalid assert type: %q", assertTypeName)
	}
	headers := map[string]string{}
	q := r.URL.Query()
	for k := range q {
		headers[k] = q.Get(k)
	}

	state := c.d.overlord.State()
	state.Lock()
	db := assertstate.DB(state)
	state.Unlock()

	assertions, err := db.FindMany(assertType, headers)
	if asserts.IsNotFound(err) {
		return AssertResponse(nil, true)
	} else if err != nil {
		return InternalError("searching assertions failed: %v", err)
	}
	return AssertResponse(assertions, true)
}

type changeInfo struct {
	ID      string      `json:"id"`
	Kind    string      `json:"kind"`
	Summary string      `json:"summary"`
	Status  string      `json:"status"`
	Tasks   []*taskInfo `json:"tasks,omitempty"`
	Ready   bool        `json:"ready"`
	Err     string      `json:"err,omitempty"`

	SpawnTime time.Time  `json:"spawn-time,omitempty"`
	ReadyTime *time.Time `json:"ready-time,omitempty"`

	Data map[string]*json.RawMessage `json:"data,omitempty"`
}

type taskInfo struct {
	ID       string           `json:"id"`
	Kind     string           `json:"kind"`
	Summary  string           `json:"summary"`
	Status   string           `json:"status"`
	Log      []string         `json:"log,omitempty"`
	Progress taskInfoProgress `json:"progress"`

	SpawnTime time.Time  `json:"spawn-time,omitempty"`
	ReadyTime *time.Time `json:"ready-time,omitempty"`
}

type taskInfoProgress struct {
	Label string `json:"label"`
	Done  int    `json:"done"`
	Total int    `json:"total"`
}

func change2changeInfo(chg *state.Change) *changeInfo {
	status := chg.Status()
	chgInfo := &changeInfo{
		ID:      chg.ID(),
		Kind:    chg.Kind(),
		Summary: chg.Summary(),
		Status:  status.String(),
		Ready:   status.Ready(),

		SpawnTime: chg.SpawnTime(),
	}
	readyTime := chg.ReadyTime()
	if !readyTime.IsZero() {
		chgInfo.ReadyTime = &readyTime
	}
	if err := chg.Err(); err != nil {
		chgInfo.Err = err.Error()
	}

	tasks := chg.Tasks()
	taskInfos := make([]*taskInfo, len(tasks))
	for j, t := range tasks {
		label, done, total := t.Progress()

		taskInfo := &taskInfo{
			ID:      t.ID(),
			Kind:    t.Kind(),
			Summary: t.Summary(),
			Status:  t.Status().String(),
			Log:     t.Log(),
			Progress: taskInfoProgress{
				Label: label,
				Done:  done,
				Total: total,
			},
			SpawnTime: t.SpawnTime(),
		}
		readyTime := t.ReadyTime()
		if !readyTime.IsZero() {
			taskInfo.ReadyTime = &readyTime
		}
		taskInfos[j] = taskInfo
	}
	chgInfo.Tasks = taskInfos

	var data map[string]*json.RawMessage
	if chg.Get("api-data", &data) == nil {
		chgInfo.Data = data
	}

	return chgInfo
}

func getChange(c *Command, r *http.Request, user *auth.UserState) Response {
	chID := muxVars(r)["id"]
	state := c.d.overlord.State()
	state.Lock()
	defer state.Unlock()
	chg := state.Change(chID)
	if chg == nil {
		return NotFound("cannot find change with id %q", chID)
	}

	return SyncResponse(change2changeInfo(chg), nil)
}

func getChanges(c *Command, r *http.Request, user *auth.UserState) Response {
	query := r.URL.Query()
	qselect := query.Get("select")
	if qselect == "" {
		qselect = "in-progress"
	}
	var filter func(*state.Change) bool
	switch qselect {
	case "all":
		filter = func(*state.Change) bool { return true }
	case "in-progress":
		filter = func(chg *state.Change) bool { return !chg.Status().Ready() }
	case "ready":
		filter = func(chg *state.Change) bool { return chg.Status().Ready() }
	default:
		return BadRequest("select should be one of: all,in-progress,ready")
	}

	if wantedName := query.Get("for"); wantedName != "" {
		outerFilter := filter
		filter = func(chg *state.Change) bool {
			if !outerFilter(chg) {
				return false
			}

			var snapNames []string
			if err := chg.Get("snap-names", &snapNames); err != nil {
				logger.Noticef("Cannot get snap-name for change %v", chg.ID())
				return false
			}

			for _, snapName := range snapNames {
				if snapName == wantedName {
					return true
				}
			}

			return false
		}
	}

	state := c.d.overlord.State()
	state.Lock()
	defer state.Unlock()
	chgs := state.Changes()
	chgInfos := make([]*changeInfo, 0, len(chgs))
	for _, chg := range chgs {
		if !filter(chg) {
			continue
		}
		chgInfos = append(chgInfos, change2changeInfo(chg))
	}
	return SyncResponse(chgInfos, nil)
}

func abortChange(c *Command, r *http.Request, user *auth.UserState) Response {
	chID := muxVars(r)["id"]
	state := c.d.overlord.State()
	state.Lock()
	defer state.Unlock()
	chg := state.Change(chID)
	if chg == nil {
		return NotFound("cannot find change with id %q", chID)
	}

	var reqData struct {
		Action string `json:"action"`
	}

	decoder := json.NewDecoder(r.Body)
	if err := decoder.Decode(&reqData); err != nil {
		return BadRequest("cannot decode data from request body: %v", err)
	}

	if reqData.Action != "abort" {
		return BadRequest("change action %q is unsupported", reqData.Action)
	}

	if chg.Status().Ready() {
		return BadRequest("cannot abort change %s with nothing pending", chID)
	}

	// flag the change
	chg.Abort()

	// actually ask to proceed with the abort
	ensureStateSoon(state)

	return SyncResponse(change2changeInfo(chg), nil)
}

var (
	postCreateUserUcrednetGet = ucrednetGet
	runSnapctlUcrednetGet     = ucrednetGet
	ctlcmdRun                 = ctlcmd.Run
	osutilAddUser             = osutil.AddUser
)

func getUserDetailsFromStore(theStore snapstate.StoreService, email string) (string, *osutil.AddUserOptions, error) {
	v, err := theStore.UserInfo(email)
	if err != nil {
		return "", nil, fmt.Errorf("cannot create user %q: %s", email, err)
	}
	if len(v.SSHKeys) == 0 {
		return "", nil, fmt.Errorf("cannot create user for %q: no ssh keys found", email)
	}

	gecos := fmt.Sprintf("%s,%s", email, v.OpenIDIdentifier)
	opts := &osutil.AddUserOptions{
		SSHKeys: v.SSHKeys,
		Gecos:   gecos,
	}
	return v.Username, opts, nil
}

func createAllKnownSystemUsers(st *state.State, createData *postUserCreateData) Response {
	var createdUsers []userResponseData

	st.Lock()
	db := assertstate.DB(st)
	modelAs, err := devicestate.Model(st)
	st.Unlock()
	if err != nil {
		return InternalError("cannot get model assertion")
	}

	headers := map[string]string{
		"brand-id": modelAs.BrandID(),
	}
	st.Lock()
	assertions, err := db.FindMany(asserts.SystemUserType, headers)
	st.Unlock()
	if err != nil && !asserts.IsNotFound(err) {
		return BadRequest("cannot find system-user assertion: %s", err)
	}

	for _, as := range assertions {
		email := as.(*asserts.SystemUser).Email()
		// we need to use getUserDetailsFromAssertion as this verifies
		// the assertion against the current brand/model/time
		username, opts, err := getUserDetailsFromAssertion(st, email)
		if err != nil {
			logger.Noticef("ignoring system-user assertion for %q: %s", email, err)
			continue
		}
		// ignore already existing users
		if _, err := user.Lookup(username); err == nil {
			continue
		}

		// FIXME: duplicated code
		opts.Sudoer = createData.Sudoer
		opts.ExtraUsers = !release.OnClassic

		if err := osutilAddUser(username, opts); err != nil {
			return InternalError("cannot add user %q: %s", username, err)
		}
		if err := setupLocalUser(st, username, email); err != nil {
			return InternalError("%s", err)
		}
		createdUsers = append(createdUsers, userResponseData{
			Username: username,
			SSHKeys:  opts.SSHKeys,
		})
	}

	return SyncResponse(createdUsers, nil)
}

func getUserDetailsFromAssertion(st *state.State, email string) (string, *osutil.AddUserOptions, error) {
	errorPrefix := fmt.Sprintf("cannot add system-user %q: ", email)

	st.Lock()
	db := assertstate.DB(st)
	modelAs, err := devicestate.Model(st)
	st.Unlock()
	if err != nil {
		return "", nil, fmt.Errorf(errorPrefix+"cannot get model assertion: %s", err)
	}

	brandID := modelAs.BrandID()
	series := modelAs.Series()
	model := modelAs.Model()

	a, err := db.Find(asserts.SystemUserType, map[string]string{
		"brand-id": brandID,
		"email":    email,
	})
	if err != nil {
		return "", nil, fmt.Errorf(errorPrefix+"%v", err)
	}
	// the asserts package guarantees that this cast will work
	su := a.(*asserts.SystemUser)

	// cross check that the assertion is valid for the given series/model

	// check that the signer of the assertion is one of the accepted ones
	sysUserAuths := modelAs.SystemUserAuthority()
	if len(sysUserAuths) > 0 && !strutil.ListContains(sysUserAuths, su.AuthorityID()) {
		return "", nil, fmt.Errorf(errorPrefix+"%q not in accepted authorities %q", email, su.AuthorityID(), sysUserAuths)
	}
	if len(su.Series()) > 0 && !strutil.ListContains(su.Series(), series) {
		return "", nil, fmt.Errorf(errorPrefix+"%q not in series %q", email, series, su.Series())
	}
	if len(su.Models()) > 0 && !strutil.ListContains(su.Models(), model) {
		return "", nil, fmt.Errorf(errorPrefix+"%q not in models %q", model, su.Models())
	}
	if !su.ValidAt(time.Now()) {
		return "", nil, fmt.Errorf(errorPrefix + "assertion not valid anymore")
	}

	gecos := fmt.Sprintf("%s,%s", email, su.Name())
	opts := &osutil.AddUserOptions{
		SSHKeys:             su.SSHKeys(),
		Gecos:               gecos,
		Password:            su.Password(),
		ForcePasswordChange: su.ForcePasswordChange(),
	}
	return su.Username(), opts, nil
}

type postUserCreateData struct {
	Email        string `json:"email"`
	Sudoer       bool   `json:"sudoer"`
	Known        bool   `json:"known"`
	ForceManaged bool   `json:"force-managed"`
}

var userLookup = user.Lookup

func setupLocalUser(st *state.State, username, email string) error {
	user, err := userLookup(username)
	if err != nil {
		return fmt.Errorf("cannot lookup user %q: %s", username, err)
	}
	uid, gid, err := osutil.UidGid(user)
	if err != nil {
		return err
	}
	authDataFn := filepath.Join(user.HomeDir, ".snap", "auth.json")
	if err := osutil.MkdirAllChown(filepath.Dir(authDataFn), 0700, uid, gid); err != nil {
		return err
	}

	// setup new user, local-only
	st.Lock()
	authUser, err := auth.NewUser(st, username, email, "", nil)
	st.Unlock()
	if err != nil {
		return fmt.Errorf("cannot persist authentication details: %v", err)
	}
	// store macaroon auth, user's ID, email and username in auth.json in
	// the new users home dir
	outStr, err := json.Marshal(struct {
		ID       int    `json:"id"`
		Username string `json:"username"`
		Email    string `json:"email"`
		Macaroon string `json:"macaroon"`
	}{
		ID:       authUser.ID,
		Username: authUser.Username,
		Email:    authUser.Email,
		Macaroon: authUser.Macaroon,
	})
	if err != nil {
		return fmt.Errorf("cannot marshal auth data: %s", err)
	}
	if err := osutil.AtomicWriteFileChown(authDataFn, []byte(outStr), 0600, 0, uid, gid); err != nil {
		return fmt.Errorf("cannot write auth file %q: %s", authDataFn, err)
	}

	return nil
}

func postCreateUser(c *Command, r *http.Request, user *auth.UserState) Response {
	_, uid, _, err := postCreateUserUcrednetGet(r.RemoteAddr)
	if err != nil {
		return BadRequest("cannot get ucrednet uid: %v", err)
	}
	if uid != 0 {
		return BadRequest("cannot use create-user as non-root")
	}

	var createData postUserCreateData

	decoder := json.NewDecoder(r.Body)
	if err := decoder.Decode(&createData); err != nil {
		return BadRequest("cannot decode create-user data from request body: %v", err)
	}

	// verify request
	st := c.d.overlord.State()
	st.Lock()
	users, err := auth.Users(st)
	st.Unlock()
	if err != nil {
		return InternalError("cannot get user count: %s", err)
	}

	if !createData.ForceManaged {
		if len(users) > 0 {
			return BadRequest("cannot create user: device already managed")
		}
		if release.OnClassic {
			return BadRequest("cannot create user: device is a classic system")
		}
	}

	// special case: the user requested the creation of all known
	// system-users
	if createData.Email == "" && createData.Known {
		return createAllKnownSystemUsers(c.d.overlord.State(), &createData)
	}
	if createData.Email == "" {
		return BadRequest("cannot create user: 'email' field is empty")
	}

	var username string
	var opts *osutil.AddUserOptions
	if createData.Known {
		username, opts, err = getUserDetailsFromAssertion(st, createData.Email)
	} else {
		username, opts, err = getUserDetailsFromStore(getStore(c), createData.Email)
	}
	if err != nil {
		return BadRequest("%s", err)
	}

	// FIXME: duplicated code
	opts.Sudoer = createData.Sudoer
	opts.ExtraUsers = !release.OnClassic

	if err := osutilAddUser(username, opts); err != nil {
		return BadRequest("cannot create user %s: %s", username, err)
	}

	if err := setupLocalUser(c.d.overlord.State(), username, createData.Email); err != nil {
		return InternalError("%s", err)
	}

	return SyncResponse(&userResponseData{
		Username: username,
		SSHKeys:  opts.SSHKeys,
	}, nil)
}

func convertBuyError(err error) Response {
	switch err {
	case nil:
		return nil
	case store.ErrInvalidCredentials:
		return Unauthorized(err.Error())
	case store.ErrUnauthenticated:
		return SyncResponse(&resp{
			Type: ResponseTypeError,
			Result: &errorResult{
				Message: err.Error(),
				Kind:    errorKindLoginRequired,
			},
			Status: 400,
		}, nil)
	case store.ErrTOSNotAccepted:
		return SyncResponse(&resp{
			Type: ResponseTypeError,
			Result: &errorResult{
				Message: err.Error(),
				Kind:    errorKindTermsNotAccepted,
			},
			Status: 400,
		}, nil)
	case store.ErrNoPaymentMethods:
		return SyncResponse(&resp{
			Type: ResponseTypeError,
			Result: &errorResult{
				Message: err.Error(),
				Kind:    errorKindNoPaymentMethods,
			},
			Status: 400,
		}, nil)
	case store.ErrPaymentDeclined:
		return SyncResponse(&resp{
			Type: ResponseTypeError,
			Result: &errorResult{
				Message: err.Error(),
				Kind:    errorKindPaymentDeclined,
			},
			Status: 400,
		}, nil)
	default:
		return InternalError("%v", err)
	}
}
<<<<<<< HEAD

type debugAction struct {
	Action  string `json:"action"`
	Message string `json:"message"`
	Params  struct {
		ChgID string `json:"chg-id"`
	} `json:"params"`
}

type ConnectivityStatus struct {
	Connectivity bool     `json:"connectivity"`
	Unreachable  []string `json:"unreachable,omitempty"`
}

func postDebug(c *Command, r *http.Request, user *auth.UserState) Response {
	var a debugAction
	decoder := json.NewDecoder(r.Body)
	if err := decoder.Decode(&a); err != nil {
		return BadRequest("cannot decode request body into a debug action: %v", err)
	}

	st := c.d.overlord.State()
	st.Lock()
	defer st.Unlock()

	switch a.Action {
	case "add-warning":
		st.Warnf("%v", a.Message)
		return SyncResponse(true, nil)
	case "unshow-warnings":
		st.UnshowAllWarnings()
		return SyncResponse(true, nil)
	case "ensure-state-soon":
		ensureStateSoon(st)
		return SyncResponse(true, nil)
	case "get-base-declaration":
		bd, err := assertstate.BaseDeclaration(st)
		if err != nil {
			return InternalError("cannot get base declaration: %s", err)
		}
		return SyncResponse(map[string]interface{}{
			"base-declaration": string(asserts.Encode(bd)),
		}, nil)
	case "get-model":
		model, err := devicestate.Model(st)
		if err != nil {
			return InternalError("cannot get model: %v", err)
		}
		return SyncResponse(map[string]interface{}{
			"model": string(asserts.Encode(model)),
		}, nil)
	case "can-manage-refreshes":
		return SyncResponse(devicestate.CanManageRefreshes(st), nil)
	case "connectivity":
		s := snapstate.Store(st)
		st.Unlock()
		checkResult, err := s.ConnectivityCheck()
		st.Lock()
		if err != nil {
			return InternalError("cannot run connectivity check: %v", err)
		}
		status := ConnectivityStatus{Connectivity: true}
		for host, reachable := range checkResult {
			if !reachable {
				status.Connectivity = false
				status.Unreachable = append(status.Unreachable, host)
			}
		}
		sort.Strings(status.Unreachable)

		return SyncResponse(status, nil)
	case "change-timings":
		chg := st.Change(a.Params.ChgID)
		if chg == nil {
			return BadRequest("cannot find change: %v", a.Message)
		}
		m := map[string]struct {
			DoingTime, UndoingTime time.Duration
		}{}
		for _, t := range chg.Tasks() {
			m[t.ID()] = struct {
				DoingTime, UndoingTime time.Duration
			}{
				DoingTime:   t.DoingTime(),
				UndoingTime: t.UndoingTime(),
			}
		}
		return SyncResponse(m, nil)
	default:
		return BadRequest("unknown debug action: %v", a.Action)
	}
}

=======
>>>>>>> 34169ee9
func postBuy(c *Command, r *http.Request, user *auth.UserState) Response {
	var opts client.BuyOptions

	decoder := json.NewDecoder(r.Body)
	err := decoder.Decode(&opts)
	if err != nil {
		return BadRequest("cannot decode buy options from request body: %v", err)
	}

	s := getStore(c)

	buyResult, err := s.Buy(&opts, user)

	if resp := convertBuyError(err); resp != nil {
		return resp
	}

	return SyncResponse(buyResult, nil)
}

func readyToBuy(c *Command, r *http.Request, user *auth.UserState) Response {
	s := getStore(c)

	if resp := convertBuyError(s.ReadyToBuy(user)); resp != nil {
		return resp
	}

	return SyncResponse(true, nil)
}

func runSnapctl(c *Command, r *http.Request, user *auth.UserState) Response {
	var snapctlOptions client.SnapCtlOptions
	if err := jsonutil.DecodeWithNumber(r.Body, &snapctlOptions); err != nil {
		return BadRequest("cannot decode snapctl request: %s", err)
	}

	if len(snapctlOptions.Args) == 0 {
		return BadRequest("snapctl cannot run without args")
	}

	_, uid, _, err := runSnapctlUcrednetGet(r.RemoteAddr)
	if err != nil {
		return Forbidden("cannot get remote user: %s", err)
	}

	// Ignore missing context error to allow 'snapctl -h' without a context;
	// Actual context is validated later by get/set.
	context, _ := c.d.overlord.HookManager().Context(snapctlOptions.ContextID)
	stdout, stderr, err := ctlcmdRun(context, snapctlOptions.Args, uid)
	if err != nil {
		if e, ok := err.(*ctlcmd.ForbiddenCommandError); ok {
			return Forbidden(e.Error())
		}
		if e, ok := err.(*flags.Error); ok && e.Type == flags.ErrHelp {
			stdout = []byte(e.Error())
		} else {
			return BadRequest("error running snapctl: %s", err)
		}
	}

	if context != nil && context.IsEphemeral() {
		context.Lock()
		defer context.Unlock()
		if err := context.Done(); err != nil {
			return BadRequest(i18n.G("set failed: %v"), err)
		}
	}

	result := map[string]string{
		"stdout": string(stdout),
		"stderr": string(stderr),
	}

	return SyncResponse(result, nil)
}

func getUsers(c *Command, r *http.Request, user *auth.UserState) Response {
	_, uid, _, err := postCreateUserUcrednetGet(r.RemoteAddr)
	if err != nil {
		return BadRequest("cannot get ucrednet uid: %v", err)
	}
	if uid != 0 {
		return BadRequest("cannot get users as non-root")
	}

	st := c.d.overlord.State()
	st.Lock()
	users, err := auth.Users(st)
	st.Unlock()
	if err != nil {
		return InternalError("cannot get users: %s", err)
	}

	resp := make([]userResponseData, len(users))
	for i, u := range users {
		resp[i] = userResponseData{
			Username: u.Username,
			Email:    u.Email,
			ID:       u.ID,
		}
	}
	return SyncResponse(resp, nil)
}

// aliasAction is an action performed on aliases
type aliasAction struct {
	Action string `json:"action"`
	Snap   string `json:"snap"`
	App    string `json:"app"`
	Alias  string `json:"alias"`
	// old now unsupported api
	Aliases []string `json:"aliases"`
}

func changeAliases(c *Command, r *http.Request, user *auth.UserState) Response {
	var a aliasAction
	decoder := json.NewDecoder(r.Body)
	if err := decoder.Decode(&a); err != nil {
		return BadRequest("cannot decode request body into an alias action: %v", err)
	}
	if len(a.Aliases) != 0 {
		return BadRequest("cannot interpret request, snaps can no longer be expected to declare their aliases")
	}

	var taskset *state.TaskSet
	var err error

	st := c.d.overlord.State()
	st.Lock()
	defer st.Unlock()

	switch a.Action {
	default:
		return BadRequest("unsupported alias action: %q", a.Action)
	case "alias":
		taskset, err = snapstate.Alias(st, a.Snap, a.App, a.Alias)
	case "unalias":
		if a.Alias == a.Snap {
			// Do What I mean:
			// check if a snap is referred/intended
			// or just an alias
			var snapst snapstate.SnapState
			err := snapstate.Get(st, a.Snap, &snapst)
			if err != nil && err != state.ErrNoState {
				return InternalError("%v", err)
			}
			if err == state.ErrNoState { // not a snap
				a.Snap = ""
			}
		}
		if a.Snap != "" {
			a.Alias = ""
			taskset, err = snapstate.DisableAllAliases(st, a.Snap)
		} else {
			taskset, a.Snap, err = snapstate.RemoveManualAlias(st, a.Alias)
		}
	case "prefer":
		taskset, err = snapstate.Prefer(st, a.Snap)
	}
	if err != nil {
		return errToResponse(err, nil, BadRequest, "%v")
	}

	var summary string
	switch a.Action {
	case "alias":
		summary = fmt.Sprintf(i18n.G("Setup alias %q => %q for snap %q"), a.Alias, a.App, a.Snap)
	case "unalias":
		if a.Alias != "" {
			summary = fmt.Sprintf(i18n.G("Remove manual alias %q for snap %q"), a.Alias, a.Snap)
		} else {
			summary = fmt.Sprintf(i18n.G("Disable all aliases for snap %q"), a.Snap)
		}
	case "prefer":
		summary = fmt.Sprintf(i18n.G("Prefer aliases of snap %q"), a.Snap)
	}

	change := newChange(st, a.Action, summary, []*state.TaskSet{taskset}, []string{a.Snap})
	st.EnsureBefore(0)

	return AsyncResponse(nil, &Meta{Change: change.ID()})
}

type aliasStatus struct {
	Command string `json:"command"`
	Status  string `json:"status"`
	Manual  string `json:"manual,omitempty"`
	Auto    string `json:"auto,omitempty"`
}

// getAliases produces a response with a map snap -> alias -> aliasStatus
func getAliases(c *Command, r *http.Request, user *auth.UserState) Response {
	state := c.d.overlord.State()
	state.Lock()
	defer state.Unlock()

	res := make(map[string]map[string]aliasStatus)

	allStates, err := snapstate.All(state)
	if err != nil {
		return InternalError("cannot list local snaps: %v", err)
	}

	for snapName, snapst := range allStates {
		if err != nil {
			return InternalError("cannot retrieve info for snap %q: %v", snapName, err)
		}
		if len(snapst.Aliases) != 0 {
			snapAliases := make(map[string]aliasStatus)
			res[snapName] = snapAliases
			autoDisabled := snapst.AutoAliasesDisabled
			for alias, aliasTarget := range snapst.Aliases {
				aliasStatus := aliasStatus{
					Manual: aliasTarget.Manual,
					Auto:   aliasTarget.Auto,
				}
				status := "auto"
				tgt := aliasTarget.Effective(autoDisabled)
				if tgt == "" {
					status = "disabled"
					tgt = aliasTarget.Auto
				} else if aliasTarget.Manual != "" {
					status = "manual"
				}
				aliasStatus.Status = status
				aliasStatus.Command = snap.JoinSnapApp(snapName, tgt)
				snapAliases[alias] = aliasStatus
			}
		}
	}

	return SyncResponse(res, nil)
}

func getAppsInfo(c *Command, r *http.Request, user *auth.UserState) Response {
	query := r.URL.Query()

	opts := appInfoOptions{}
	switch sel := query.Get("select"); sel {
	case "":
		// nothing to do
	case "service":
		opts.service = true
	default:
		return BadRequest("invalid select parameter: %q", sel)
	}

	appInfos, rsp := appInfosFor(c.d.overlord.State(), strutil.CommaSeparatedList(query.Get("names")), opts)
	if rsp != nil {
		return rsp
	}

	clientAppInfos, err := cmd.ClientAppInfosFromSnapAppInfos(appInfos)
	if err != nil {
		return InternalError("%v", err)
	}

	return SyncResponse(clientAppInfos, nil)
}

func getLogs(c *Command, r *http.Request, user *auth.UserState) Response {
	query := r.URL.Query()
	n := 10
	if s := query.Get("n"); s != "" {
		m, err := strconv.ParseInt(s, 0, 32)
		if err != nil {
			return BadRequest(`invalid value for n: %q: %v`, s, err)
		}
		n = int(m)
	}
	follow := false
	if s := query.Get("follow"); s != "" {
		f, err := strconv.ParseBool(s)
		if err != nil {
			return BadRequest(`invalid value for follow: %q: %v`, s, err)
		}
		follow = f
	}

	// only services have logs for now
	opts := appInfoOptions{service: true}
	appInfos, rsp := appInfosFor(c.d.overlord.State(), strutil.CommaSeparatedList(query.Get("names")), opts)
	if rsp != nil {
		return rsp
	}
	if len(appInfos) == 0 {
		return AppNotFound("no matching services")
	}

	serviceNames := make([]string, len(appInfos))
	for i, appInfo := range appInfos {
		serviceNames[i] = appInfo.ServiceName()
	}

	sysd := systemd.New(dirs.GlobalRootDir, progress.Null)
	reader, err := sysd.LogReader(serviceNames, n, follow)
	if err != nil {
		return InternalError("cannot get logs: %v", err)
	}

	return &journalLineReaderSeqResponse{
		ReadCloser: reader,
		follow:     follow,
	}
}

func postApps(c *Command, r *http.Request, user *auth.UserState) Response {
	var inst servicestate.Instruction
	decoder := json.NewDecoder(r.Body)
	if err := decoder.Decode(&inst); err != nil {
		return BadRequest("cannot decode request body into service operation: %v", err)
	}
	// XXX: decoder.More()
	if len(inst.Names) == 0 {
		// on POST, don't allow empty to mean all
		return BadRequest("cannot perform operation on services without a list of services to operate on")
	}

	st := c.d.overlord.State()
	appInfos, rsp := appInfosFor(st, inst.Names, appInfoOptions{service: true})
	if rsp != nil {
		return rsp
	}
	if len(appInfos) == 0 {
		// can't happen: appInfosFor with a non-empty list of services
		// shouldn't ever return an empty appInfos with no error response
		return InternalError("no services found")
	}

	tss, err := servicestate.Control(st, appInfos, &inst, nil)
	if err != nil {
		// TODO: use errToResponse here too and introduce a proper error kind ?
		if _, ok := err.(servicestate.ServiceActionConflictError); ok {
			return Conflict(err.Error())
		}
		return BadRequest(err.Error())
	}
	st.Lock()
	defer st.Unlock()
	chg := newChange(st, "service-control", fmt.Sprintf("Running service command"), tss, inst.Names)
	st.EnsureBefore(0)
	return AsyncResponse(nil, &Meta{Change: chg.ID()})
}

var (
	stateOkayWarnings    = (*state.State).OkayWarnings
	stateAllWarnings     = (*state.State).AllWarnings
	statePendingWarnings = (*state.State).PendingWarnings
)

type postModelData struct {
	NewModel string `json:"new-model"`
}

func postModel(c *Command, r *http.Request, _ *auth.UserState) Response {
	defer r.Body.Close()
	var data postModelData
	decoder := json.NewDecoder(r.Body)
	if err := decoder.Decode(&data); err != nil {
		return BadRequest("cannot decode request body into remodel operation: %v", err)
	}
	rawNewModel, err := asserts.Decode([]byte(data.NewModel))
	if err != nil {
		return BadRequest("cannot decode request new model assertion: %v", err)
	}
	newModel, ok := rawNewModel.(*asserts.Model)
	if !ok {
		return BadRequest("new model is not a model assertion: %v", newModel.Type())
	}

	st := c.d.overlord.State()
	st.Lock()
	defer st.Unlock()

	tss, err := devicestateRemodel(st, newModel)
	if err != nil {
		return BadRequest("cannot remodel device: %v", err)
	}
	msg := fmt.Sprintf(i18n.G("Remodel device to %v (%v)"), newModel.Model(), newModel.Revision())
	chg := newChange(st, "remodel", msg, tss, nil)

	ensureStateSoon(st)

	return AsyncResponse(nil, &Meta{Change: chg.ID()})

}

func ackWarnings(c *Command, r *http.Request, _ *auth.UserState) Response {
	defer r.Body.Close()
	var op struct {
		Action    string    `json:"action"`
		Timestamp time.Time `json:"timestamp"`
	}
	decoder := json.NewDecoder(r.Body)
	if err := decoder.Decode(&op); err != nil {
		return BadRequest("cannot decode request body into warnings operation: %v", err)
	}
	if op.Action != "okay" {
		return BadRequest("unknown warning action %q", op.Action)
	}
	st := c.d.overlord.State()
	st.Lock()
	defer st.Unlock()
	n := stateOkayWarnings(st, op.Timestamp)

	return SyncResponse(n, nil)
}

func getWarnings(c *Command, r *http.Request, _ *auth.UserState) Response {
	query := r.URL.Query()
	var all bool
	sel := query.Get("select")
	switch sel {
	case "all":
		all = true
	case "pending", "":
		all = false
	default:
		return BadRequest("invalid select parameter: %q", sel)
	}

	st := c.d.overlord.State()
	st.Lock()
	defer st.Unlock()

	var ws []*state.Warning
	if all {
		ws = stateAllWarnings(st)
	} else {
		ws, _ = statePendingWarnings(st)
	}
	if len(ws) == 0 {
		// no need to confuse the issue
		return SyncResponse([]state.Warning{}, nil)
	}

	return SyncResponse(ws, nil)
}<|MERGE_RESOLUTION|>--- conflicted
+++ resolved
@@ -2460,7 +2460,6 @@
 		return InternalError("%v", err)
 	}
 }
-<<<<<<< HEAD
 
 type debugAction struct {
 	Action  string `json:"action"`
@@ -2554,8 +2553,6 @@
 	}
 }
 
-=======
->>>>>>> 34169ee9
 func postBuy(c *Command, r *http.Request, user *auth.UserState) Response {
 	var opts client.BuyOptions
 
