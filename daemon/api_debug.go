// -*- Mode: Go; indent-tabs-mode: t -*-

/*
 * Copyright (C) 2015-2019 Canonical Ltd
 *
 * This program is free software: you can redistribute it and/or modify
 * it under the terms of the GNU General Public License version 3 as
 * published by the Free Software Foundation.
 *
 * This program is distributed in the hope that it will be useful,
 * but WITHOUT ANY WARRANTY; without even the implied warranty of
 * MERCHANTABILITY or FITNESS FOR A PARTICULAR PURPOSE.  See the
 * GNU General Public License for more details.
 *
 * You should have received a copy of the GNU General Public License
 * along with this program.  If not, see <http://www.gnu.org/licenses/>.
 *
 */

package daemon

import (
	"encoding/json"
	"net/http"
	"sort"
	"time"

	"github.com/snapcore/snapd/asserts"
	"github.com/snapcore/snapd/overlord/assertstate"
	"github.com/snapcore/snapd/overlord/auth"
	"github.com/snapcore/snapd/overlord/devicestate"
	"github.com/snapcore/snapd/overlord/snapstate"
	"github.com/snapcore/snapd/overlord/state"
	"github.com/snapcore/snapd/timings"
)

var debugCmd = &Command{
	Path:   "/v2/debug",
	UserOK: true,
	GET:    getDebug,
	POST:   postDebug,
}

type debugAction struct {
	Action  string `json:"action"`
	Message string `json:"message"`
	Params  struct {
		ChgID string `json:"chg-id"`
	} `json:"params"`
}

type ConnectivityStatus struct {
	Connectivity bool     `json:"connectivity"`
	Unreachable  []string `json:"unreachable,omitempty"`
}

func getBaseDeclaration(st *state.State) Response {
	bd, err := assertstate.BaseDeclaration(st)
	if err != nil {
		return InternalError("cannot get base declaration: %s", err)
	}
	return SyncResponse(map[string]interface{}{
		"base-declaration": string(asserts.Encode(bd)),
	}, nil)
}

func checkConnectivity(st *state.State) Response {
	theStore := snapstate.Store(st)
	st.Unlock()
	defer st.Lock()
	checkResult, err := theStore.ConnectivityCheck()
	if err != nil {
		return InternalError("cannot run connectivity check: %v", err)
	}
	status := ConnectivityStatus{Connectivity: true}
	for host, reachable := range checkResult {
		if !reachable {
			status.Connectivity = false
			status.Unreachable = append(status.Unreachable, host)
		}
	}
	sort.Strings(status.Unreachable)

	return SyncResponse(status, nil)
}

type changeTimings struct {
	DoingTime      time.Duration         `json:"doing-time,omitempty"`
	UndoingTime    time.Duration         `json:"undoing-time,omitempty"`
	DoingTimings   []*timings.TimingJSON `json:"doing-timings,omitempty"`
	UndoingTimings []*timings.TimingJSON `json:"undoing-timings,omitempty"`
}

func getChangeTimings(st *state.State, changeID string) Response {
	chg := st.Change(changeID)
	if chg == nil {
		return BadRequest("cannot find change: %v", changeID)
	}

	doingTimingsByTask := make(map[string][]*timings.TimingJSON)
	undoingTimingsByTask := make(map[string][]*timings.TimingJSON)

	// collect "timings" for tasks of given change
	stateTimings, err := timings.Get(st, -1, func(tags map[string]string) bool { return tags["change-id"] == changeID })
	if err != nil {
		return InternalError("cannot get timings of change %s: %v", changeID, err)
	}
	for _, tm := range stateTimings {
		taskID := tm.Tags["task-id"]
		if status, ok := tm.Tags["task-status"]; ok {
			switch {
			case status == state.DoingStatus.String():
				doingTimingsByTask[taskID] = tm.NestedTimings
			case status == state.UndoingStatus.String():
				undoingTimingsByTask[taskID] = tm.NestedTimings
			default:
				return InternalError("unexpected task status %q for timing of task %s", status, taskID)
			}
		}
	}

	m := map[string]*changeTimings{}
	for _, t := range chg.Tasks() {
		m[t.ID()] = &changeTimings{
			DoingTime:      t.DoingTime(),
			UndoingTime:    t.UndoingTime(),
			DoingTimings:   doingTimingsByTask[t.ID()],
			UndoingTimings: undoingTimingsByTask[t.ID()],
		}
	}
	return SyncResponse(m, nil)
}

func getDebug(c *Command, r *http.Request, user *auth.UserState) Response {
	query := r.URL.Query()
	aspect := query.Get("aspect")
	st := c.d.overlord.State()
	st.Lock()
	defer st.Unlock()
	switch aspect {
	case "base-declaration":
		return getBaseDeclaration(st)
	case "connectivity":
		return checkConnectivity(st)
	case "model":
		model, err := devicestate.Model(st)
		if err != nil {
			return InternalError("cannot get model: %v", err)
		}
		return SyncResponse(map[string]interface{}{
			"model": string(asserts.Encode(model)),
		}, nil)
	case "change-timings":
		chgID := query.Get("chg-id")
		return getChangeTimings(st, chgID)
	default:
		return BadRequest("unknown debug aspect %q", aspect)
	}
}

func postDebug(c *Command, r *http.Request, user *auth.UserState) Response {
	var a debugAction
	decoder := json.NewDecoder(r.Body)
	if err := decoder.Decode(&a); err != nil {
		return BadRequest("cannot decode request body into a debug action: %v", err)
	}

	st := c.d.overlord.State()
	st.Lock()
	defer st.Unlock()

	switch a.Action {
	case "add-warning":
		st.Warnf("%v", a.Message)
		return SyncResponse(true, nil)
	case "unshow-warnings":
		st.UnshowAllWarnings()
		return SyncResponse(true, nil)
	case "ensure-state-soon":
		ensureStateSoon(st)
		return SyncResponse(true, nil)
	case "get-base-declaration":
		return getBaseDeclaration(st)
	case "can-manage-refreshes":
		return SyncResponse(devicestate.CanManageRefreshes(st), nil)
	case "connectivity":
		return checkConnectivity(st)
<<<<<<< HEAD
	case "change-timings":
		return getChangeTimings(st, a.Params.ChgID)
=======
>>>>>>> 6d1d2b00
	default:
		return BadRequest("unknown debug action: %v", a.Action)
	}
}<|MERGE_RESOLUTION|>--- conflicted
+++ resolved
@@ -185,11 +185,6 @@
 		return SyncResponse(devicestate.CanManageRefreshes(st), nil)
 	case "connectivity":
 		return checkConnectivity(st)
-<<<<<<< HEAD
-	case "change-timings":
-		return getChangeTimings(st, a.Params.ChgID)
-=======
->>>>>>> 6d1d2b00
 	default:
 		return BadRequest("unknown debug action: %v", a.Action)
 	}
