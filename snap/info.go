--- conflicted
+++ resolved
@@ -654,16 +654,10 @@
 	Apps      map[string]*AppInfo
 	Hooks     map[string]*HookInfo
 
-<<<<<<< HEAD
-	// HotplugDeviceKey is the key of the associated device; it's empty for
-	// regular slots.
-	HotplugDeviceKey string
-=======
 	// HotplugKey is a unique key built by the slot's interface using properties of a
 	// hotplugged so that the same slot may be made available if the device is reinserted.
 	// It's empty for regular slots.
 	HotplugKey string
->>>>>>> ce11ad76
 }
 
 // SocketInfo provides information on application sockets.
